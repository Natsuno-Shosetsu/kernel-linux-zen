--- conflicted
+++ resolved
@@ -214,16 +214,6 @@
 		    (pmd_present(pmde) && pmd_devmap(pmde))) {
 			pvmw->ptl = pmd_lock(mm, pvmw->pmd);
 			pmde = *pvmw->pmd;
-<<<<<<< HEAD
-			if (likely(pmd_trans_huge(pmde))) {
-				if (pvmw->flags & PVMW_MIGRATION)
-					return not_found(pvmw);
-				if (!check_pmd(pmd_pfn(pmde), pvmw))
-					return not_found(pvmw);
-				return true;
-			}
-=======
->>>>>>> 88084a3d
 			if (!pmd_present(pmde)) {
 				swp_entry_t entry;
 
@@ -233,8 +223,6 @@
 				entry = pmd_to_swp_entry(pmde);
 				if (!is_migration_entry(entry) ||
 				    !check_pmd(swp_offset(entry), pvmw))
-<<<<<<< HEAD
-=======
 					return not_found(pvmw);
 				return true;
 			}
@@ -242,7 +230,6 @@
 				if (pvmw->flags & PVMW_MIGRATION)
 					return not_found(pvmw);
 				if (!check_pmd(pmd_pfn(pmde), pvmw))
->>>>>>> 88084a3d
 					return not_found(pvmw);
 				return true;
 			}

/*
 * mm/mmap.c
 *
 * Written by obz.
 *
 * Address space accounting code	<alan@lxorguk.ukuu.org.uk>
 */

#include <linux/slab.h>
#include <linux/backing-dev.h>
#include <linux/mm.h>
#include <linux/shm.h>
#include <linux/mman.h>
#include <linux/pagemap.h>
#include <linux/swap.h>
#include <linux/syscalls.h>
#include <linux/capability.h>
#include <linux/init.h>
#include <linux/file.h>
#include <linux/fs.h>
#include <linux/personality.h>
#include <linux/security.h>
#include <linux/hugetlb.h>
#include <linux/profile.h>
#include <linux/export.h>
#include <linux/mount.h>
#include <linux/mempolicy.h>
#include <linux/rmap.h>
#include <linux/mmu_notifier.h>
#include <linux/perf_event.h>
#include <linux/audit.h>
#include <linux/khugepaged.h>
#include <linux/uprobes.h>

#include <asm/uaccess.h>
#include <asm/cacheflush.h>
#include <asm/tlb.h>
#include <asm/mmu_context.h>

#include "internal.h"

#ifndef arch_mmap_check
#define arch_mmap_check(addr, len, flags)	(0)
#endif

#ifndef arch_rebalance_pgtables
#define arch_rebalance_pgtables(addr, len)		(addr)
#endif

static void unmap_region(struct mm_struct *mm,
		struct vm_area_struct *vma, struct vm_area_struct *prev,
		unsigned long start, unsigned long end);

/*
 * WARNING: the debugging will use recursive algorithms so never enable this
 * unless you know what you are doing.
 */
#undef DEBUG_MM_RB

/* description of effects of mapping type and prot in current implementation.
 * this is due to the limited x86 page protection hardware.  The expected
 * behavior is in parens:
 *
 * map_type	prot
 *		PROT_NONE	PROT_READ	PROT_WRITE	PROT_EXEC
 * MAP_SHARED	r: (no) no	r: (yes) yes	r: (no) yes	r: (no) yes
 *		w: (no) no	w: (no) no	w: (yes) yes	w: (no) no
 *		x: (no) no	x: (no) yes	x: (no) yes	x: (yes) yes
 *		
 * MAP_PRIVATE	r: (no) no	r: (yes) yes	r: (no) yes	r: (no) yes
 *		w: (no) no	w: (no) no	w: (copy) copy	w: (no) no
 *		x: (no) no	x: (no) yes	x: (no) yes	x: (yes) yes
 *
 */
pgprot_t protection_map[16] = {
	__P000, __P001, __P010, __P011, __P100, __P101, __P110, __P111,
	__S000, __S001, __S010, __S011, __S100, __S101, __S110, __S111
};

pgprot_t vm_get_page_prot(unsigned long vm_flags)
{
	return __pgprot(pgprot_val(protection_map[vm_flags &
				(VM_READ|VM_WRITE|VM_EXEC|VM_SHARED)]) |
			pgprot_val(arch_vm_get_page_prot(vm_flags)));
}
EXPORT_SYMBOL(vm_get_page_prot);

int sysctl_overcommit_memory __read_mostly = OVERCOMMIT_GUESS;  /* heuristic overcommit */
int sysctl_overcommit_ratio __read_mostly = 50;	/* default is 50% */
int sysctl_max_map_count __read_mostly = DEFAULT_MAX_MAP_COUNT;
/*
 * Make sure vm_committed_as in one cacheline and not cacheline shared with
 * other variables. It can be updated by several CPUs frequently.
 */
struct percpu_counter vm_committed_as ____cacheline_aligned_in_smp;

/*
 * Check that a process has enough memory to allocate a new virtual
 * mapping. 0 means there is enough memory for the allocation to
 * succeed and -ENOMEM implies there is not.
 *
 * We currently support three overcommit policies, which are set via the
 * vm.overcommit_memory sysctl.  See Documentation/vm/overcommit-accounting
 *
 * Strict overcommit modes added 2002 Feb 26 by Alan Cox.
 * Additional code 2002 Jul 20 by Robert Love.
 *
 * cap_sys_admin is 1 if the process has admin privileges, 0 otherwise.
 *
 * Note this is a helper function intended to be used by LSMs which
 * wish to use this logic.
 */
int __vm_enough_memory(struct mm_struct *mm, long pages, int cap_sys_admin)
{
	unsigned long free, allowed;

	vm_acct_memory(pages);

	/*
	 * Sometimes we want to use more memory than we have
	 */
	if (sysctl_overcommit_memory == OVERCOMMIT_ALWAYS)
		return 0;

	if (sysctl_overcommit_memory == OVERCOMMIT_GUESS) {
		free = global_page_state(NR_FREE_PAGES);
		free += global_page_state(NR_FILE_PAGES);

		/*
		 * shmem pages shouldn't be counted as free in this
		 * case, they can't be purged, only swapped out, and
		 * that won't affect the overall amount of available
		 * memory in the system.
		 */
		free -= global_page_state(NR_SHMEM);

		free += nr_swap_pages;

		/*
		 * Any slabs which are created with the
		 * SLAB_RECLAIM_ACCOUNT flag claim to have contents
		 * which are reclaimable, under pressure.  The dentry
		 * cache and most inode caches should fall into this
		 */
		free += global_page_state(NR_SLAB_RECLAIMABLE);

		/*
		 * Leave reserved pages. The pages are not for anonymous pages.
		 */
		if (free <= totalreserve_pages)
			goto error;
		else
			free -= totalreserve_pages;

		/*
		 * Leave the last 3% for root
		 */
		if (!cap_sys_admin)
			free -= free / 32;

		if (free > pages)
			return 0;

		goto error;
	}

	allowed = (totalram_pages - hugetlb_total_pages())
	       	* sysctl_overcommit_ratio / 100;
	/*
	 * Leave the last 3% for root
	 */
	if (!cap_sys_admin)
		allowed -= allowed / 32;
	allowed += total_swap_pages;

	/* Don't let a single process grow too big:
	   leave 3% of the size of this process for other processes */
	if (mm)
		allowed -= mm->total_vm / 32;

	if (percpu_counter_read_positive(&vm_committed_as) < allowed)
		return 0;
error:
	vm_unacct_memory(pages);

	return -ENOMEM;
}

/*
 * Requires inode->i_mapping->i_mmap_mutex
 */
static void __remove_shared_vm_struct(struct vm_area_struct *vma,
		struct file *file, struct address_space *mapping)
{
	if (vma->vm_flags & VM_DENYWRITE)
		atomic_inc(&file->f_path.dentry->d_inode->i_writecount);
	if (vma->vm_flags & VM_SHARED)
		mapping->i_mmap_writable--;

	flush_dcache_mmap_lock(mapping);
	if (unlikely(vma->vm_flags & VM_NONLINEAR))
		list_del_init(&vma->shared.vm_set.list);
	else
		vma_prio_tree_remove(vma, &mapping->i_mmap);
	flush_dcache_mmap_unlock(mapping);
}

/*
 * Unlink a file-based vm structure from its prio_tree, to hide
 * vma from rmap and vmtruncate before freeing its page tables.
 */
void unlink_file_vma(struct vm_area_struct *vma)
{
	struct file *file = vma->vm_file;

	if (file) {
		struct address_space *mapping = file->f_mapping;
		mutex_lock(&mapping->i_mmap_mutex);
		__remove_shared_vm_struct(vma, file, mapping);
		mutex_unlock(&mapping->i_mmap_mutex);
	}
}

/*
 * Close a vm structure and free it, returning the next.
 */
static struct vm_area_struct *remove_vma(struct vm_area_struct *vma)
{
	struct vm_area_struct *next = vma->vm_next;

	might_sleep();
	if (vma->vm_ops && vma->vm_ops->close)
		vma->vm_ops->close(vma);
	if (vma->vm_file) {
		vma_fput(vma);
		if (vma->vm_flags & VM_EXECUTABLE)
			removed_exe_file_vma(vma->vm_mm);
	}
	mpol_put(vma_policy(vma));
	kmem_cache_free(vm_area_cachep, vma);
	return next;
}

static unsigned long do_brk(unsigned long addr, unsigned long len);

SYSCALL_DEFINE1(brk, unsigned long, brk)
{
	unsigned long rlim, retval;
	unsigned long newbrk, oldbrk;
	struct mm_struct *mm = current->mm;
	unsigned long min_brk;

	down_write(&mm->mmap_sem);

#ifdef CONFIG_COMPAT_BRK
	/*
	 * CONFIG_COMPAT_BRK can still be overridden by setting
	 * randomize_va_space to 2, which will still cause mm->start_brk
	 * to be arbitrarily shifted
	 */
	if (current->brk_randomized)
		min_brk = mm->start_brk;
	else
		min_brk = mm->end_data;
#else
	min_brk = mm->start_brk;
#endif
	if (brk < min_brk)
		goto out;

	/*
	 * Check against rlimit here. If this check is done later after the test
	 * of oldbrk with newbrk then it can escape the test and let the data
	 * segment grow beyond its set limit the in case where the limit is
	 * not page aligned -Ram Gupta
	 */
	rlim = rlimit(RLIMIT_DATA);
	if (rlim < RLIM_INFINITY && (brk - mm->start_brk) +
			(mm->end_data - mm->start_data) > rlim)
		goto out;

	newbrk = PAGE_ALIGN(brk);
	oldbrk = PAGE_ALIGN(mm->brk);
	if (oldbrk == newbrk)
		goto set_brk;

	/* Always allow shrinking brk. */
	if (brk <= mm->brk) {
		if (!do_munmap(mm, newbrk, oldbrk-newbrk))
			goto set_brk;
		goto out;
	}

	/* Check against existing mmap mappings. */
	if (find_vma_intersection(mm, oldbrk, newbrk+PAGE_SIZE))
		goto out;

	/* Ok, looks good - let it rip. */
	if (do_brk(oldbrk, newbrk-oldbrk) != oldbrk)
		goto out;
set_brk:
	mm->brk = brk;
out:
	retval = mm->brk;
	up_write(&mm->mmap_sem);
	return retval;
}

#ifdef DEBUG_MM_RB
static int browse_rb(struct rb_root *root)
{
	int i = 0, j;
	struct rb_node *nd, *pn = NULL;
	unsigned long prev = 0, pend = 0;

	for (nd = rb_first(root); nd; nd = rb_next(nd)) {
		struct vm_area_struct *vma;
		vma = rb_entry(nd, struct vm_area_struct, vm_rb);
		if (vma->vm_start < prev)
			printk("vm_start %lx prev %lx\n", vma->vm_start, prev), i = -1;
		if (vma->vm_start < pend)
			printk("vm_start %lx pend %lx\n", vma->vm_start, pend);
		if (vma->vm_start > vma->vm_end)
			printk("vm_end %lx < vm_start %lx\n", vma->vm_end, vma->vm_start);
		i++;
		pn = nd;
		prev = vma->vm_start;
		pend = vma->vm_end;
	}
	j = 0;
	for (nd = pn; nd; nd = rb_prev(nd)) {
		j++;
	}
	if (i != j)
		printk("backwards %d, forwards %d\n", j, i), i = 0;
	return i;
}

void validate_mm(struct mm_struct *mm)
{
	int bug = 0;
	int i = 0;
	struct vm_area_struct *tmp = mm->mmap;
	while (tmp) {
		tmp = tmp->vm_next;
		i++;
	}
	if (i != mm->map_count)
		printk("map_count %d vm_next %d\n", mm->map_count, i), bug = 1;
	i = browse_rb(&mm->mm_rb);
	if (i != mm->map_count)
		printk("map_count %d rb %d\n", mm->map_count, i), bug = 1;
	BUG_ON(bug);
}
#else
#define validate_mm(mm) do { } while (0)
#endif

static struct vm_area_struct *
find_vma_prepare(struct mm_struct *mm, unsigned long addr,
		struct vm_area_struct **pprev, struct rb_node ***rb_link,
		struct rb_node ** rb_parent)
{
	struct vm_area_struct * vma;
	struct rb_node ** __rb_link, * __rb_parent, * rb_prev;

	__rb_link = &mm->mm_rb.rb_node;
	rb_prev = __rb_parent = NULL;
	vma = NULL;

	while (*__rb_link) {
		struct vm_area_struct *vma_tmp;

		__rb_parent = *__rb_link;
		vma_tmp = rb_entry(__rb_parent, struct vm_area_struct, vm_rb);

		if (vma_tmp->vm_end > addr) {
			vma = vma_tmp;
			if (vma_tmp->vm_start <= addr)
				break;
			__rb_link = &__rb_parent->rb_left;
		} else {
			rb_prev = __rb_parent;
			__rb_link = &__rb_parent->rb_right;
		}
	}

	*pprev = NULL;
	if (rb_prev)
		*pprev = rb_entry(rb_prev, struct vm_area_struct, vm_rb);
	*rb_link = __rb_link;
	*rb_parent = __rb_parent;
	return vma;
}

void __vma_link_rb(struct mm_struct *mm, struct vm_area_struct *vma,
		struct rb_node **rb_link, struct rb_node *rb_parent)
{
	rb_link_node(&vma->vm_rb, rb_parent, rb_link);
	rb_insert_color(&vma->vm_rb, &mm->mm_rb);
}

static void __vma_link_file(struct vm_area_struct *vma)
{
	struct file *file;

	file = vma->vm_file;
	if (file) {
		struct address_space *mapping = file->f_mapping;

		if (vma->vm_flags & VM_DENYWRITE)
			atomic_dec(&file->f_path.dentry->d_inode->i_writecount);
		if (vma->vm_flags & VM_SHARED)
			mapping->i_mmap_writable++;

		flush_dcache_mmap_lock(mapping);
		if (unlikely(vma->vm_flags & VM_NONLINEAR))
			vma_nonlinear_insert(vma, &mapping->i_mmap_nonlinear);
		else
			vma_prio_tree_insert(vma, &mapping->i_mmap);
		flush_dcache_mmap_unlock(mapping);
	}
}

static void
__vma_link(struct mm_struct *mm, struct vm_area_struct *vma,
	struct vm_area_struct *prev, struct rb_node **rb_link,
	struct rb_node *rb_parent)
{
	__vma_link_list(mm, vma, prev, rb_parent);
	__vma_link_rb(mm, vma, rb_link, rb_parent);
}

static void vma_link(struct mm_struct *mm, struct vm_area_struct *vma,
			struct vm_area_struct *prev, struct rb_node **rb_link,
			struct rb_node *rb_parent)
{
	struct address_space *mapping = NULL;

	if (vma->vm_file)
		mapping = vma->vm_file->f_mapping;

	if (mapping)
		mutex_lock(&mapping->i_mmap_mutex);

	__vma_link(mm, vma, prev, rb_link, rb_parent);
	__vma_link_file(vma);

	if (mapping)
		mutex_unlock(&mapping->i_mmap_mutex);

	mm->map_count++;
	validate_mm(mm);
}

/*
 * Helper for vma_adjust() in the split_vma insert case: insert a vma into the
 * mm's list and rbtree.  It has already been inserted into the prio_tree.
 */
static void __insert_vm_struct(struct mm_struct *mm, struct vm_area_struct *vma)
{
	struct vm_area_struct *__vma, *prev;
	struct rb_node **rb_link, *rb_parent;

	__vma = find_vma_prepare(mm, vma->vm_start,&prev, &rb_link, &rb_parent);
	BUG_ON(__vma && __vma->vm_start < vma->vm_end);
	__vma_link(mm, vma, prev, rb_link, rb_parent);
	mm->map_count++;
}

static inline void
__vma_unlink(struct mm_struct *mm, struct vm_area_struct *vma,
		struct vm_area_struct *prev)
{
	struct vm_area_struct *next = vma->vm_next;

	prev->vm_next = next;
	if (next)
		next->vm_prev = prev;
	rb_erase(&vma->vm_rb, &mm->mm_rb);
	if (mm->mmap_cache == vma)
		mm->mmap_cache = prev;
}

/*
 * We cannot adjust vm_start, vm_end, vm_pgoff fields of a vma that
 * is already present in an i_mmap tree without adjusting the tree.
 * The following helper function should be used when such adjustments
 * are necessary.  The "insert" vma (if any) is to be inserted
 * before we drop the necessary locks.
 */
int vma_adjust(struct vm_area_struct *vma, unsigned long start,
	unsigned long end, pgoff_t pgoff, struct vm_area_struct *insert)
{
	struct mm_struct *mm = vma->vm_mm;
	struct vm_area_struct *next = vma->vm_next;
	struct vm_area_struct *importer = NULL;
	struct address_space *mapping = NULL;
	struct prio_tree_root *root = NULL;
	struct anon_vma *anon_vma = NULL;
	struct file *file = vma->vm_file;
	long adjust_next = 0;
	int remove_next = 0;

	if (next && !insert) {
		struct vm_area_struct *exporter = NULL;

		if (end >= next->vm_end) {
			/*
			 * vma expands, overlapping all the next, and
			 * perhaps the one after too (mprotect case 6).
			 */
again:			remove_next = 1 + (end > next->vm_end);
			end = next->vm_end;
			exporter = next;
			importer = vma;
		} else if (end > next->vm_start) {
			/*
			 * vma expands, overlapping part of the next:
			 * mprotect case 5 shifting the boundary up.
			 */
			adjust_next = (end - next->vm_start) >> PAGE_SHIFT;
			exporter = next;
			importer = vma;
		} else if (end < vma->vm_end) {
			/*
			 * vma shrinks, and !insert tells it's not
			 * split_vma inserting another: so it must be
			 * mprotect case 4 shifting the boundary down.
			 */
			adjust_next = - ((vma->vm_end - end) >> PAGE_SHIFT);
			exporter = vma;
			importer = next;
		}

		/*
		 * Easily overlooked: when mprotect shifts the boundary,
		 * make sure the expanding vma has anon_vma set if the
		 * shrinking vma had, to cover any anon pages imported.
		 */
		if (exporter && exporter->anon_vma && !importer->anon_vma) {
			if (anon_vma_clone(importer, exporter))
				return -ENOMEM;
			importer->anon_vma = exporter->anon_vma;
		}
	}

	if (file) {
		mapping = file->f_mapping;
		if (!(vma->vm_flags & VM_NONLINEAR)) {
			root = &mapping->i_mmap;
			uprobe_munmap(vma, vma->vm_start, vma->vm_end);

			if (adjust_next)
				uprobe_munmap(next, next->vm_start,
							next->vm_end);
		}

		mutex_lock(&mapping->i_mmap_mutex);
		if (insert) {
			/*
			 * Put into prio_tree now, so instantiated pages
			 * are visible to arm/parisc __flush_dcache_page
			 * throughout; but we cannot insert into address
			 * space until vma start or end is updated.
			 */
			__vma_link_file(insert);
		}
	}

	vma_adjust_trans_huge(vma, start, end, adjust_next);

	/*
	 * When changing only vma->vm_end, we don't really need anon_vma
	 * lock. This is a fairly rare case by itself, but the anon_vma
	 * lock may be shared between many sibling processes.  Skipping
	 * the lock for brk adjustments makes a difference sometimes.
	 */
	if (vma->anon_vma && (importer || start != vma->vm_start)) {
		anon_vma = vma->anon_vma;
		anon_vma_lock(anon_vma);
	}

	if (root) {
		flush_dcache_mmap_lock(mapping);
		vma_prio_tree_remove(vma, root);
		if (adjust_next)
			vma_prio_tree_remove(next, root);
	}

	vma->vm_start = start;
	vma->vm_end = end;
	vma->vm_pgoff = pgoff;
	if (adjust_next) {
		next->vm_start += adjust_next << PAGE_SHIFT;
		next->vm_pgoff += adjust_next;
	}

	if (root) {
		if (adjust_next)
			vma_prio_tree_insert(next, root);
		vma_prio_tree_insert(vma, root);
		flush_dcache_mmap_unlock(mapping);
	}

	if (remove_next) {
		/*
		 * vma_merge has merged next into vma, and needs
		 * us to remove next before dropping the locks.
		 */
		__vma_unlink(mm, next, vma);
		if (file)
			__remove_shared_vm_struct(next, file, mapping);
	} else if (insert) {
		/*
		 * split_vma has split insert from vma, and needs
		 * us to insert it before dropping the locks
		 * (it may either follow vma or precede it).
		 */
		__insert_vm_struct(mm, insert);
	}

	if (anon_vma)
		anon_vma_unlock(anon_vma);
	if (mapping)
		mutex_unlock(&mapping->i_mmap_mutex);

	if (root) {
		uprobe_mmap(vma);

		if (adjust_next)
			uprobe_mmap(next);
	}

	if (remove_next) {
		if (file) {
<<<<<<< HEAD
			uprobe_munmap(next, next->vm_start, next->vm_end);
			fput(file);
			if (vma->vm_prfile)
				fput(vma->vm_prfile);
=======
			vma_fput(vma);
>>>>>>> 2a12870e
			if (next->vm_flags & VM_EXECUTABLE)
				removed_exe_file_vma(mm);
		}
		if (next->anon_vma)
			anon_vma_merge(vma, next);
		mm->map_count--;
		mpol_put(vma_policy(next));
		kmem_cache_free(vm_area_cachep, next);
		/*
		 * In mprotect's case 6 (see comments on vma_merge),
		 * we must remove another next too. It would clutter
		 * up the code too much to do both in one go.
		 */
		if (remove_next == 2) {
			next = vma->vm_next;
			goto again;
		}
	}
	if (insert && file)
		uprobe_mmap(insert);

	validate_mm(mm);

	return 0;
}

/*
 * If the vma has a ->close operation then the driver probably needs to release
 * per-vma resources, so we don't attempt to merge those.
 */
static inline int is_mergeable_vma(struct vm_area_struct *vma,
			struct file *file, unsigned long vm_flags)
{
	/* VM_CAN_NONLINEAR may get set later by f_op->mmap() */
	if ((vma->vm_flags ^ vm_flags) & ~VM_CAN_NONLINEAR)
		return 0;
	if (vma->vm_file != file)
		return 0;
	if (vma->vm_ops && vma->vm_ops->close)
		return 0;
	return 1;
}

static inline int is_mergeable_anon_vma(struct anon_vma *anon_vma1,
					struct anon_vma *anon_vma2,
					struct vm_area_struct *vma)
{
	/*
	 * The list_is_singular() test is to avoid merging VMA cloned from
	 * parents. This can improve scalability caused by anon_vma lock.
	 */
	if ((!anon_vma1 || !anon_vma2) && (!vma ||
		list_is_singular(&vma->anon_vma_chain)))
		return 1;
	return anon_vma1 == anon_vma2;
}

/*
 * Return true if we can merge this (vm_flags,anon_vma,file,vm_pgoff)
 * in front of (at a lower virtual address and file offset than) the vma.
 *
 * We cannot merge two vmas if they have differently assigned (non-NULL)
 * anon_vmas, nor if same anon_vma is assigned but offsets incompatible.
 *
 * We don't check here for the merged mmap wrapping around the end of pagecache
 * indices (16TB on ia32) because do_mmap_pgoff() does not permit mmap's which
 * wrap, nor mmaps which cover the final page at index -1UL.
 */
static int
can_vma_merge_before(struct vm_area_struct *vma, unsigned long vm_flags,
	struct anon_vma *anon_vma, struct file *file, pgoff_t vm_pgoff)
{
	if (is_mergeable_vma(vma, file, vm_flags) &&
	    is_mergeable_anon_vma(anon_vma, vma->anon_vma, vma)) {
		if (vma->vm_pgoff == vm_pgoff)
			return 1;
	}
	return 0;
}

/*
 * Return true if we can merge this (vm_flags,anon_vma,file,vm_pgoff)
 * beyond (at a higher virtual address and file offset than) the vma.
 *
 * We cannot merge two vmas if they have differently assigned (non-NULL)
 * anon_vmas, nor if same anon_vma is assigned but offsets incompatible.
 */
static int
can_vma_merge_after(struct vm_area_struct *vma, unsigned long vm_flags,
	struct anon_vma *anon_vma, struct file *file, pgoff_t vm_pgoff)
{
	if (is_mergeable_vma(vma, file, vm_flags) &&
	    is_mergeable_anon_vma(anon_vma, vma->anon_vma, vma)) {
		pgoff_t vm_pglen;
		vm_pglen = (vma->vm_end - vma->vm_start) >> PAGE_SHIFT;
		if (vma->vm_pgoff + vm_pglen == vm_pgoff)
			return 1;
	}
	return 0;
}

/*
 * Given a mapping request (addr,end,vm_flags,file,pgoff), figure out
 * whether that can be merged with its predecessor or its successor.
 * Or both (it neatly fills a hole).
 *
 * In most cases - when called for mmap, brk or mremap - [addr,end) is
 * certain not to be mapped by the time vma_merge is called; but when
 * called for mprotect, it is certain to be already mapped (either at
 * an offset within prev, or at the start of next), and the flags of
 * this area are about to be changed to vm_flags - and the no-change
 * case has already been eliminated.
 *
 * The following mprotect cases have to be considered, where AAAA is
 * the area passed down from mprotect_fixup, never extending beyond one
 * vma, PPPPPP is the prev vma specified, and NNNNNN the next vma after:
 *
 *     AAAA             AAAA                AAAA          AAAA
 *    PPPPPPNNNNNN    PPPPPPNNNNNN    PPPPPPNNNNNN    PPPPNNNNXXXX
 *    cannot merge    might become    might become    might become
 *                    PPNNNNNNNNNN    PPPPPPPPPPNN    PPPPPPPPPPPP 6 or
 *    mmap, brk or    case 4 below    case 5 below    PPPPPPPPXXXX 7 or
 *    mremap move:                                    PPPPNNNNNNNN 8
 *        AAAA
 *    PPPP    NNNN    PPPPPPPPPPPP    PPPPPPPPNNNN    PPPPNNNNNNNN
 *    might become    case 1 below    case 2 below    case 3 below
 *
 * Odd one out? Case 8, because it extends NNNN but needs flags of XXXX:
 * mprotect_fixup updates vm_flags & vm_page_prot on successful return.
 */
struct vm_area_struct *vma_merge(struct mm_struct *mm,
			struct vm_area_struct *prev, unsigned long addr,
			unsigned long end, unsigned long vm_flags,
		     	struct anon_vma *anon_vma, struct file *file,
			pgoff_t pgoff, struct mempolicy *policy)
{
	pgoff_t pglen = (end - addr) >> PAGE_SHIFT;
	struct vm_area_struct *area, *next;
	int err;

	/*
	 * We later require that vma->vm_flags == vm_flags,
	 * so this tests vma->vm_flags & VM_SPECIAL, too.
	 */
	if (vm_flags & VM_SPECIAL)
		return NULL;

	if (prev)
		next = prev->vm_next;
	else
		next = mm->mmap;
	area = next;
	if (next && next->vm_end == end)		/* cases 6, 7, 8 */
		next = next->vm_next;

	/*
	 * Can it merge with the predecessor?
	 */
	if (prev && prev->vm_end == addr &&
  			mpol_equal(vma_policy(prev), policy) &&
			can_vma_merge_after(prev, vm_flags,
						anon_vma, file, pgoff)) {
		/*
		 * OK, it can.  Can we now merge in the successor as well?
		 */
		if (next && end == next->vm_start &&
				mpol_equal(policy, vma_policy(next)) &&
				can_vma_merge_before(next, vm_flags,
					anon_vma, file, pgoff+pglen) &&
				is_mergeable_anon_vma(prev->anon_vma,
						      next->anon_vma, NULL)) {
							/* cases 1, 6 */
			err = vma_adjust(prev, prev->vm_start,
				next->vm_end, prev->vm_pgoff, NULL);
		} else					/* cases 2, 5, 7 */
			err = vma_adjust(prev, prev->vm_start,
				end, prev->vm_pgoff, NULL);
		if (err)
			return NULL;
		khugepaged_enter_vma_merge(prev);
		return prev;
	}

	/*
	 * Can this new request be merged in front of next?
	 */
	if (next && end == next->vm_start &&
 			mpol_equal(policy, vma_policy(next)) &&
			can_vma_merge_before(next, vm_flags,
					anon_vma, file, pgoff+pglen)) {
		if (prev && addr < prev->vm_end)	/* case 4 */
			err = vma_adjust(prev, prev->vm_start,
				addr, prev->vm_pgoff, NULL);
		else					/* cases 3, 8 */
			err = vma_adjust(area, addr, next->vm_end,
				next->vm_pgoff - pglen, NULL);
		if (err)
			return NULL;
		khugepaged_enter_vma_merge(area);
		return area;
	}

	return NULL;
}

/*
 * Rough compatbility check to quickly see if it's even worth looking
 * at sharing an anon_vma.
 *
 * They need to have the same vm_file, and the flags can only differ
 * in things that mprotect may change.
 *
 * NOTE! The fact that we share an anon_vma doesn't _have_ to mean that
 * we can merge the two vma's. For example, we refuse to merge a vma if
 * there is a vm_ops->close() function, because that indicates that the
 * driver is doing some kind of reference counting. But that doesn't
 * really matter for the anon_vma sharing case.
 */
static int anon_vma_compatible(struct vm_area_struct *a, struct vm_area_struct *b)
{
	return a->vm_end == b->vm_start &&
		mpol_equal(vma_policy(a), vma_policy(b)) &&
		a->vm_file == b->vm_file &&
		!((a->vm_flags ^ b->vm_flags) & ~(VM_READ|VM_WRITE|VM_EXEC)) &&
		b->vm_pgoff == a->vm_pgoff + ((b->vm_start - a->vm_start) >> PAGE_SHIFT);
}

/*
 * Do some basic sanity checking to see if we can re-use the anon_vma
 * from 'old'. The 'a'/'b' vma's are in VM order - one of them will be
 * the same as 'old', the other will be the new one that is trying
 * to share the anon_vma.
 *
 * NOTE! This runs with mm_sem held for reading, so it is possible that
 * the anon_vma of 'old' is concurrently in the process of being set up
 * by another page fault trying to merge _that_. But that's ok: if it
 * is being set up, that automatically means that it will be a singleton
 * acceptable for merging, so we can do all of this optimistically. But
 * we do that ACCESS_ONCE() to make sure that we never re-load the pointer.
 *
 * IOW: that the "list_is_singular()" test on the anon_vma_chain only
 * matters for the 'stable anon_vma' case (ie the thing we want to avoid
 * is to return an anon_vma that is "complex" due to having gone through
 * a fork).
 *
 * We also make sure that the two vma's are compatible (adjacent,
 * and with the same memory policies). That's all stable, even with just
 * a read lock on the mm_sem.
 */
static struct anon_vma *reusable_anon_vma(struct vm_area_struct *old, struct vm_area_struct *a, struct vm_area_struct *b)
{
	if (anon_vma_compatible(a, b)) {
		struct anon_vma *anon_vma = ACCESS_ONCE(old->anon_vma);

		if (anon_vma && list_is_singular(&old->anon_vma_chain))
			return anon_vma;
	}
	return NULL;
}

/*
 * find_mergeable_anon_vma is used by anon_vma_prepare, to check
 * neighbouring vmas for a suitable anon_vma, before it goes off
 * to allocate a new anon_vma.  It checks because a repetitive
 * sequence of mprotects and faults may otherwise lead to distinct
 * anon_vmas being allocated, preventing vma merge in subsequent
 * mprotect.
 */
struct anon_vma *find_mergeable_anon_vma(struct vm_area_struct *vma)
{
	struct anon_vma *anon_vma;
	struct vm_area_struct *near;

	near = vma->vm_next;
	if (!near)
		goto try_prev;

	anon_vma = reusable_anon_vma(near, vma, near);
	if (anon_vma)
		return anon_vma;
try_prev:
	near = vma->vm_prev;
	if (!near)
		goto none;

	anon_vma = reusable_anon_vma(near, near, vma);
	if (anon_vma)
		return anon_vma;
none:
	/*
	 * There's no absolute need to look only at touching neighbours:
	 * we could search further afield for "compatible" anon_vmas.
	 * But it would probably just be a waste of time searching,
	 * or lead to too many vmas hanging off the same anon_vma.
	 * We're trying to allow mprotect remerging later on,
	 * not trying to minimize memory used for anon_vmas.
	 */
	return NULL;
}

#ifdef CONFIG_PROC_FS
void vm_stat_account(struct mm_struct *mm, unsigned long flags,
						struct file *file, long pages)
{
	const unsigned long stack_flags
		= VM_STACK_FLAGS & (VM_GROWSUP|VM_GROWSDOWN);

	if (file) {
		mm->shared_vm += pages;
		if ((flags & (VM_EXEC|VM_WRITE)) == VM_EXEC)
			mm->exec_vm += pages;
	} else if (flags & stack_flags)
		mm->stack_vm += pages;
	if (flags & (VM_RESERVED|VM_IO))
		mm->reserved_vm += pages;
}
#endif /* CONFIG_PROC_FS */

/*
 * If a hint addr is less than mmap_min_addr change hint to be as
 * low as possible but still greater than mmap_min_addr
 */
static inline unsigned long round_hint_to_min(unsigned long hint)
{
	hint &= PAGE_MASK;
	if (((void *)hint != NULL) &&
	    (hint < mmap_min_addr))
		return PAGE_ALIGN(mmap_min_addr);
	return hint;
}

/*
 * The caller must hold down_write(&current->mm->mmap_sem).
 */

unsigned long do_mmap_pgoff(struct file *file, unsigned long addr,
			unsigned long len, unsigned long prot,
			unsigned long flags, unsigned long pgoff)
{
	struct mm_struct * mm = current->mm;
	struct inode *inode;
	vm_flags_t vm_flags;

	/*
	 * Does the application expect PROT_READ to imply PROT_EXEC?
	 *
	 * (the exception is when the underlying filesystem is noexec
	 *  mounted, in which case we dont add PROT_EXEC.)
	 */
	if ((prot & PROT_READ) && (current->personality & READ_IMPLIES_EXEC))
		if (!(file && (file->f_path.mnt->mnt_flags & MNT_NOEXEC)))
			prot |= PROT_EXEC;

	if (!len)
		return -EINVAL;

	if (!(flags & MAP_FIXED))
		addr = round_hint_to_min(addr);

	/* Careful about overflows.. */
	len = PAGE_ALIGN(len);
	if (!len)
		return -ENOMEM;

	/* offset overflow? */
	if ((pgoff + (len >> PAGE_SHIFT)) < pgoff)
               return -EOVERFLOW;

	/* Too many mappings? */
	if (mm->map_count > sysctl_max_map_count)
		return -ENOMEM;

	/* Obtain the address to map to. we verify (or select) it and ensure
	 * that it represents a valid section of the address space.
	 */
	addr = get_unmapped_area(file, addr, len, pgoff, flags);
	if (addr & ~PAGE_MASK)
		return addr;

	/* Do simple checking here so the lower-level routines won't have
	 * to. we assume access permissions have been handled by the open
	 * of the memory object, so we don't do any here.
	 */
	vm_flags = calc_vm_prot_bits(prot) | calc_vm_flag_bits(flags) |
			mm->def_flags | VM_MAYREAD | VM_MAYWRITE | VM_MAYEXEC;

	if (flags & MAP_LOCKED)
		if (!can_do_mlock())
			return -EPERM;

	/* mlock MCL_FUTURE? */
	if (vm_flags & VM_LOCKED) {
		unsigned long locked, lock_limit;
		locked = len >> PAGE_SHIFT;
		locked += mm->locked_vm;
		lock_limit = rlimit(RLIMIT_MEMLOCK);
		lock_limit >>= PAGE_SHIFT;
		if (locked > lock_limit && !capable(CAP_IPC_LOCK))
			return -EAGAIN;
	}

	inode = file ? file->f_path.dentry->d_inode : NULL;

	if (file) {
		switch (flags & MAP_TYPE) {
		case MAP_SHARED:
			if ((prot&PROT_WRITE) && !(file->f_mode&FMODE_WRITE))
				return -EACCES;

			/*
			 * Make sure we don't allow writing to an append-only
			 * file..
			 */
			if (IS_APPEND(inode) && (file->f_mode & FMODE_WRITE))
				return -EACCES;

			/*
			 * Make sure there are no mandatory locks on the file.
			 */
			if (locks_verify_locked(inode))
				return -EAGAIN;

			vm_flags |= VM_SHARED | VM_MAYSHARE;
			if (!(file->f_mode & FMODE_WRITE))
				vm_flags &= ~(VM_MAYWRITE | VM_SHARED);

			/* fall through */
		case MAP_PRIVATE:
			if (!(file->f_mode & FMODE_READ))
				return -EACCES;
			if (file->f_path.mnt->mnt_flags & MNT_NOEXEC) {
				if (vm_flags & VM_EXEC)
					return -EPERM;
				vm_flags &= ~VM_MAYEXEC;
			}

			if (!file->f_op || !file->f_op->mmap)
				return -ENODEV;
			break;

		default:
			return -EINVAL;
		}
	} else {
		switch (flags & MAP_TYPE) {
		case MAP_SHARED:
			/*
			 * Ignore pgoff.
			 */
			pgoff = 0;
			vm_flags |= VM_SHARED | VM_MAYSHARE;
			break;
		case MAP_PRIVATE:
			/*
			 * Set pgoff according to addr for anon_vma.
			 */
			pgoff = addr >> PAGE_SHIFT;
			break;
		default:
			return -EINVAL;
		}
	}

	return mmap_region(file, addr, len, flags, vm_flags, pgoff);
}

SYSCALL_DEFINE6(mmap_pgoff, unsigned long, addr, unsigned long, len,
		unsigned long, prot, unsigned long, flags,
		unsigned long, fd, unsigned long, pgoff)
{
	struct file *file = NULL;
	unsigned long retval = -EBADF;

	if (!(flags & MAP_ANONYMOUS)) {
		audit_mmap_fd(fd, flags);
		if (unlikely(flags & MAP_HUGETLB))
			return -EINVAL;
		file = fget(fd);
		if (!file)
			goto out;
	} else if (flags & MAP_HUGETLB) {
		struct user_struct *user = NULL;
		/*
		 * VM_NORESERVE is used because the reservations will be
		 * taken when vm_ops->mmap() is called
		 * A dummy user value is used because we are not locking
		 * memory so no accounting is necessary
		 */
		file = hugetlb_file_setup(HUGETLB_ANON_FILE, addr, len,
						VM_NORESERVE, &user,
						HUGETLB_ANONHUGE_INODE);
		if (IS_ERR(file))
			return PTR_ERR(file);
	}

	flags &= ~(MAP_EXECUTABLE | MAP_DENYWRITE);

	retval = vm_mmap_pgoff(file, addr, len, prot, flags, pgoff);
	if (file)
		fput(file);
out:
	return retval;
}

#ifdef __ARCH_WANT_SYS_OLD_MMAP
struct mmap_arg_struct {
	unsigned long addr;
	unsigned long len;
	unsigned long prot;
	unsigned long flags;
	unsigned long fd;
	unsigned long offset;
};

SYSCALL_DEFINE1(old_mmap, struct mmap_arg_struct __user *, arg)
{
	struct mmap_arg_struct a;

	if (copy_from_user(&a, arg, sizeof(a)))
		return -EFAULT;
	if (a.offset & ~PAGE_MASK)
		return -EINVAL;

	return sys_mmap_pgoff(a.addr, a.len, a.prot, a.flags, a.fd,
			      a.offset >> PAGE_SHIFT);
}
#endif /* __ARCH_WANT_SYS_OLD_MMAP */

/*
 * Some shared mappigns will want the pages marked read-only
 * to track write events. If so, we'll downgrade vm_page_prot
 * to the private version (using protection_map[] without the
 * VM_SHARED bit).
 */
int vma_wants_writenotify(struct vm_area_struct *vma)
{
	vm_flags_t vm_flags = vma->vm_flags;

	/* If it was private or non-writable, the write bit is already clear */
	if ((vm_flags & (VM_WRITE|VM_SHARED)) != ((VM_WRITE|VM_SHARED)))
		return 0;

	/* The backer wishes to know when pages are first written to? */
	if (vma->vm_ops && vma->vm_ops->page_mkwrite)
		return 1;

	/* The open routine did something to the protections already? */
	if (pgprot_val(vma->vm_page_prot) !=
	    pgprot_val(vm_get_page_prot(vm_flags)))
		return 0;

	/* Specialty mapping? */
	if (vm_flags & (VM_PFNMAP|VM_INSERTPAGE))
		return 0;

	/* Can the mapping track the dirty pages? */
	return vma->vm_file && vma->vm_file->f_mapping &&
		mapping_cap_account_dirty(vma->vm_file->f_mapping);
}

/*
 * We account for memory if it's a private writeable mapping,
 * not hugepages and VM_NORESERVE wasn't set.
 */
static inline int accountable_mapping(struct file *file, vm_flags_t vm_flags)
{
	/*
	 * hugetlb has its own accounting separate from the core VM
	 * VM_HUGETLB may not be set yet so we cannot check for that flag.
	 */
	if (file && is_file_hugepages(file))
		return 0;

	return (vm_flags & (VM_NORESERVE | VM_SHARED | VM_WRITE)) == VM_WRITE;
}

unsigned long mmap_region(struct file *file, unsigned long addr,
			  unsigned long len, unsigned long flags,
			  vm_flags_t vm_flags, unsigned long pgoff)
{
	struct mm_struct *mm = current->mm;
	struct vm_area_struct *vma, *prev;
	int correct_wcount = 0;
	int error;
	struct rb_node **rb_link, *rb_parent;
	unsigned long charged = 0;
	struct inode *inode =  file ? file->f_path.dentry->d_inode : NULL;

	/* Clear old maps */
	error = -ENOMEM;
munmap_back:
	vma = find_vma_prepare(mm, addr, &prev, &rb_link, &rb_parent);
	if (vma && vma->vm_start < addr + len) {
		if (do_munmap(mm, addr, len))
			return -ENOMEM;
		goto munmap_back;
	}

	/* Check against address space limit. */
	if (!may_expand_vm(mm, len >> PAGE_SHIFT))
		return -ENOMEM;

	/*
	 * Set 'VM_NORESERVE' if we should not account for the
	 * memory use of this mapping.
	 */
	if ((flags & MAP_NORESERVE)) {
		/* We honor MAP_NORESERVE if allowed to overcommit */
		if (sysctl_overcommit_memory != OVERCOMMIT_NEVER)
			vm_flags |= VM_NORESERVE;

		/* hugetlb applies strict overcommit unless MAP_NORESERVE */
		if (file && is_file_hugepages(file))
			vm_flags |= VM_NORESERVE;
	}

	/*
	 * Private writable mapping: check memory availability
	 */
	if (accountable_mapping(file, vm_flags)) {
		charged = len >> PAGE_SHIFT;
		if (security_vm_enough_memory_mm(mm, charged))
			return -ENOMEM;
		vm_flags |= VM_ACCOUNT;
	}

	/*
	 * Can we just expand an old mapping?
	 */
	vma = vma_merge(mm, prev, addr, addr + len, vm_flags, NULL, file, pgoff, NULL);
	if (vma)
		goto out;

	/*
	 * Determine the object being mapped and call the appropriate
	 * specific mapper. the address has already been validated, but
	 * not unmapped, but the maps are removed from the list.
	 */
	vma = kmem_cache_zalloc(vm_area_cachep, GFP_KERNEL);
	if (!vma) {
		error = -ENOMEM;
		goto unacct_error;
	}

	vma->vm_mm = mm;
	vma->vm_start = addr;
	vma->vm_end = addr + len;
	vma->vm_flags = vm_flags;
	vma->vm_page_prot = vm_get_page_prot(vm_flags);
	vma->vm_pgoff = pgoff;
	INIT_LIST_HEAD(&vma->anon_vma_chain);

	error = -EINVAL;	/* when rejecting VM_GROWSDOWN|VM_GROWSUP */

	if (file) {
		if (vm_flags & (VM_GROWSDOWN|VM_GROWSUP))
			goto free_vma;
		if (vm_flags & VM_DENYWRITE) {
			error = deny_write_access(file);
			if (error)
				goto free_vma;
			correct_wcount = 1;
		}
		vma->vm_file = file;
		get_file(file);
		error = file->f_op->mmap(file, vma);
		if (error)
			goto unmap_and_free_vma;
		if (vm_flags & VM_EXECUTABLE)
			added_exe_file_vma(mm);

		/* Can addr have changed??
		 *
		 * Answer: Yes, several device drivers can do it in their
		 *         f_op->mmap method. -DaveM
		 */
		addr = vma->vm_start;
		pgoff = vma->vm_pgoff;
		vm_flags = vma->vm_flags;
	} else if (vm_flags & VM_SHARED) {
		if (unlikely(vm_flags & (VM_GROWSDOWN|VM_GROWSUP)))
			goto free_vma;
		error = shmem_zero_setup(vma);
		if (error)
			goto free_vma;
	}

	if (vma_wants_writenotify(vma)) {
		pgprot_t pprot = vma->vm_page_prot;

		/* Can vma->vm_page_prot have changed??
		 *
		 * Answer: Yes, drivers may have changed it in their
		 *         f_op->mmap method.
		 *
		 * Ensures that vmas marked as uncached stay that way.
		 */
		vma->vm_page_prot = vm_get_page_prot(vm_flags & ~VM_SHARED);
		if (pgprot_val(pprot) == pgprot_val(pgprot_noncached(pprot)))
			vma->vm_page_prot = pgprot_noncached(vma->vm_page_prot);
	}

	vma_link(mm, vma, prev, rb_link, rb_parent);
	file = vma->vm_file;

	/* Once vma denies write, undo our temporary denial count */
	if (correct_wcount)
		atomic_inc(&inode->i_writecount);
out:
	perf_event_mmap(vma);

	mm->total_vm += len >> PAGE_SHIFT;
	vm_stat_account(mm, vm_flags, file, len >> PAGE_SHIFT);
	if (vm_flags & VM_LOCKED) {
		if (!mlock_vma_pages_range(vma, addr, addr + len))
			mm->locked_vm += (len >> PAGE_SHIFT);
	} else if ((flags & MAP_POPULATE) && !(flags & MAP_NONBLOCK))
		make_pages_present(addr, addr + len);

	if (file && uprobe_mmap(vma))
		/* matching probes but cannot insert */
		goto unmap_and_free_vma;

	return addr;

unmap_and_free_vma:
	if (correct_wcount)
		atomic_inc(&inode->i_writecount);
	vma_fput(vma);
	vma->vm_file = NULL;

	/* Undo any partial mapping done by a device driver. */
	unmap_region(mm, vma, prev, vma->vm_start, vma->vm_end);
	charged = 0;
free_vma:
	kmem_cache_free(vm_area_cachep, vma);
unacct_error:
	if (charged)
		vm_unacct_memory(charged);
	return error;
}

/* Get an address range which is currently unmapped.
 * For shmat() with addr=0.
 *
 * Ugly calling convention alert:
 * Return value with the low bits set means error value,
 * ie
 *	if (ret & ~PAGE_MASK)
 *		error = ret;
 *
 * This function "knows" that -ENOMEM has the bits set.
 */
#ifndef HAVE_ARCH_UNMAPPED_AREA
unsigned long
arch_get_unmapped_area(struct file *filp, unsigned long addr,
		unsigned long len, unsigned long pgoff, unsigned long flags)
{
	struct mm_struct *mm = current->mm;
	struct vm_area_struct *vma;
	unsigned long start_addr;

	if (len > TASK_SIZE)
		return -ENOMEM;

	if (flags & MAP_FIXED)
		return addr;

	if (addr) {
		addr = PAGE_ALIGN(addr);
		vma = find_vma(mm, addr);
		if (TASK_SIZE - len >= addr &&
		    (!vma || addr + len <= vma->vm_start))
			return addr;
	}
	if (len > mm->cached_hole_size) {
	        start_addr = addr = mm->free_area_cache;
	} else {
	        start_addr = addr = TASK_UNMAPPED_BASE;
	        mm->cached_hole_size = 0;
	}

full_search:
	for (vma = find_vma(mm, addr); ; vma = vma->vm_next) {
		/* At this point:  (!vma || addr < vma->vm_end). */
		if (TASK_SIZE - len < addr) {
			/*
			 * Start a new search - just in case we missed
			 * some holes.
			 */
			if (start_addr != TASK_UNMAPPED_BASE) {
				addr = TASK_UNMAPPED_BASE;
			        start_addr = addr;
				mm->cached_hole_size = 0;
				goto full_search;
			}
			return -ENOMEM;
		}
		if (!vma || addr + len <= vma->vm_start) {
			/*
			 * Remember the place where we stopped the search:
			 */
			mm->free_area_cache = addr + len;
			return addr;
		}
		if (addr + mm->cached_hole_size < vma->vm_start)
		        mm->cached_hole_size = vma->vm_start - addr;
		addr = vma->vm_end;
	}
}
#endif	

void arch_unmap_area(struct mm_struct *mm, unsigned long addr)
{
	/*
	 * Is this a new hole at the lowest possible address?
	 */
	if (addr >= TASK_UNMAPPED_BASE && addr < mm->free_area_cache)
		mm->free_area_cache = addr;
}

/*
 * This mmap-allocator allocates new areas top-down from below the
 * stack's low limit (the base):
 */
#ifndef HAVE_ARCH_UNMAPPED_AREA_TOPDOWN
unsigned long
arch_get_unmapped_area_topdown(struct file *filp, const unsigned long addr0,
			  const unsigned long len, const unsigned long pgoff,
			  const unsigned long flags)
{
	struct vm_area_struct *vma;
	struct mm_struct *mm = current->mm;
	unsigned long addr = addr0, start_addr;

	/* requested length too big for entire address space */
	if (len > TASK_SIZE)
		return -ENOMEM;

	if (flags & MAP_FIXED)
		return addr;

	/* requesting a specific address */
	if (addr) {
		addr = PAGE_ALIGN(addr);
		vma = find_vma(mm, addr);
		if (TASK_SIZE - len >= addr &&
				(!vma || addr + len <= vma->vm_start))
			return addr;
	}

	/* check if free_area_cache is useful for us */
	if (len <= mm->cached_hole_size) {
 	        mm->cached_hole_size = 0;
 		mm->free_area_cache = mm->mmap_base;
 	}

try_again:
	/* either no address requested or can't fit in requested address hole */
	start_addr = addr = mm->free_area_cache;

	if (addr < len)
		goto fail;

	addr -= len;
	do {
		/*
		 * Lookup failure means no vma is above this address,
		 * else if new region fits below vma->vm_start,
		 * return with success:
		 */
		vma = find_vma(mm, addr);
		if (!vma || addr+len <= vma->vm_start)
			/* remember the address as a hint for next time */
			return (mm->free_area_cache = addr);

 		/* remember the largest hole we saw so far */
 		if (addr + mm->cached_hole_size < vma->vm_start)
 		        mm->cached_hole_size = vma->vm_start - addr;

		/* try just below the current vma->vm_start */
		addr = vma->vm_start-len;
	} while (len < vma->vm_start);

fail:
	/*
	 * if hint left us with no space for the requested
	 * mapping then try again:
	 *
	 * Note: this is different with the case of bottomup
	 * which does the fully line-search, but we use find_vma
	 * here that causes some holes skipped.
	 */
	if (start_addr != mm->mmap_base) {
		mm->free_area_cache = mm->mmap_base;
		mm->cached_hole_size = 0;
		goto try_again;
	}

	/*
	 * A failed mmap() very likely causes application failure,
	 * so fall back to the bottom-up function here. This scenario
	 * can happen with large stack limits and large mmap()
	 * allocations.
	 */
	mm->cached_hole_size = ~0UL;
  	mm->free_area_cache = TASK_UNMAPPED_BASE;
	addr = arch_get_unmapped_area(filp, addr0, len, pgoff, flags);
	/*
	 * Restore the topdown base:
	 */
	mm->free_area_cache = mm->mmap_base;
	mm->cached_hole_size = ~0UL;

	return addr;
}
#endif

void arch_unmap_area_topdown(struct mm_struct *mm, unsigned long addr)
{
	/*
	 * Is this a new hole at the highest possible address?
	 */
	if (addr > mm->free_area_cache)
		mm->free_area_cache = addr;

	/* dont allow allocations above current base */
	if (mm->free_area_cache > mm->mmap_base)
		mm->free_area_cache = mm->mmap_base;
}

unsigned long
get_unmapped_area(struct file *file, unsigned long addr, unsigned long len,
		unsigned long pgoff, unsigned long flags)
{
	unsigned long (*get_area)(struct file *, unsigned long,
				  unsigned long, unsigned long, unsigned long);

	unsigned long error = arch_mmap_check(addr, len, flags);
	if (error)
		return error;

	/* Careful about overflows.. */
	if (len > TASK_SIZE)
		return -ENOMEM;

	get_area = current->mm->get_unmapped_area;
	if (file && file->f_op && file->f_op->get_unmapped_area)
		get_area = file->f_op->get_unmapped_area;
	addr = get_area(file, addr, len, pgoff, flags);
	if (IS_ERR_VALUE(addr))
		return addr;

	if (addr > TASK_SIZE - len)
		return -ENOMEM;
	if (addr & ~PAGE_MASK)
		return -EINVAL;

	addr = arch_rebalance_pgtables(addr, len);
	error = security_mmap_addr(addr);
	return error ? error : addr;
}

EXPORT_SYMBOL(get_unmapped_area);

/* Look up the first VMA which satisfies  addr < vm_end,  NULL if none. */
struct vm_area_struct *find_vma(struct mm_struct *mm, unsigned long addr)
{
	struct vm_area_struct *vma = NULL;

	if (WARN_ON_ONCE(!mm))		/* Remove this in linux-3.6 */
		return NULL;

	/* Check the cache first. */
	/* (Cache hit rate is typically around 35%.) */
	vma = mm->mmap_cache;
	if (!(vma && vma->vm_end > addr && vma->vm_start <= addr)) {
		struct rb_node *rb_node;

		rb_node = mm->mm_rb.rb_node;
		vma = NULL;

		while (rb_node) {
			struct vm_area_struct *vma_tmp;

			vma_tmp = rb_entry(rb_node,
					   struct vm_area_struct, vm_rb);

			if (vma_tmp->vm_end > addr) {
				vma = vma_tmp;
				if (vma_tmp->vm_start <= addr)
					break;
				rb_node = rb_node->rb_left;
			} else
				rb_node = rb_node->rb_right;
		}
		if (vma)
			mm->mmap_cache = vma;
	}
	return vma;
}

EXPORT_SYMBOL(find_vma);

/*
 * Same as find_vma, but also return a pointer to the previous VMA in *pprev.
 */
struct vm_area_struct *
find_vma_prev(struct mm_struct *mm, unsigned long addr,
			struct vm_area_struct **pprev)
{
	struct vm_area_struct *vma;

	vma = find_vma(mm, addr);
	if (vma) {
		*pprev = vma->vm_prev;
	} else {
		struct rb_node *rb_node = mm->mm_rb.rb_node;
		*pprev = NULL;
		while (rb_node) {
			*pprev = rb_entry(rb_node, struct vm_area_struct, vm_rb);
			rb_node = rb_node->rb_right;
		}
	}
	return vma;
}

/*
 * Verify that the stack growth is acceptable and
 * update accounting. This is shared with both the
 * grow-up and grow-down cases.
 */
static int acct_stack_growth(struct vm_area_struct *vma, unsigned long size, unsigned long grow)
{
	struct mm_struct *mm = vma->vm_mm;
	struct rlimit *rlim = current->signal->rlim;
	unsigned long new_start;

	/* address space limit tests */
	if (!may_expand_vm(mm, grow))
		return -ENOMEM;

	/* Stack limit test */
	if (size > ACCESS_ONCE(rlim[RLIMIT_STACK].rlim_cur))
		return -ENOMEM;

	/* mlock limit tests */
	if (vma->vm_flags & VM_LOCKED) {
		unsigned long locked;
		unsigned long limit;
		locked = mm->locked_vm + grow;
		limit = ACCESS_ONCE(rlim[RLIMIT_MEMLOCK].rlim_cur);
		limit >>= PAGE_SHIFT;
		if (locked > limit && !capable(CAP_IPC_LOCK))
			return -ENOMEM;
	}

	/* Check to ensure the stack will not grow into a hugetlb-only region */
	new_start = (vma->vm_flags & VM_GROWSUP) ? vma->vm_start :
			vma->vm_end - size;
	if (is_hugepage_only_range(vma->vm_mm, new_start, size))
		return -EFAULT;

	/*
	 * Overcommit..  This must be the final test, as it will
	 * update security statistics.
	 */
	if (security_vm_enough_memory_mm(mm, grow))
		return -ENOMEM;

	/* Ok, everything looks good - let it rip */
	mm->total_vm += grow;
	if (vma->vm_flags & VM_LOCKED)
		mm->locked_vm += grow;
	vm_stat_account(mm, vma->vm_flags, vma->vm_file, grow);
	return 0;
}

#if defined(CONFIG_STACK_GROWSUP) || defined(CONFIG_IA64)
/*
 * PA-RISC uses this for its stack; IA64 for its Register Backing Store.
 * vma is the last one with address > vma->vm_end.  Have to extend vma.
 */
int expand_upwards(struct vm_area_struct *vma, unsigned long address)
{
	int error;

	if (!(vma->vm_flags & VM_GROWSUP))
		return -EFAULT;

	/*
	 * We must make sure the anon_vma is allocated
	 * so that the anon_vma locking is not a noop.
	 */
	if (unlikely(anon_vma_prepare(vma)))
		return -ENOMEM;
	vma_lock_anon_vma(vma);

	/*
	 * vma->vm_start/vm_end cannot change under us because the caller
	 * is required to hold the mmap_sem in read mode.  We need the
	 * anon_vma lock to serialize against concurrent expand_stacks.
	 * Also guard against wrapping around to address 0.
	 */
	if (address < PAGE_ALIGN(address+4))
		address = PAGE_ALIGN(address+4);
	else {
		vma_unlock_anon_vma(vma);
		return -ENOMEM;
	}
	error = 0;

	/* Somebody else might have raced and expanded it already */
	if (address > vma->vm_end) {
		unsigned long size, grow;

		size = address - vma->vm_start;
		grow = (address - vma->vm_end) >> PAGE_SHIFT;

		error = -ENOMEM;
		if (vma->vm_pgoff + (size >> PAGE_SHIFT) >= vma->vm_pgoff) {
			error = acct_stack_growth(vma, size, grow);
			if (!error) {
				vma->vm_end = address;
				perf_event_mmap(vma);
			}
		}
	}
	vma_unlock_anon_vma(vma);
	khugepaged_enter_vma_merge(vma);
	return error;
}
#endif /* CONFIG_STACK_GROWSUP || CONFIG_IA64 */

/*
 * vma is the first one with address < vma->vm_start.  Have to extend vma.
 */
int expand_downwards(struct vm_area_struct *vma,
				   unsigned long address)
{
	int error;

	/*
	 * We must make sure the anon_vma is allocated
	 * so that the anon_vma locking is not a noop.
	 */
	if (unlikely(anon_vma_prepare(vma)))
		return -ENOMEM;

	address &= PAGE_MASK;
	error = security_mmap_addr(address);
	if (error)
		return error;

	vma_lock_anon_vma(vma);

	/*
	 * vma->vm_start/vm_end cannot change under us because the caller
	 * is required to hold the mmap_sem in read mode.  We need the
	 * anon_vma lock to serialize against concurrent expand_stacks.
	 */

	/* Somebody else might have raced and expanded it already */
	if (address < vma->vm_start) {
		unsigned long size, grow;

		size = vma->vm_end - address;
		grow = (vma->vm_start - address) >> PAGE_SHIFT;

		error = -ENOMEM;
		if (grow <= vma->vm_pgoff) {
			error = acct_stack_growth(vma, size, grow);
			if (!error) {
				vma->vm_start = address;
				vma->vm_pgoff -= grow;
				perf_event_mmap(vma);
			}
		}
	}
	vma_unlock_anon_vma(vma);
	khugepaged_enter_vma_merge(vma);
	return error;
}

#ifdef CONFIG_STACK_GROWSUP
int expand_stack(struct vm_area_struct *vma, unsigned long address)
{
	return expand_upwards(vma, address);
}

struct vm_area_struct *
find_extend_vma(struct mm_struct *mm, unsigned long addr)
{
	struct vm_area_struct *vma, *prev;

	addr &= PAGE_MASK;
	vma = find_vma_prev(mm, addr, &prev);
	if (vma && (vma->vm_start <= addr))
		return vma;
	if (!prev || expand_stack(prev, addr))
		return NULL;
	if (prev->vm_flags & VM_LOCKED) {
		mlock_vma_pages_range(prev, addr, prev->vm_end);
	}
	return prev;
}
#else
int expand_stack(struct vm_area_struct *vma, unsigned long address)
{
	return expand_downwards(vma, address);
}

struct vm_area_struct *
find_extend_vma(struct mm_struct * mm, unsigned long addr)
{
	struct vm_area_struct * vma;
	unsigned long start;

	addr &= PAGE_MASK;
	vma = find_vma(mm,addr);
	if (!vma)
		return NULL;
	if (vma->vm_start <= addr)
		return vma;
	if (!(vma->vm_flags & VM_GROWSDOWN))
		return NULL;
	start = vma->vm_start;
	if (expand_stack(vma, addr))
		return NULL;
	if (vma->vm_flags & VM_LOCKED) {
		mlock_vma_pages_range(vma, addr, start);
	}
	return vma;
}
#endif

/*
 * Ok - we have the memory areas we should free on the vma list,
 * so release them, and do the vma updates.
 *
 * Called with the mm semaphore held.
 */
static void remove_vma_list(struct mm_struct *mm, struct vm_area_struct *vma)
{
	unsigned long nr_accounted = 0;

	/* Update high watermark before we lower total_vm */
	update_hiwater_vm(mm);
	do {
		long nrpages = vma_pages(vma);

		if (vma->vm_flags & VM_ACCOUNT)
			nr_accounted += nrpages;
		mm->total_vm -= nrpages;
		vm_stat_account(mm, vma->vm_flags, vma->vm_file, -nrpages);
		vma = remove_vma(vma);
	} while (vma);
	vm_unacct_memory(nr_accounted);
	validate_mm(mm);
}

/*
 * Get rid of page table information in the indicated region.
 *
 * Called with the mm semaphore held.
 */
static void unmap_region(struct mm_struct *mm,
		struct vm_area_struct *vma, struct vm_area_struct *prev,
		unsigned long start, unsigned long end)
{
	struct vm_area_struct *next = prev? prev->vm_next: mm->mmap;
	struct mmu_gather tlb;

	lru_add_drain();
	tlb_gather_mmu(&tlb, mm, 0);
	update_hiwater_rss(mm);
	unmap_vmas(&tlb, vma, start, end);
	free_pgtables(&tlb, vma, prev ? prev->vm_end : FIRST_USER_ADDRESS,
				 next ? next->vm_start : 0);
	tlb_finish_mmu(&tlb, start, end);
}

/*
 * Create a list of vma's touched by the unmap, removing them from the mm's
 * vma list as we go..
 */
static void
detach_vmas_to_be_unmapped(struct mm_struct *mm, struct vm_area_struct *vma,
	struct vm_area_struct *prev, unsigned long end)
{
	struct vm_area_struct **insertion_point;
	struct vm_area_struct *tail_vma = NULL;
	unsigned long addr;

	insertion_point = (prev ? &prev->vm_next : &mm->mmap);
	vma->vm_prev = NULL;
	do {
		rb_erase(&vma->vm_rb, &mm->mm_rb);
		mm->map_count--;
		tail_vma = vma;
		vma = vma->vm_next;
	} while (vma && vma->vm_start < end);
	*insertion_point = vma;
	if (vma)
		vma->vm_prev = prev;
	tail_vma->vm_next = NULL;
	if (mm->unmap_area == arch_unmap_area)
		addr = prev ? prev->vm_end : mm->mmap_base;
	else
		addr = vma ?  vma->vm_start : mm->mmap_base;
	mm->unmap_area(mm, addr);
	mm->mmap_cache = NULL;		/* Kill the cache. */
}

/*
 * __split_vma() bypasses sysctl_max_map_count checking.  We use this on the
 * munmap path where it doesn't make sense to fail.
 */
static int __split_vma(struct mm_struct * mm, struct vm_area_struct * vma,
	      unsigned long addr, int new_below)
{
	struct mempolicy *pol;
	struct vm_area_struct *new;
	int err = -ENOMEM;

	if (is_vm_hugetlb_page(vma) && (addr &
					~(huge_page_mask(hstate_vma(vma)))))
		return -EINVAL;

	new = kmem_cache_alloc(vm_area_cachep, GFP_KERNEL);
	if (!new)
		goto out_err;

	/* most fields are the same, copy all, and then fixup */
	*new = *vma;

	INIT_LIST_HEAD(&new->anon_vma_chain);

	if (new_below)
		new->vm_end = addr;
	else {
		new->vm_start = addr;
		new->vm_pgoff += ((addr - vma->vm_start) >> PAGE_SHIFT);
	}

	pol = mpol_dup(vma_policy(vma));
	if (IS_ERR(pol)) {
		err = PTR_ERR(pol);
		goto out_free_vma;
	}
	vma_set_policy(new, pol);

	if (anon_vma_clone(new, vma))
		goto out_free_mpol;

	if (new->vm_file) {
		vma_get_file(new);
		if (vma->vm_flags & VM_EXECUTABLE)
			added_exe_file_vma(mm);
	}

	if (new->vm_ops && new->vm_ops->open)
		new->vm_ops->open(new);

	if (new_below)
		err = vma_adjust(vma, addr, vma->vm_end, vma->vm_pgoff +
			((addr - new->vm_start) >> PAGE_SHIFT), new);
	else
		err = vma_adjust(vma, vma->vm_start, addr, vma->vm_pgoff, new);

	/* Success. */
	if (!err)
		return 0;

	/* Clean everything up if vma_adjust failed. */
	if (new->vm_ops && new->vm_ops->close)
		new->vm_ops->close(new);
	if (new->vm_file) {
		if (vma->vm_flags & VM_EXECUTABLE)
			removed_exe_file_vma(mm);
		vma_fput(new);
	}
	unlink_anon_vmas(new);
 out_free_mpol:
	mpol_put(pol);
 out_free_vma:
	kmem_cache_free(vm_area_cachep, new);
 out_err:
	return err;
}

/*
 * Split a vma into two pieces at address 'addr', a new vma is allocated
 * either for the first part or the tail.
 */
int split_vma(struct mm_struct *mm, struct vm_area_struct *vma,
	      unsigned long addr, int new_below)
{
	if (mm->map_count >= sysctl_max_map_count)
		return -ENOMEM;

	return __split_vma(mm, vma, addr, new_below);
}

/* Munmap is split into 2 main parts -- this part which finds
 * what needs doing, and the areas themselves, which do the
 * work.  This now handles partial unmappings.
 * Jeremy Fitzhardinge <jeremy@goop.org>
 */
int do_munmap(struct mm_struct *mm, unsigned long start, size_t len)
{
	unsigned long end;
	struct vm_area_struct *vma, *prev, *last;

	if ((start & ~PAGE_MASK) || start > TASK_SIZE || len > TASK_SIZE-start)
		return -EINVAL;

	if ((len = PAGE_ALIGN(len)) == 0)
		return -EINVAL;

	/* Find the first overlapping VMA */
	vma = find_vma(mm, start);
	if (!vma)
		return 0;
	prev = vma->vm_prev;
	/* we have  start < vma->vm_end  */

	/* if it doesn't overlap, we have nothing.. */
	end = start + len;
	if (vma->vm_start >= end)
		return 0;

	/*
	 * If we need to split any vma, do it now to save pain later.
	 *
	 * Note: mremap's move_vma VM_ACCOUNT handling assumes a partially
	 * unmapped vm_area_struct will remain in use: so lower split_vma
	 * places tmp vma above, and higher split_vma places tmp vma below.
	 */
	if (start > vma->vm_start) {
		int error;

		/*
		 * Make sure that map_count on return from munmap() will
		 * not exceed its limit; but let map_count go just above
		 * its limit temporarily, to help free resources as expected.
		 */
		if (end < vma->vm_end && mm->map_count >= sysctl_max_map_count)
			return -ENOMEM;

		error = __split_vma(mm, vma, start, 0);
		if (error)
			return error;
		prev = vma;
	}

	/* Does it split the last one? */
	last = find_vma(mm, end);
	if (last && end > last->vm_start) {
		int error = __split_vma(mm, last, end, 1);
		if (error)
			return error;
	}
	vma = prev? prev->vm_next: mm->mmap;

	/*
	 * unlock any mlock()ed ranges before detaching vmas
	 */
	if (mm->locked_vm) {
		struct vm_area_struct *tmp = vma;
		while (tmp && tmp->vm_start < end) {
			if (tmp->vm_flags & VM_LOCKED) {
				mm->locked_vm -= vma_pages(tmp);
				munlock_vma_pages_all(tmp);
			}
			tmp = tmp->vm_next;
		}
	}

	/*
	 * Remove the vma's, and unmap the actual pages
	 */
	detach_vmas_to_be_unmapped(mm, vma, prev, end);
	unmap_region(mm, vma, prev, start, end);

	/* Fix up all other VM information */
	remove_vma_list(mm, vma);

	return 0;
}

int vm_munmap(unsigned long start, size_t len)
{
	int ret;
	struct mm_struct *mm = current->mm;

	down_write(&mm->mmap_sem);
	ret = do_munmap(mm, start, len);
	up_write(&mm->mmap_sem);
	return ret;
}
EXPORT_SYMBOL(vm_munmap);

SYSCALL_DEFINE2(munmap, unsigned long, addr, size_t, len)
{
	profile_munmap(addr);
	return vm_munmap(addr, len);
}

static inline void verify_mm_writelocked(struct mm_struct *mm)
{
#ifdef CONFIG_DEBUG_VM
	if (unlikely(down_read_trylock(&mm->mmap_sem))) {
		WARN_ON(1);
		up_read(&mm->mmap_sem);
	}
#endif
}

/*
 *  this is really a simplified "do_mmap".  it only handles
 *  anonymous maps.  eventually we may be able to do some
 *  brk-specific accounting here.
 */
static unsigned long do_brk(unsigned long addr, unsigned long len)
{
	struct mm_struct * mm = current->mm;
	struct vm_area_struct * vma, * prev;
	unsigned long flags;
	struct rb_node ** rb_link, * rb_parent;
	pgoff_t pgoff = addr >> PAGE_SHIFT;
	int error;

	len = PAGE_ALIGN(len);
	if (!len)
		return addr;

	flags = VM_DATA_DEFAULT_FLAGS | VM_ACCOUNT | mm->def_flags;

	error = get_unmapped_area(NULL, addr, len, 0, MAP_FIXED);
	if (error & ~PAGE_MASK)
		return error;

	/*
	 * mlock MCL_FUTURE?
	 */
	if (mm->def_flags & VM_LOCKED) {
		unsigned long locked, lock_limit;
		locked = len >> PAGE_SHIFT;
		locked += mm->locked_vm;
		lock_limit = rlimit(RLIMIT_MEMLOCK);
		lock_limit >>= PAGE_SHIFT;
		if (locked > lock_limit && !capable(CAP_IPC_LOCK))
			return -EAGAIN;
	}

	/*
	 * mm->mmap_sem is required to protect against another thread
	 * changing the mappings in case we sleep.
	 */
	verify_mm_writelocked(mm);

	/*
	 * Clear old maps.  this also does some error checking for us
	 */
 munmap_back:
	vma = find_vma_prepare(mm, addr, &prev, &rb_link, &rb_parent);
	if (vma && vma->vm_start < addr + len) {
		if (do_munmap(mm, addr, len))
			return -ENOMEM;
		goto munmap_back;
	}

	/* Check against address space limits *after* clearing old maps... */
	if (!may_expand_vm(mm, len >> PAGE_SHIFT))
		return -ENOMEM;

	if (mm->map_count > sysctl_max_map_count)
		return -ENOMEM;

	if (security_vm_enough_memory_mm(mm, len >> PAGE_SHIFT))
		return -ENOMEM;

	/* Can we just expand an old private anonymous mapping? */
	vma = vma_merge(mm, prev, addr, addr + len, flags,
					NULL, NULL, pgoff, NULL);
	if (vma)
		goto out;

	/*
	 * create a vma struct for an anonymous mapping
	 */
	vma = kmem_cache_zalloc(vm_area_cachep, GFP_KERNEL);
	if (!vma) {
		vm_unacct_memory(len >> PAGE_SHIFT);
		return -ENOMEM;
	}

	INIT_LIST_HEAD(&vma->anon_vma_chain);
	vma->vm_mm = mm;
	vma->vm_start = addr;
	vma->vm_end = addr + len;
	vma->vm_pgoff = pgoff;
	vma->vm_flags = flags;
	vma->vm_page_prot = vm_get_page_prot(flags);
	vma_link(mm, vma, prev, rb_link, rb_parent);
out:
	perf_event_mmap(vma);
	mm->total_vm += len >> PAGE_SHIFT;
	if (flags & VM_LOCKED) {
		if (!mlock_vma_pages_range(vma, addr, addr + len))
			mm->locked_vm += (len >> PAGE_SHIFT);
	}
	return addr;
}

unsigned long vm_brk(unsigned long addr, unsigned long len)
{
	struct mm_struct *mm = current->mm;
	unsigned long ret;

	down_write(&mm->mmap_sem);
	ret = do_brk(addr, len);
	up_write(&mm->mmap_sem);
	return ret;
}
EXPORT_SYMBOL(vm_brk);

/* Release all mmaps. */
void exit_mmap(struct mm_struct *mm)
{
	struct mmu_gather tlb;
	struct vm_area_struct *vma;
	unsigned long nr_accounted = 0;

	/* mm's last user has gone, and its about to be pulled down */
	mmu_notifier_release(mm);

	if (mm->locked_vm) {
		vma = mm->mmap;
		while (vma) {
			if (vma->vm_flags & VM_LOCKED)
				munlock_vma_pages_all(vma);
			vma = vma->vm_next;
		}
	}

	arch_exit_mmap(mm);

	vma = mm->mmap;
	if (!vma)	/* Can happen if dup_mmap() received an OOM */
		return;

	lru_add_drain();
	flush_cache_mm(mm);
	tlb_gather_mmu(&tlb, mm, 1);
	/* update_hiwater_rss(mm) here? but nobody should be looking */
	/* Use -1 here to ensure all VMAs in the mm are unmapped */
	unmap_vmas(&tlb, vma, 0, -1);

	free_pgtables(&tlb, vma, FIRST_USER_ADDRESS, 0);
	tlb_finish_mmu(&tlb, 0, -1);

	/*
	 * Walk the list again, actually closing and freeing it,
	 * with preemption enabled, without holding any MM locks.
	 */
	while (vma) {
		if (vma->vm_flags & VM_ACCOUNT)
			nr_accounted += vma_pages(vma);
		vma = remove_vma(vma);
	}
	vm_unacct_memory(nr_accounted);

	BUG_ON(mm->nr_ptes > (FIRST_USER_ADDRESS+PMD_SIZE-1)>>PMD_SHIFT);
}

/* Insert vm structure into process list sorted by address
 * and into the inode's i_mmap tree.  If vm_file is non-NULL
 * then i_mmap_mutex is taken here.
 */
int insert_vm_struct(struct mm_struct * mm, struct vm_area_struct * vma)
{
	struct vm_area_struct * __vma, * prev;
	struct rb_node ** rb_link, * rb_parent;

	/*
	 * The vm_pgoff of a purely anonymous vma should be irrelevant
	 * until its first write fault, when page's anon_vma and index
	 * are set.  But now set the vm_pgoff it will almost certainly
	 * end up with (unless mremap moves it elsewhere before that
	 * first wfault), so /proc/pid/maps tells a consistent story.
	 *
	 * By setting it to reflect the virtual start address of the
	 * vma, merges and splits can happen in a seamless way, just
	 * using the existing file pgoff checks and manipulations.
	 * Similarly in do_mmap_pgoff and in do_brk.
	 */
	if (!vma->vm_file) {
		BUG_ON(vma->anon_vma);
		vma->vm_pgoff = vma->vm_start >> PAGE_SHIFT;
	}
	__vma = find_vma_prepare(mm,vma->vm_start,&prev,&rb_link,&rb_parent);
	if (__vma && __vma->vm_start < vma->vm_end)
		return -ENOMEM;
	if ((vma->vm_flags & VM_ACCOUNT) &&
	     security_vm_enough_memory_mm(mm, vma_pages(vma)))
		return -ENOMEM;

	if (vma->vm_file && uprobe_mmap(vma))
		return -EINVAL;

	vma_link(mm, vma, prev, rb_link, rb_parent);
	return 0;
}

/*
 * Copy the vma structure to a new location in the same mm,
 * prior to moving page table entries, to effect an mremap move.
 */
struct vm_area_struct *copy_vma(struct vm_area_struct **vmap,
	unsigned long addr, unsigned long len, pgoff_t pgoff)
{
	struct vm_area_struct *vma = *vmap;
	unsigned long vma_start = vma->vm_start;
	struct mm_struct *mm = vma->vm_mm;
	struct vm_area_struct *new_vma, *prev;
	struct rb_node **rb_link, *rb_parent;
	struct mempolicy *pol;
	bool faulted_in_anon_vma = true;

	/*
	 * If anonymous vma has not yet been faulted, update new pgoff
	 * to match new location, to increase its chance of merging.
	 */
	if (unlikely(!vma->vm_file && !vma->anon_vma)) {
		pgoff = addr >> PAGE_SHIFT;
		faulted_in_anon_vma = false;
	}

	find_vma_prepare(mm, addr, &prev, &rb_link, &rb_parent);
	new_vma = vma_merge(mm, prev, addr, addr + len, vma->vm_flags,
			vma->anon_vma, vma->vm_file, pgoff, vma_policy(vma));
	if (new_vma) {
		/*
		 * Source vma may have been merged into new_vma
		 */
		if (unlikely(vma_start >= new_vma->vm_start &&
			     vma_start < new_vma->vm_end)) {
			/*
			 * The only way we can get a vma_merge with
			 * self during an mremap is if the vma hasn't
			 * been faulted in yet and we were allowed to
			 * reset the dst vma->vm_pgoff to the
			 * destination address of the mremap to allow
			 * the merge to happen. mremap must change the
			 * vm_pgoff linearity between src and dst vmas
			 * (in turn preventing a vma_merge) to be
			 * safe. It is only safe to keep the vm_pgoff
			 * linear if there are no pages mapped yet.
			 */
			VM_BUG_ON(faulted_in_anon_vma);
			*vmap = new_vma;
		} else
			anon_vma_moveto_tail(new_vma);
	} else {
		new_vma = kmem_cache_alloc(vm_area_cachep, GFP_KERNEL);
		if (new_vma) {
			*new_vma = *vma;
			pol = mpol_dup(vma_policy(vma));
			if (IS_ERR(pol))
				goto out_free_vma;
			INIT_LIST_HEAD(&new_vma->anon_vma_chain);
			if (anon_vma_clone(new_vma, vma))
				goto out_free_mempol;
			vma_set_policy(new_vma, pol);
			new_vma->vm_start = addr;
			new_vma->vm_end = addr + len;
			new_vma->vm_pgoff = pgoff;
			if (new_vma->vm_file) {
<<<<<<< HEAD
				get_file(new_vma->vm_file);
				if (new_vma->vm_prfile)
					get_file(new_vma->vm_prfile);

				if (uprobe_mmap(new_vma))
					goto out_free_mempol;

=======
				vma_get_file(new_vma);
>>>>>>> 2a12870e
				if (vma->vm_flags & VM_EXECUTABLE)
					added_exe_file_vma(mm);
			}
			if (new_vma->vm_ops && new_vma->vm_ops->open)
				new_vma->vm_ops->open(new_vma);
			vma_link(mm, new_vma, prev, rb_link, rb_parent);
		}
	}
	return new_vma;

 out_free_mempol:
	mpol_put(pol);
 out_free_vma:
	kmem_cache_free(vm_area_cachep, new_vma);
	return NULL;
}

/*
 * Return true if the calling process may expand its vm space by the passed
 * number of pages
 */
int may_expand_vm(struct mm_struct *mm, unsigned long npages)
{
	unsigned long cur = mm->total_vm;	/* pages */
	unsigned long lim;

	lim = rlimit(RLIMIT_AS) >> PAGE_SHIFT;

	if (cur + npages > lim)
		return 0;
	return 1;
}


static int special_mapping_fault(struct vm_area_struct *vma,
				struct vm_fault *vmf)
{
	pgoff_t pgoff;
	struct page **pages;

	/*
	 * special mappings have no vm_file, and in that case, the mm
	 * uses vm_pgoff internally. So we have to subtract it from here.
	 * We are allowed to do this because we are the mm; do not copy
	 * this code into drivers!
	 */
	pgoff = vmf->pgoff - vma->vm_pgoff;

	for (pages = vma->vm_private_data; pgoff && *pages; ++pages)
		pgoff--;

	if (*pages) {
		struct page *page = *pages;
		get_page(page);
		vmf->page = page;
		return 0;
	}

	return VM_FAULT_SIGBUS;
}

/*
 * Having a close hook prevents vma merging regardless of flags.
 */
static void special_mapping_close(struct vm_area_struct *vma)
{
}

static const struct vm_operations_struct special_mapping_vmops = {
	.close = special_mapping_close,
	.fault = special_mapping_fault,
};

/*
 * Called with mm->mmap_sem held for writing.
 * Insert a new vma covering the given region, with the given flags.
 * Its pages are supplied by the given array of struct page *.
 * The array can be shorter than len >> PAGE_SHIFT if it's null-terminated.
 * The region past the last page supplied will always produce SIGBUS.
 * The array pointer and the pages it points to are assumed to stay alive
 * for as long as this mapping might exist.
 */
int install_special_mapping(struct mm_struct *mm,
			    unsigned long addr, unsigned long len,
			    unsigned long vm_flags, struct page **pages)
{
	int ret;
	struct vm_area_struct *vma;

	vma = kmem_cache_zalloc(vm_area_cachep, GFP_KERNEL);
	if (unlikely(vma == NULL))
		return -ENOMEM;

	INIT_LIST_HEAD(&vma->anon_vma_chain);
	vma->vm_mm = mm;
	vma->vm_start = addr;
	vma->vm_end = addr + len;

	vma->vm_flags = vm_flags | mm->def_flags | VM_DONTEXPAND;
	vma->vm_page_prot = vm_get_page_prot(vma->vm_flags);

	vma->vm_ops = &special_mapping_vmops;
	vma->vm_private_data = pages;

	ret = insert_vm_struct(mm, vma);
	if (ret)
		goto out;

	mm->total_vm += len >> PAGE_SHIFT;

	perf_event_mmap(vma);

	return 0;

out:
	kmem_cache_free(vm_area_cachep, vma);
	return ret;
}

static DEFINE_MUTEX(mm_all_locks_mutex);

static void vm_lock_anon_vma(struct mm_struct *mm, struct anon_vma *anon_vma)
{
	if (!test_bit(0, (unsigned long *) &anon_vma->root->head.next)) {
		/*
		 * The LSB of head.next can't change from under us
		 * because we hold the mm_all_locks_mutex.
		 */
		mutex_lock_nest_lock(&anon_vma->root->mutex, &mm->mmap_sem);
		/*
		 * We can safely modify head.next after taking the
		 * anon_vma->root->mutex. If some other vma in this mm shares
		 * the same anon_vma we won't take it again.
		 *
		 * No need of atomic instructions here, head.next
		 * can't change from under us thanks to the
		 * anon_vma->root->mutex.
		 */
		if (__test_and_set_bit(0, (unsigned long *)
				       &anon_vma->root->head.next))
			BUG();
	}
}

static void vm_lock_mapping(struct mm_struct *mm, struct address_space *mapping)
{
	if (!test_bit(AS_MM_ALL_LOCKS, &mapping->flags)) {
		/*
		 * AS_MM_ALL_LOCKS can't change from under us because
		 * we hold the mm_all_locks_mutex.
		 *
		 * Operations on ->flags have to be atomic because
		 * even if AS_MM_ALL_LOCKS is stable thanks to the
		 * mm_all_locks_mutex, there may be other cpus
		 * changing other bitflags in parallel to us.
		 */
		if (test_and_set_bit(AS_MM_ALL_LOCKS, &mapping->flags))
			BUG();
		mutex_lock_nest_lock(&mapping->i_mmap_mutex, &mm->mmap_sem);
	}
}

/*
 * This operation locks against the VM for all pte/vma/mm related
 * operations that could ever happen on a certain mm. This includes
 * vmtruncate, try_to_unmap, and all page faults.
 *
 * The caller must take the mmap_sem in write mode before calling
 * mm_take_all_locks(). The caller isn't allowed to release the
 * mmap_sem until mm_drop_all_locks() returns.
 *
 * mmap_sem in write mode is required in order to block all operations
 * that could modify pagetables and free pages without need of
 * altering the vma layout (for example populate_range() with
 * nonlinear vmas). It's also needed in write mode to avoid new
 * anon_vmas to be associated with existing vmas.
 *
 * A single task can't take more than one mm_take_all_locks() in a row
 * or it would deadlock.
 *
 * The LSB in anon_vma->head.next and the AS_MM_ALL_LOCKS bitflag in
 * mapping->flags avoid to take the same lock twice, if more than one
 * vma in this mm is backed by the same anon_vma or address_space.
 *
 * We can take all the locks in random order because the VM code
 * taking i_mmap_mutex or anon_vma->mutex outside the mmap_sem never
 * takes more than one of them in a row. Secondly we're protected
 * against a concurrent mm_take_all_locks() by the mm_all_locks_mutex.
 *
 * mm_take_all_locks() and mm_drop_all_locks are expensive operations
 * that may have to take thousand of locks.
 *
 * mm_take_all_locks() can fail if it's interrupted by signals.
 */
int mm_take_all_locks(struct mm_struct *mm)
{
	struct vm_area_struct *vma;
	struct anon_vma_chain *avc;

	BUG_ON(down_read_trylock(&mm->mmap_sem));

	mutex_lock(&mm_all_locks_mutex);

	for (vma = mm->mmap; vma; vma = vma->vm_next) {
		if (signal_pending(current))
			goto out_unlock;
		if (vma->vm_file && vma->vm_file->f_mapping)
			vm_lock_mapping(mm, vma->vm_file->f_mapping);
	}

	for (vma = mm->mmap; vma; vma = vma->vm_next) {
		if (signal_pending(current))
			goto out_unlock;
		if (vma->anon_vma)
			list_for_each_entry(avc, &vma->anon_vma_chain, same_vma)
				vm_lock_anon_vma(mm, avc->anon_vma);
	}

	return 0;

out_unlock:
	mm_drop_all_locks(mm);
	return -EINTR;
}

static void vm_unlock_anon_vma(struct anon_vma *anon_vma)
{
	if (test_bit(0, (unsigned long *) &anon_vma->root->head.next)) {
		/*
		 * The LSB of head.next can't change to 0 from under
		 * us because we hold the mm_all_locks_mutex.
		 *
		 * We must however clear the bitflag before unlocking
		 * the vma so the users using the anon_vma->head will
		 * never see our bitflag.
		 *
		 * No need of atomic instructions here, head.next
		 * can't change from under us until we release the
		 * anon_vma->root->mutex.
		 */
		if (!__test_and_clear_bit(0, (unsigned long *)
					  &anon_vma->root->head.next))
			BUG();
		anon_vma_unlock(anon_vma);
	}
}

static void vm_unlock_mapping(struct address_space *mapping)
{
	if (test_bit(AS_MM_ALL_LOCKS, &mapping->flags)) {
		/*
		 * AS_MM_ALL_LOCKS can't change to 0 from under us
		 * because we hold the mm_all_locks_mutex.
		 */
		mutex_unlock(&mapping->i_mmap_mutex);
		if (!test_and_clear_bit(AS_MM_ALL_LOCKS,
					&mapping->flags))
			BUG();
	}
}

/*
 * The mmap_sem cannot be released by the caller until
 * mm_drop_all_locks() returns.
 */
void mm_drop_all_locks(struct mm_struct *mm)
{
	struct vm_area_struct *vma;
	struct anon_vma_chain *avc;

	BUG_ON(down_read_trylock(&mm->mmap_sem));
	BUG_ON(!mutex_is_locked(&mm_all_locks_mutex));

	for (vma = mm->mmap; vma; vma = vma->vm_next) {
		if (vma->anon_vma)
			list_for_each_entry(avc, &vma->anon_vma_chain, same_vma)
				vm_unlock_anon_vma(avc->anon_vma);
		if (vma->vm_file && vma->vm_file->f_mapping)
			vm_unlock_mapping(vma->vm_file->f_mapping);
	}

	mutex_unlock(&mm_all_locks_mutex);
}

/*
 * initialise the VMA slab
 */
void __init mmap_init(void)
{
	int ret;

	ret = percpu_counter_init(&vm_committed_as, 0);
	VM_BUG_ON(ret);
}<|MERGE_RESOLUTION|>--- conflicted
+++ resolved
@@ -634,14 +634,8 @@
 
 	if (remove_next) {
 		if (file) {
-<<<<<<< HEAD
 			uprobe_munmap(next, next->vm_start, next->vm_end);
-			fput(file);
-			if (vma->vm_prfile)
-				fput(vma->vm_prfile);
-=======
 			vma_fput(vma);
->>>>>>> 2a12870e
 			if (next->vm_flags & VM_EXECUTABLE)
 				removed_exe_file_vma(mm);
 		}
@@ -2422,17 +2416,11 @@
 			new_vma->vm_end = addr + len;
 			new_vma->vm_pgoff = pgoff;
 			if (new_vma->vm_file) {
-<<<<<<< HEAD
-				get_file(new_vma->vm_file);
-				if (new_vma->vm_prfile)
-					get_file(new_vma->vm_prfile);
+				vma_get_file(new_vma);
 
 				if (uprobe_mmap(new_vma))
 					goto out_free_mempol;
 
-=======
-				vma_get_file(new_vma);
->>>>>>> 2a12870e
 				if (vma->vm_flags & VM_EXECUTABLE)
 					added_exe_file_vma(mm);
 			}

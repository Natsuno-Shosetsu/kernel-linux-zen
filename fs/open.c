--- conflicted
+++ resolved
@@ -659,10 +659,7 @@
 	if (unlikely(f->f_flags & O_PATH))
 		f->f_mode = FMODE_PATH;
 
-<<<<<<< HEAD
-=======
 	path_get(&f->f_path);
->>>>>>> 29fbbf80
 	inode = f->f_path.dentry->d_inode;
 	if (f->f_mode & FMODE_WRITE) {
 		error = __get_file_write_access(inode, f->f_path.mnt);
@@ -720,11 +717,7 @@
 			 * here, so just reset the state.
 			 */
 			file_reset_write(f);
-<<<<<<< HEAD
-			mnt_drop_write(f->f_path.mnt);
-=======
 			__mnt_drop_write(f->f_path.mnt);
->>>>>>> 29fbbf80
 		}
 	}
 cleanup_file:
@@ -752,13 +745,7 @@
 	int error;
 	BUG_ON(*opened & FILE_OPENED); /* once it's opened, it's opened */
 
-<<<<<<< HEAD
-	mntget(file->f_path.mnt);
-	file->f_path.dentry = dget(dentry);
-
-=======
 	file->f_path.dentry = dentry;
->>>>>>> 29fbbf80
 	error = do_dentry_open(file, open, current_cred());
 	if (!error)
 		*opened |= FILE_OPENED;
@@ -801,10 +788,6 @@
 
 	f->f_flags = flags;
 	f->f_path = *path;
-<<<<<<< HEAD
-	path_get(&f->f_path);
-=======
->>>>>>> 29fbbf80
 	error = do_dentry_open(f, NULL, cred);
 	if (!error) {
 		error = open_check_o_direct(f);

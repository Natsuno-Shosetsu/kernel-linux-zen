/* SPDX-License-Identifier: LGPL-2.1 */
/*
 *
 *   Copyright (c) International Business Machines  Corp., 2002,2008
 *   Author(s): Steve French (sfrench@us.ibm.com)
 *
 */
#ifndef _CIFSPROTO_H
#define _CIFSPROTO_H
#include <linux/nls.h>
#include "trace.h"
#ifdef CONFIG_CIFS_DFS_UPCALL
#include "dfs_cache.h"
#endif

struct statfs;
struct smb_rqst;
struct smb3_fs_context;

/*
 *****************************************************************
 * All Prototypes
 *****************************************************************
 */

extern struct smb_hdr *cifs_buf_get(void);
extern void cifs_buf_release(void *);
extern struct smb_hdr *cifs_small_buf_get(void);
extern void cifs_small_buf_release(void *);
extern void free_rsp_buf(int, void *);
extern int smb_send(struct TCP_Server_Info *, struct smb_hdr *,
			unsigned int /* length */);
extern unsigned int _get_xid(void);
extern void _free_xid(unsigned int);
#define get_xid()							\
({									\
	unsigned int __xid = _get_xid();				\
	cifs_dbg(FYI, "VFS: in %s as Xid: %u with uid: %d\n",		\
		 __func__, __xid,					\
		 from_kuid(&init_user_ns, current_fsuid()));		\
	trace_smb3_enter(__xid, __func__);				\
	__xid;								\
})

#define free_xid(curr_xid)						\
do {									\
	_free_xid(curr_xid);						\
	cifs_dbg(FYI, "VFS: leaving %s (xid = %u) rc = %d\n",		\
		 __func__, curr_xid, (int)rc);				\
	if (rc)								\
		trace_smb3_exit_err(curr_xid, __func__, (int)rc);	\
	else								\
		trace_smb3_exit_done(curr_xid, __func__);		\
} while (0)
extern int init_cifs_idmap(void);
extern void exit_cifs_idmap(void);
extern int init_cifs_spnego(void);
extern void exit_cifs_spnego(void);
extern const char *build_path_from_dentry(struct dentry *, void *);
extern char *build_path_from_dentry_optional_prefix(struct dentry *direntry,
						    void *page, bool prefix);
static inline void *alloc_dentry_path(void)
{
	return __getname();
}

static inline void free_dentry_path(void *page)
{
	if (page)
		__putname(page);
}

extern char *cifs_build_path_to_root(struct smb3_fs_context *ctx,
				     struct cifs_sb_info *cifs_sb,
				     struct cifs_tcon *tcon,
				     int add_treename);
extern char *build_wildcard_path_from_dentry(struct dentry *direntry);
extern char *cifs_compose_mount_options(const char *sb_mountdata,
		const char *fullpath, const struct dfs_info3_param *ref,
		char **devname);
/* extern void renew_parental_timestamps(struct dentry *direntry);*/
extern struct mid_q_entry *AllocMidQEntry(const struct smb_hdr *smb_buffer,
					struct TCP_Server_Info *server);
extern void DeleteMidQEntry(struct mid_q_entry *midEntry);
extern void cifs_delete_mid(struct mid_q_entry *mid);
extern void cifs_mid_q_entry_release(struct mid_q_entry *midEntry);
extern void cifs_wake_up_task(struct mid_q_entry *mid);
extern int cifs_handle_standard(struct TCP_Server_Info *server,
				struct mid_q_entry *mid);
extern int smb3_parse_devname(const char *devname, struct smb3_fs_context *ctx);
extern int smb3_parse_opt(const char *options, const char *key, char **val);
extern bool cifs_match_ipaddr(struct sockaddr *srcaddr, struct sockaddr *rhs);
extern int cifs_discard_remaining_data(struct TCP_Server_Info *server);
extern int cifs_call_async(struct TCP_Server_Info *server,
			struct smb_rqst *rqst,
			mid_receive_t *receive, mid_callback_t *callback,
			mid_handle_t *handle, void *cbdata, const int flags,
			const struct cifs_credits *exist_credits);
extern struct TCP_Server_Info *cifs_pick_channel(struct cifs_ses *ses);
extern int cifs_send_recv(const unsigned int xid, struct cifs_ses *ses,
			  struct TCP_Server_Info *server,
			  struct smb_rqst *rqst, int *resp_buf_type,
			  const int flags, struct kvec *resp_iov);
extern int compound_send_recv(const unsigned int xid, struct cifs_ses *ses,
			      struct TCP_Server_Info *server,
			      const int flags, const int num_rqst,
			      struct smb_rqst *rqst, int *resp_buf_type,
			      struct kvec *resp_iov);
extern int SendReceive(const unsigned int /* xid */ , struct cifs_ses *,
			struct smb_hdr * /* input */ ,
			struct smb_hdr * /* out */ ,
			int * /* bytes returned */ , const int);
extern int SendReceiveNoRsp(const unsigned int xid, struct cifs_ses *ses,
			    char *in_buf, int flags);
extern struct mid_q_entry *cifs_setup_request(struct cifs_ses *,
				struct TCP_Server_Info *,
				struct smb_rqst *);
extern struct mid_q_entry *cifs_setup_async_request(struct TCP_Server_Info *,
						struct smb_rqst *);
extern int cifs_check_receive(struct mid_q_entry *mid,
			struct TCP_Server_Info *server, bool log_error);
extern int cifs_wait_mtu_credits(struct TCP_Server_Info *server,
				 unsigned int size, unsigned int *num,
				 struct cifs_credits *credits);
extern int SendReceive2(const unsigned int /* xid */ , struct cifs_ses *,
			struct kvec *, int /* nvec to send */,
			int * /* type of buf returned */, const int flags,
			struct kvec * /* resp vec */);
extern int SendReceiveBlockingLock(const unsigned int xid,
			struct cifs_tcon *ptcon,
			struct smb_hdr *in_buf ,
			struct smb_hdr *out_buf,
			int *bytes_returned);
extern int cifs_reconnect(struct TCP_Server_Info *server);
extern int checkSMB(char *buf, unsigned int len, struct TCP_Server_Info *srvr);
extern bool is_valid_oplock_break(char *, struct TCP_Server_Info *);
extern bool backup_cred(struct cifs_sb_info *);
extern bool is_size_safe_to_change(struct cifsInodeInfo *, __u64 eof);
extern void cifs_update_eof(struct cifsInodeInfo *cifsi, loff_t offset,
			    unsigned int bytes_written);
extern struct cifsFileInfo *find_writable_file(struct cifsInodeInfo *, int);
extern int cifs_get_writable_file(struct cifsInodeInfo *cifs_inode,
				  int flags,
				  struct cifsFileInfo **ret_file);
extern int cifs_get_writable_path(struct cifs_tcon *tcon, const char *name,
				  int flags,
				  struct cifsFileInfo **ret_file);
extern struct cifsFileInfo *find_readable_file(struct cifsInodeInfo *, bool);
extern int cifs_get_readable_path(struct cifs_tcon *tcon, const char *name,
				  struct cifsFileInfo **ret_file);
extern unsigned int smbCalcSize(void *buf, struct TCP_Server_Info *server);
extern int decode_negTokenInit(unsigned char *security_blob, int length,
			struct TCP_Server_Info *server);
extern int cifs_convert_address(struct sockaddr *dst, const char *src, int len);
extern void cifs_set_port(struct sockaddr *addr, const unsigned short int port);
extern int map_smb_to_linux_error(char *buf, bool logErr);
extern int map_and_check_smb_error(struct mid_q_entry *mid, bool logErr);
extern void header_assemble(struct smb_hdr *, char /* command */ ,
			    const struct cifs_tcon *, int /* length of
			    fixed section (word count) in two byte units */);
extern int small_smb_init_no_tc(const int smb_cmd, const int wct,
				struct cifs_ses *ses,
				void **request_buf);
extern enum securityEnum select_sectype(struct TCP_Server_Info *server,
				enum securityEnum requested);
extern int CIFS_SessSetup(const unsigned int xid, struct cifs_ses *ses,
			  const struct nls_table *nls_cp);
extern struct timespec64 cifs_NTtimeToUnix(__le64 utc_nanoseconds_since_1601);
extern u64 cifs_UnixTimeToNT(struct timespec64);
extern struct timespec64 cnvrtDosUnixTm(__le16 le_date, __le16 le_time,
				      int offset);
extern void cifs_set_oplock_level(struct cifsInodeInfo *cinode, __u32 oplock);
extern int cifs_get_writer(struct cifsInodeInfo *cinode);
extern void cifs_put_writer(struct cifsInodeInfo *cinode);
extern void cifs_done_oplock_break(struct cifsInodeInfo *cinode);
extern int cifs_unlock_range(struct cifsFileInfo *cfile,
			     struct file_lock *flock, const unsigned int xid);
extern int cifs_push_mandatory_locks(struct cifsFileInfo *cfile);

extern void cifs_down_write(struct rw_semaphore *sem);
extern struct cifsFileInfo *cifs_new_fileinfo(struct cifs_fid *fid,
					      struct file *file,
					      struct tcon_link *tlink,
					      __u32 oplock);
extern int cifs_posix_open(const char *full_path, struct inode **inode,
			   struct super_block *sb, int mode,
			   unsigned int f_flags, __u32 *oplock, __u16 *netfid,
			   unsigned int xid);
void cifs_fill_uniqueid(struct super_block *sb, struct cifs_fattr *fattr);
extern void cifs_unix_basic_to_fattr(struct cifs_fattr *fattr,
				     FILE_UNIX_BASIC_INFO *info,
				     struct cifs_sb_info *cifs_sb);
extern void cifs_dir_info_to_fattr(struct cifs_fattr *, FILE_DIRECTORY_INFO *,
					struct cifs_sb_info *);
extern int cifs_fattr_to_inode(struct inode *inode, struct cifs_fattr *fattr);
extern struct inode *cifs_iget(struct super_block *sb,
			       struct cifs_fattr *fattr);

extern int cifs_get_inode_info(struct inode **inode, const char *full_path,
			       FILE_ALL_INFO *data, struct super_block *sb,
			       int xid, const struct cifs_fid *fid);
extern int smb311_posix_get_inode_info(struct inode **pinode, const char *search_path,
			struct super_block *sb, unsigned int xid);
extern int cifs_get_inode_info_unix(struct inode **pinode,
			const unsigned char *search_path,
			struct super_block *sb, unsigned int xid);
extern int cifs_set_file_info(struct inode *inode, struct iattr *attrs,
			      unsigned int xid, const char *full_path, __u32 dosattr);
extern int cifs_rename_pending_delete(const char *full_path,
				      struct dentry *dentry,
				      const unsigned int xid);
extern int sid_to_id(struct cifs_sb_info *cifs_sb, struct cifs_sid *psid,
				struct cifs_fattr *fattr, uint sidtype);
extern int cifs_acl_to_fattr(struct cifs_sb_info *cifs_sb,
			      struct cifs_fattr *fattr, struct inode *inode,
			      bool get_mode_from_special_sid,
			      const char *path, const struct cifs_fid *pfid);
extern int id_mode_to_cifs_acl(struct inode *inode, const char *path, __u64 *pnmode,
					kuid_t uid, kgid_t gid);
extern struct cifs_ntsd *get_cifs_acl(struct cifs_sb_info *, struct inode *,
				      const char *, u32 *, u32);
extern struct cifs_ntsd *get_cifs_acl_by_fid(struct cifs_sb_info *,
				const struct cifs_fid *, u32 *, u32);
extern int set_cifs_acl(struct cifs_ntsd *, __u32, struct inode *,
				const char *, int);
extern unsigned int setup_authusers_ACE(struct cifs_ace *pace);
extern unsigned int setup_special_mode_ACE(struct cifs_ace *pace, __u64 nmode);
extern unsigned int setup_special_user_owner_ACE(struct cifs_ace *pace);

extern void dequeue_mid(struct mid_q_entry *mid, bool malformed);
extern int cifs_read_from_socket(struct TCP_Server_Info *server, char *buf,
			         unsigned int to_read);
extern ssize_t cifs_discard_from_socket(struct TCP_Server_Info *server,
					size_t to_read);
extern int cifs_read_page_from_socket(struct TCP_Server_Info *server,
					struct page *page,
					unsigned int page_offset,
					unsigned int to_read);
extern int cifs_setup_cifs_sb(struct cifs_sb_info *cifs_sb);
extern int cifs_match_super(struct super_block *, void *);
extern int cifs_mount(struct cifs_sb_info *cifs_sb, struct smb3_fs_context *ctx);
extern void cifs_umount(struct cifs_sb_info *);
extern void cifs_mark_open_files_invalid(struct cifs_tcon *tcon);
extern void cifs_reopen_persistent_handles(struct cifs_tcon *tcon);

extern bool cifs_find_lock_conflict(struct cifsFileInfo *cfile, __u64 offset,
				    __u64 length, __u8 type, __u16 flags,
				    struct cifsLockInfo **conf_lock,
				    int rw_check);
extern void cifs_add_pending_open(struct cifs_fid *fid,
				  struct tcon_link *tlink,
				  struct cifs_pending_open *open);
extern void cifs_add_pending_open_locked(struct cifs_fid *fid,
					 struct tcon_link *tlink,
					 struct cifs_pending_open *open);
extern void cifs_del_pending_open(struct cifs_pending_open *open);

extern bool cifs_is_deferred_close(struct cifsFileInfo *cfile,
				struct cifs_deferred_close **dclose);

extern void cifs_add_deferred_close(struct cifsFileInfo *cfile,
				struct cifs_deferred_close *dclose);

extern void cifs_del_deferred_close(struct cifsFileInfo *cfile);

extern void cifs_close_deferred_file(struct cifsInodeInfo *cifs_inode);

extern void cifs_close_all_deferred_files(struct cifs_tcon *cifs_tcon);

extern void cifs_close_deferred_file_under_dentry(struct cifs_tcon *cifs_tcon,
				const char *path);
<<<<<<< HEAD

extern struct TCP_Server_Info *cifs_get_tcp_session(struct smb3_fs_context *ctx);
=======
extern struct TCP_Server_Info *
cifs_get_tcp_session(struct smb3_fs_context *ctx,
		     struct TCP_Server_Info *primary_server);
>>>>>>> df0cc57e
extern void cifs_put_tcp_session(struct TCP_Server_Info *server,
				 int from_reconnect);
extern void cifs_put_tcon(struct cifs_tcon *tcon);

#if IS_ENABLED(CONFIG_CIFS_DFS_UPCALL)
extern void cifs_dfs_release_automount_timer(void);
#else /* ! IS_ENABLED(CONFIG_CIFS_DFS_UPCALL) */
#define cifs_dfs_release_automount_timer()	do { } while (0)
#endif /* ! IS_ENABLED(CONFIG_CIFS_DFS_UPCALL) */

void cifs_proc_init(void);
void cifs_proc_clean(void);

extern void cifs_move_llist(struct list_head *source, struct list_head *dest);
extern void cifs_free_llist(struct list_head *llist);
extern void cifs_del_lock_waiters(struct cifsLockInfo *lock);

extern int cifs_tree_connect(const unsigned int xid, struct cifs_tcon *tcon,
			     const struct nls_table *nlsc);

extern int cifs_negotiate_protocol(const unsigned int xid,
				   struct cifs_ses *ses);
extern int cifs_setup_session(const unsigned int xid, struct cifs_ses *ses,
			      struct nls_table *nls_info);
extern int cifs_enable_signing(struct TCP_Server_Info *server, bool mnt_sign_required);
extern int CIFSSMBNegotiate(const unsigned int xid, struct cifs_ses *ses);

extern int CIFSTCon(const unsigned int xid, struct cifs_ses *ses,
		    const char *tree, struct cifs_tcon *tcon,
		    const struct nls_table *);

extern int CIFSFindFirst(const unsigned int xid, struct cifs_tcon *tcon,
		const char *searchName, struct cifs_sb_info *cifs_sb,
		__u16 *searchHandle, __u16 search_flags,
		struct cifs_search_info *psrch_inf,
		bool msearch);

extern int CIFSFindNext(const unsigned int xid, struct cifs_tcon *tcon,
		__u16 searchHandle, __u16 search_flags,
		struct cifs_search_info *psrch_inf);

extern int CIFSFindClose(const unsigned int xid, struct cifs_tcon *tcon,
			const __u16 search_handle);

extern int CIFSSMBQFileInfo(const unsigned int xid, struct cifs_tcon *tcon,
			u16 netfid, FILE_ALL_INFO *pFindData);
extern int CIFSSMBQPathInfo(const unsigned int xid, struct cifs_tcon *tcon,
			    const char *search_Name, FILE_ALL_INFO *data,
			    int legacy /* whether to use old info level */,
			    const struct nls_table *nls_codepage, int remap);
extern int SMBQueryInformation(const unsigned int xid, struct cifs_tcon *tcon,
			       const char *search_name, FILE_ALL_INFO *data,
			       const struct nls_table *nls_codepage, int remap);

extern int CIFSSMBUnixQFileInfo(const unsigned int xid, struct cifs_tcon *tcon,
			u16 netfid, FILE_UNIX_BASIC_INFO *pFindData);
extern int CIFSSMBUnixQPathInfo(const unsigned int xid,
			struct cifs_tcon *tcon,
			const unsigned char *searchName,
			FILE_UNIX_BASIC_INFO *pFindData,
			const struct nls_table *nls_codepage, int remap);

extern int CIFSGetDFSRefer(const unsigned int xid, struct cifs_ses *ses,
			   const char *search_name,
			   struct dfs_info3_param **target_nodes,
			   unsigned int *num_of_nodes,
			   const struct nls_table *nls_codepage, int remap);

extern int parse_dfs_referrals(struct get_dfs_referral_rsp *rsp, u32 rsp_size,
			       unsigned int *num_of_nodes,
			       struct dfs_info3_param **target_nodes,
			       const struct nls_table *nls_codepage, int remap,
			       const char *searchName, bool is_unicode);
extern void reset_cifs_unix_caps(unsigned int xid, struct cifs_tcon *tcon,
				 struct cifs_sb_info *cifs_sb,
				 struct smb3_fs_context *ctx);
extern int CIFSSMBQFSInfo(const unsigned int xid, struct cifs_tcon *tcon,
			struct kstatfs *FSData);
extern int SMBOldQFSInfo(const unsigned int xid, struct cifs_tcon *tcon,
			struct kstatfs *FSData);
extern int CIFSSMBSetFSUnixInfo(const unsigned int xid, struct cifs_tcon *tcon,
			__u64 cap);

extern int CIFSSMBQFSAttributeInfo(const unsigned int xid,
			struct cifs_tcon *tcon);
extern int CIFSSMBQFSDeviceInfo(const unsigned int xid, struct cifs_tcon *tcon);
extern int CIFSSMBQFSUnixInfo(const unsigned int xid, struct cifs_tcon *tcon);
extern int CIFSSMBQFSPosixInfo(const unsigned int xid, struct cifs_tcon *tcon,
			struct kstatfs *FSData);

extern int CIFSSMBSetPathInfo(const unsigned int xid, struct cifs_tcon *tcon,
			const char *fileName, const FILE_BASIC_INFO *data,
			const struct nls_table *nls_codepage,
			struct cifs_sb_info *cifs_sb);
extern int CIFSSMBSetFileInfo(const unsigned int xid, struct cifs_tcon *tcon,
			const FILE_BASIC_INFO *data, __u16 fid,
			__u32 pid_of_opener);
extern int CIFSSMBSetFileDisposition(const unsigned int xid,
				     struct cifs_tcon *tcon,
				     bool delete_file, __u16 fid,
				     __u32 pid_of_opener);
extern int CIFSSMBSetEOF(const unsigned int xid, struct cifs_tcon *tcon,
			 const char *file_name, __u64 size,
			 struct cifs_sb_info *cifs_sb, bool set_allocation);
extern int CIFSSMBSetFileSize(const unsigned int xid, struct cifs_tcon *tcon,
			      struct cifsFileInfo *cfile, __u64 size,
			      bool set_allocation);

struct cifs_unix_set_info_args {
	__u64	ctime;
	__u64	atime;
	__u64	mtime;
	__u64	mode;
	kuid_t	uid;
	kgid_t	gid;
	dev_t	device;
};

extern int CIFSSMBUnixSetFileInfo(const unsigned int xid,
				  struct cifs_tcon *tcon,
				  const struct cifs_unix_set_info_args *args,
				  u16 fid, u32 pid_of_opener);

extern int CIFSSMBUnixSetPathInfo(const unsigned int xid,
				  struct cifs_tcon *tcon, const char *file_name,
				  const struct cifs_unix_set_info_args *args,
				  const struct nls_table *nls_codepage,
				  int remap);

extern int CIFSSMBMkDir(const unsigned int xid, struct inode *inode,
			umode_t mode, struct cifs_tcon *tcon,
			const char *name, struct cifs_sb_info *cifs_sb);
extern int CIFSSMBRmDir(const unsigned int xid, struct cifs_tcon *tcon,
			const char *name, struct cifs_sb_info *cifs_sb);
extern int CIFSPOSIXDelFile(const unsigned int xid, struct cifs_tcon *tcon,
			const char *name, __u16 type,
			const struct nls_table *nls_codepage,
			int remap_special_chars);
extern int CIFSSMBDelFile(const unsigned int xid, struct cifs_tcon *tcon,
			  const char *name, struct cifs_sb_info *cifs_sb);
extern int CIFSSMBRename(const unsigned int xid, struct cifs_tcon *tcon,
			 const char *from_name, const char *to_name,
			 struct cifs_sb_info *cifs_sb);
extern int CIFSSMBRenameOpenFile(const unsigned int xid, struct cifs_tcon *tcon,
				 int netfid, const char *target_name,
				 const struct nls_table *nls_codepage,
				 int remap_special_chars);
extern int CIFSCreateHardLink(const unsigned int xid, struct cifs_tcon *tcon,
			      const char *from_name, const char *to_name,
			      struct cifs_sb_info *cifs_sb);
extern int CIFSUnixCreateHardLink(const unsigned int xid,
			struct cifs_tcon *tcon,
			const char *fromName, const char *toName,
			const struct nls_table *nls_codepage,
			int remap_special_chars);
extern int CIFSUnixCreateSymLink(const unsigned int xid,
			struct cifs_tcon *tcon,
			const char *fromName, const char *toName,
			const struct nls_table *nls_codepage, int remap);
extern int CIFSSMBUnixQuerySymLink(const unsigned int xid,
			struct cifs_tcon *tcon,
			const unsigned char *searchName, char **syminfo,
			const struct nls_table *nls_codepage, int remap);
extern int CIFSSMBQuerySymLink(const unsigned int xid, struct cifs_tcon *tcon,
			       __u16 fid, char **symlinkinfo,
			       const struct nls_table *nls_codepage);
extern int CIFSSMB_set_compression(const unsigned int xid,
				   struct cifs_tcon *tcon, __u16 fid);
extern int CIFS_open(const unsigned int xid, struct cifs_open_parms *oparms,
		     int *oplock, FILE_ALL_INFO *buf);
extern int SMBLegacyOpen(const unsigned int xid, struct cifs_tcon *tcon,
			const char *fileName, const int disposition,
			const int access_flags, const int omode,
			__u16 *netfid, int *pOplock, FILE_ALL_INFO *,
			const struct nls_table *nls_codepage, int remap);
extern int CIFSPOSIXCreate(const unsigned int xid, struct cifs_tcon *tcon,
			u32 posix_flags, __u64 mode, __u16 *netfid,
			FILE_UNIX_BASIC_INFO *pRetData,
			__u32 *pOplock, const char *name,
			const struct nls_table *nls_codepage, int remap);
extern int CIFSSMBClose(const unsigned int xid, struct cifs_tcon *tcon,
			const int smb_file_id);

extern int CIFSSMBFlush(const unsigned int xid, struct cifs_tcon *tcon,
			const int smb_file_id);

extern int CIFSSMBRead(const unsigned int xid, struct cifs_io_parms *io_parms,
			unsigned int *nbytes, char **buf,
			int *return_buf_type);
extern int CIFSSMBWrite(const unsigned int xid, struct cifs_io_parms *io_parms,
			unsigned int *nbytes, const char *buf);
extern int CIFSSMBWrite2(const unsigned int xid, struct cifs_io_parms *io_parms,
			unsigned int *nbytes, struct kvec *iov, const int nvec);
extern int CIFSGetSrvInodeNumber(const unsigned int xid, struct cifs_tcon *tcon,
				 const char *search_name, __u64 *inode_number,
				 const struct nls_table *nls_codepage,
				 int remap);

extern int cifs_lockv(const unsigned int xid, struct cifs_tcon *tcon,
		      const __u16 netfid, const __u8 lock_type,
		      const __u32 num_unlock, const __u32 num_lock,
		      LOCKING_ANDX_RANGE *buf);
extern int CIFSSMBLock(const unsigned int xid, struct cifs_tcon *tcon,
			const __u16 netfid, const __u32 netpid, const __u64 len,
			const __u64 offset, const __u32 numUnlock,
			const __u32 numLock, const __u8 lockType,
			const bool waitFlag, const __u8 oplock_level);
extern int CIFSSMBPosixLock(const unsigned int xid, struct cifs_tcon *tcon,
			const __u16 smb_file_id, const __u32 netpid,
			const loff_t start_offset, const __u64 len,
			struct file_lock *, const __u16 lock_type,
			const bool waitFlag);
extern int CIFSSMBTDis(const unsigned int xid, struct cifs_tcon *tcon);
extern int CIFSSMBEcho(struct TCP_Server_Info *server);
extern int CIFSSMBLogoff(const unsigned int xid, struct cifs_ses *ses);

extern struct cifs_ses *sesInfoAlloc(void);
extern void sesInfoFree(struct cifs_ses *);
extern struct cifs_tcon *tconInfoAlloc(void);
extern void tconInfoFree(struct cifs_tcon *);

extern int cifs_sign_rqst(struct smb_rqst *rqst, struct TCP_Server_Info *server,
		   __u32 *pexpected_response_sequence_number);
extern int cifs_sign_smbv(struct kvec *iov, int n_vec, struct TCP_Server_Info *,
			  __u32 *);
extern int cifs_sign_smb(struct smb_hdr *, struct TCP_Server_Info *, __u32 *);
extern int cifs_verify_signature(struct smb_rqst *rqst,
				 struct TCP_Server_Info *server,
				__u32 expected_sequence_number);
extern int setup_ntlmv2_rsp(struct cifs_ses *, const struct nls_table *);
extern void cifs_crypto_secmech_release(struct TCP_Server_Info *server);
extern int calc_seckey(struct cifs_ses *);
extern int generate_smb30signingkey(struct cifs_ses *);
extern int generate_smb311signingkey(struct cifs_ses *);

extern int CIFSSMBCopy(unsigned int xid,
			struct cifs_tcon *source_tcon,
			const char *fromName,
			const __u16 target_tid,
			const char *toName, const int flags,
			const struct nls_table *nls_codepage,
			int remap_special_chars);
extern ssize_t CIFSSMBQAllEAs(const unsigned int xid, struct cifs_tcon *tcon,
			const unsigned char *searchName,
			const unsigned char *ea_name, char *EAData,
			size_t bufsize, struct cifs_sb_info *cifs_sb);
extern int CIFSSMBSetEA(const unsigned int xid, struct cifs_tcon *tcon,
		const char *fileName, const char *ea_name,
		const void *ea_value, const __u16 ea_value_len,
		const struct nls_table *nls_codepage,
		struct cifs_sb_info *cifs_sb);
extern int CIFSSMBGetCIFSACL(const unsigned int xid, struct cifs_tcon *tcon,
			__u16 fid, struct cifs_ntsd **acl_inf, __u32 *buflen);
extern int CIFSSMBSetCIFSACL(const unsigned int, struct cifs_tcon *, __u16,
			struct cifs_ntsd *, __u32, int);
extern int CIFSSMBGetPosixACL(const unsigned int xid, struct cifs_tcon *tcon,
		const unsigned char *searchName,
		char *acl_inf, const int buflen, const int acl_type,
		const struct nls_table *nls_codepage, int remap_special_chars);
extern int CIFSSMBSetPosixACL(const unsigned int xid, struct cifs_tcon *tcon,
		const unsigned char *fileName,
		const char *local_acl, const int buflen, const int acl_type,
		const struct nls_table *nls_codepage, int remap_special_chars);
extern int CIFSGetExtAttr(const unsigned int xid, struct cifs_tcon *tcon,
			const int netfid, __u64 *pExtAttrBits, __u64 *pMask);
extern void cifs_autodisable_serverino(struct cifs_sb_info *cifs_sb);
extern bool couldbe_mf_symlink(const struct cifs_fattr *fattr);
extern int check_mf_symlink(unsigned int xid, struct cifs_tcon *tcon,
			      struct cifs_sb_info *cifs_sb,
			      struct cifs_fattr *fattr,
			      const unsigned char *path);
extern int E_md4hash(const unsigned char *passwd, unsigned char *p16,
			const struct nls_table *codepage);

extern int
cifs_setup_volume_info(struct smb3_fs_context *ctx, const char *mntopts, const char *devname);

extern struct TCP_Server_Info *
cifs_find_tcp_session(struct smb3_fs_context *ctx);

extern void cifs_put_smb_ses(struct cifs_ses *ses);

extern struct cifs_ses *
cifs_get_smb_ses(struct TCP_Server_Info *server, struct smb3_fs_context *ctx);

void cifs_readdata_release(struct kref *refcount);
int cifs_async_readv(struct cifs_readdata *rdata);
int cifs_readv_receive(struct TCP_Server_Info *server, struct mid_q_entry *mid);

int cifs_async_writev(struct cifs_writedata *wdata,
		      void (*release)(struct kref *kref));
void cifs_writev_complete(struct work_struct *work);
struct cifs_writedata *cifs_writedata_alloc(unsigned int nr_pages,
						work_func_t complete);
struct cifs_writedata *cifs_writedata_direct_alloc(struct page **pages,
						work_func_t complete);
void cifs_writedata_release(struct kref *refcount);
int cifs_query_mf_symlink(unsigned int xid, struct cifs_tcon *tcon,
			  struct cifs_sb_info *cifs_sb,
			  const unsigned char *path, char *pbuf,
			  unsigned int *pbytes_read);
int cifs_create_mf_symlink(unsigned int xid, struct cifs_tcon *tcon,
			   struct cifs_sb_info *cifs_sb,
			   const unsigned char *path, char *pbuf,
			   unsigned int *pbytes_written);
int __cifs_calc_signature(struct smb_rqst *rqst,
			struct TCP_Server_Info *server, char *signature,
			struct shash_desc *shash);
enum securityEnum cifs_select_sectype(struct TCP_Server_Info *,
					enum securityEnum);
struct cifs_aio_ctx *cifs_aio_ctx_alloc(void);
void cifs_aio_ctx_release(struct kref *refcount);
int setup_aio_ctx_iter(struct cifs_aio_ctx *ctx, struct iov_iter *iter, int rw);
void smb2_cached_lease_break(struct work_struct *work);

int cifs_alloc_hash(const char *name, struct crypto_shash **shash,
		    struct sdesc **sdesc);
void cifs_free_hash(struct crypto_shash **shash, struct sdesc **sdesc);

extern void rqst_page_get_length(struct smb_rqst *rqst, unsigned int page,
				unsigned int *len, unsigned int *offset);
struct cifs_chan *
cifs_ses_find_chan(struct cifs_ses *ses, struct TCP_Server_Info *server);
int cifs_try_adding_channels(struct cifs_sb_info *cifs_sb, struct cifs_ses *ses);
bool is_server_using_iface(struct TCP_Server_Info *server,
			   struct cifs_server_iface *iface);
bool is_ses_using_iface(struct cifs_ses *ses, struct cifs_server_iface *iface);
void cifs_ses_mark_for_reconnect(struct cifs_ses *ses);

void extract_unc_hostname(const char *unc, const char **h, size_t *len);
int copy_path_name(char *dst, const char *src);
int smb2_parse_query_directory(struct cifs_tcon *tcon, struct kvec *rsp_iov,
			       int resp_buftype,
			       struct cifs_search_info *srch_inf);

struct super_block *cifs_get_tcp_super(struct TCP_Server_Info *server);
void cifs_put_tcp_super(struct super_block *sb);
int cifs_update_super_prepath(struct cifs_sb_info *cifs_sb, char *prefix);
char *extract_hostname(const char *unc);
char *extract_sharename(const char *unc);

#ifdef CONFIG_CIFS_DFS_UPCALL
static inline int get_dfs_path(const unsigned int xid, struct cifs_ses *ses,
			       const char *old_path,
			       const struct nls_table *nls_codepage,
			       struct dfs_info3_param *referral, int remap)
{
	return dfs_cache_find(xid, ses, nls_codepage, remap, old_path,
			      referral, NULL);
}

int match_target_ip(struct TCP_Server_Info *server,
		    const char *share, size_t share_len,
		    bool *result);
#endif

static inline int cifs_create_options(struct cifs_sb_info *cifs_sb, int options)
{
	if (cifs_sb && (backup_cred(cifs_sb)))
		return options | CREATE_OPEN_BACKUP_INTENT;
	else
		return options;
}

struct super_block *cifs_get_tcon_super(struct cifs_tcon *tcon);
void cifs_put_tcon_super(struct super_block *sb);

#endif			/* _CIFSPROTO_H */<|MERGE_RESOLUTION|>--- conflicted
+++ resolved
@@ -269,14 +269,9 @@
 
 extern void cifs_close_deferred_file_under_dentry(struct cifs_tcon *cifs_tcon,
 				const char *path);
-<<<<<<< HEAD
-
-extern struct TCP_Server_Info *cifs_get_tcp_session(struct smb3_fs_context *ctx);
-=======
 extern struct TCP_Server_Info *
 cifs_get_tcp_session(struct smb3_fs_context *ctx,
 		     struct TCP_Server_Info *primary_server);
->>>>>>> df0cc57e
 extern void cifs_put_tcp_session(struct TCP_Server_Info *server,
 				 int from_reconnect);
 extern void cifs_put_tcon(struct cifs_tcon *tcon);

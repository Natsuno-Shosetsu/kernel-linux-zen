--- conflicted
+++ resolved
@@ -95,7 +95,6 @@
  * progress and can deadlock.
  */
 static DEFINE_MUTEX(cifs_kmap_mutex);
-<<<<<<< HEAD
 
 static inline void
 cifs_kmap_lock(void)
@@ -104,16 +103,6 @@
 }
 
 static inline void
-=======
-
-static inline void
-cifs_kmap_lock(void)
-{
-	mutex_lock(&cifs_kmap_mutex);
-}
-
-static inline void
->>>>>>> 29fbbf80
 cifs_kmap_unlock(void)
 {
 	mutex_unlock(&cifs_kmap_mutex);
@@ -959,14 +948,8 @@
 }
 
 int
-<<<<<<< HEAD
-CIFSSMBRmDir(const unsigned int xid, struct cifs_tcon *tcon,
-	     const char *dirName, const struct nls_table *nls_codepage,
-	     int remap)
-=======
 CIFSSMBRmDir(const unsigned int xid, struct cifs_tcon *tcon, const char *name,
 	     struct cifs_sb_info *cifs_sb)
->>>>>>> 29fbbf80
 {
 	DELETE_DIRECTORY_REQ *pSMB = NULL;
 	DELETE_DIRECTORY_RSP *pSMBr = NULL;
@@ -1010,13 +993,8 @@
 }
 
 int
-<<<<<<< HEAD
-CIFSSMBMkDir(const unsigned int xid, struct cifs_tcon *tcon,
-	     const char *name, const struct nls_table *nls_codepage, int remap)
-=======
 CIFSSMBMkDir(const unsigned int xid, struct cifs_tcon *tcon, const char *name,
 	     struct cifs_sb_info *cifs_sb)
->>>>>>> 29fbbf80
 {
 	int rc = 0;
 	CREATE_DIRECTORY_REQ *pSMB = NULL;
@@ -5968,11 +5946,7 @@
 
 int
 CIFSSMBUnixSetPathInfo(const unsigned int xid, struct cifs_tcon *tcon,
-<<<<<<< HEAD
-		       char *fileName,
-=======
 		       const char *file_name,
->>>>>>> 29fbbf80
 		       const struct cifs_unix_set_info_args *args,
 		       const struct nls_table *nls_codepage, int remap)
 {

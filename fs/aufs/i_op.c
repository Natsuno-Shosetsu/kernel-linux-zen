/*
 * Copyright (C) 2005-2012 Junjiro R. Okajima
 *
 * This program, aufs is free software; you can redistribute it and/or modify
 * it under the terms of the GNU General Public License as published by
 * the Free Software Foundation; either version 2 of the License, or
 * (at your option) any later version.
 *
 * This program is distributed in the hope that it will be useful,
 * but WITHOUT ANY WARRANTY; without even the implied warranty of
 * MERCHANTABILITY or FITNESS FOR A PARTICULAR PURPOSE.  See the
 * GNU General Public License for more details.
 *
 * You should have received a copy of the GNU General Public License
 * along with this program; if not, write to the Free Software
 * Foundation, Inc., 51 Franklin St, Fifth Floor, Boston, MA  02110-1301  USA
 */

/*
 * inode operations (except add/del/rename)
 */

#include <linux/device_cgroup.h>
#include <linux/fs_stack.h>
#include <linux/mm.h>
#include <linux/namei.h>
#include <linux/security.h>
#include "aufs.h"

static int h_permission(struct inode *h_inode, int mask,
			struct vfsmount *h_mnt, int brperm)
{
	int err;
	const unsigned char write_mask = !!(mask & (MAY_WRITE | MAY_APPEND));

	err = -EACCES;
	if ((write_mask && IS_IMMUTABLE(h_inode))
	    || ((mask & MAY_EXEC)
		&& S_ISREG(h_inode->i_mode)
		&& ((h_mnt->mnt_flags & MNT_NOEXEC)
		    || !(h_inode->i_mode & S_IXUGO))))
		goto out;

	/*
	 * - skip the lower fs test in the case of write to ro branch.
	 * - nfs dir permission write check is optimized, but a policy for
	 *   link/rename requires a real check.
	 */
	if ((write_mask && !au_br_writable(brperm))
	    || (au_test_nfs(h_inode->i_sb) && S_ISDIR(h_inode->i_mode)
		&& write_mask && !(mask & MAY_READ))
	    || !h_inode->i_op->permission) {
		/* AuLabel(generic_permission); */
		err = generic_permission(h_inode, mask);
	} else {
		/* AuLabel(h_inode->permission); */
		err = h_inode->i_op->permission(h_inode, mask);
		AuTraceErr(err);
	}

	if (!err)
		err = devcgroup_inode_permission(h_inode, mask);
	if (!err)
		err = security_inode_permission(h_inode, mask);

#if 0
	if (!err) {
		/* todo: do we need to call ima_path_check()? */
		struct path h_path = {
			.dentry	=
			.mnt	= h_mnt
		};
		err = ima_path_check(&h_path,
				     mask & (MAY_READ | MAY_WRITE | MAY_EXEC),
				     IMA_COUNT_LEAVE);
	}
#endif

out:
	return err;
}

static int aufs_permission(struct inode *inode, int mask)
{
	int err;
	aufs_bindex_t bindex, bend;
	const unsigned char isdir = !!S_ISDIR(inode->i_mode),
		write_mask = !!(mask & (MAY_WRITE | MAY_APPEND));
	struct inode *h_inode;
	struct super_block *sb;
	struct au_branch *br;

	/* todo: support rcu-walk? */
	if (mask & MAY_NOT_BLOCK)
		return -ECHILD;

	sb = inode->i_sb;
	si_read_lock(sb, AuLock_FLUSH);
	ii_read_lock_child(inode);
#if 0
	err = au_iigen_test(inode, au_sigen(sb));
	if (unlikely(err))
		goto out;
#endif

	if (!isdir || write_mask) {
		err = au_busy_or_stale();
		h_inode = au_h_iptr(inode, au_ibstart(inode));
		if (unlikely(!h_inode
			     || (h_inode->i_mode & S_IFMT)
			     != (inode->i_mode & S_IFMT)))
			goto out;

		err = 0;
		bindex = au_ibstart(inode);
		br = au_sbr(sb, bindex);
		err = h_permission(h_inode, mask, br->br_mnt, br->br_perm);
		if (write_mask
		    && !err
		    && !special_file(h_inode->i_mode)) {
			/* test whether the upper writable branch exists */
			err = -EROFS;
			for (; bindex >= 0; bindex--)
				if (!au_br_rdonly(au_sbr(sb, bindex))) {
					err = 0;
					break;
				}
		}
		goto out;
	}

	/* non-write to dir */
	err = 0;
	bend = au_ibend(inode);
	for (bindex = au_ibstart(inode); !err && bindex <= bend; bindex++) {
		h_inode = au_h_iptr(inode, bindex);
		if (h_inode) {
			err = au_busy_or_stale();
			if (unlikely(!S_ISDIR(h_inode->i_mode)))
				break;

			br = au_sbr(sb, bindex);
			err = h_permission(h_inode, mask, br->br_mnt,
					   br->br_perm);
		}
	}

out:
	ii_read_unlock(inode);
	si_read_unlock(sb);
	return err;
}

/* ---------------------------------------------------------------------- */

static struct dentry *aufs_lookup(struct inode *dir, struct dentry *dentry,
				  unsigned int flags)
{
	struct dentry *ret, *parent;
	struct inode *inode;
	struct super_block *sb;
	int err, npositive, lc_idx;

	IMustLock(dir);

	/* todo: support rcu-walk? */
	ret = ERR_PTR(-ECHILD);
	if (nd && (nd->flags & LOOKUP_RCU))
		goto out;

	ret = ERR_PTR(-ENAMETOOLONG);
	if (unlikely(dentry->d_name.len > AUFS_MAX_NAMELEN))
		goto out;

	sb = dir->i_sb;
	err = si_read_lock(sb, AuLock_FLUSH | AuLock_NOPLM);
	ret = ERR_PTR(err);
	if (unlikely(err))
		goto out;

	err = au_di_init(dentry);
	ret = ERR_PTR(err);
	if (unlikely(err))
		goto out_si;

	inode = NULL;
	npositive = 0; /* suppress a warning */
	parent = dentry->d_parent; /* dir inode is locked */
	di_read_lock_parent(parent, AuLock_IR);
	err = au_alive_dir(parent);
	if (!err)
		err = au_digen_test(parent, au_sigen(sb));
	if (!err) {
		npositive = au_lkup_dentry(dentry, au_dbstart(parent),
<<<<<<< HEAD
					   /*type*/0, flags);
=======
					   /*type*/0);
>>>>>>> 20f74830
		err = npositive;
	}
	di_read_unlock(parent, AuLock_IR);
	ret = ERR_PTR(err);
	if (unlikely(err < 0))
		goto out_unlock;

	if (npositive) {
		inode = au_new_inode(dentry, /*must_new*/0);
		ret = (void *)inode;
	}
	if (IS_ERR(inode)) {
		inode = NULL;
		goto out_unlock;
	}

	ret = d_splice_alias(inode, dentry);
#if 0
	if (unlikely(d_need_lookup(dentry))) {
		spin_lock(&dentry->d_lock);
		dentry->d_flags &= ~DCACHE_NEED_LOOKUP;
		spin_unlock(&dentry->d_lock);
	} else
#endif
	if (unlikely(IS_ERR(ret) && inode)) {
		ii_write_unlock(inode);
		iput(inode);
		inode = NULL;
	}

out_unlock:
	di_write_unlock(dentry);
	if (inode) {
		lc_idx = AuLcNonDir_DIINFO;
		if (S_ISLNK(inode->i_mode))
			lc_idx = AuLcSymlink_DIINFO;
		else if (S_ISDIR(inode->i_mode))
			lc_idx = AuLcDir_DIINFO;
		au_rw_class(&au_di(dentry)->di_rwsem, au_lc_key + lc_idx);
	}
out_si:
	si_read_unlock(sb);
out:
	return ret;
}

/* ---------------------------------------------------------------------- */

static int au_wr_dir_cpup(struct dentry *dentry, struct dentry *parent,
			  const unsigned char add_entry, aufs_bindex_t bcpup,
			  aufs_bindex_t bstart)
{
	int err;
	struct dentry *h_parent;
	struct inode *h_dir;

	if (add_entry)
		IMustLock(parent->d_inode);
	else
		di_write_lock_parent(parent);

	err = 0;
	if (!au_h_dptr(parent, bcpup)) {
		if (bstart < bcpup)
			err = au_cpdown_dirs(dentry, bcpup);
		else
			err = au_cpup_dirs(dentry, bcpup);
	}
	if (!err && add_entry) {
		h_parent = au_h_dptr(parent, bcpup);
		h_dir = h_parent->d_inode;
		mutex_lock_nested(&h_dir->i_mutex, AuLsc_I_PARENT);
		err = au_lkup_neg(dentry, bcpup);
		/* todo: no unlock here */
		mutex_unlock(&h_dir->i_mutex);

		AuDbg("bcpup %d\n", bcpup);
		if (!err) {
			if (!dentry->d_inode)
				au_set_h_dptr(dentry, bstart, NULL);
			au_update_dbrange(dentry, /*do_put_zero*/0);
		}
	}

	if (!add_entry)
		di_write_unlock(parent);
	if (!err)
		err = bcpup; /* success */

	AuTraceErr(err);
	return err;
}

/*
 * decide the branch and the parent dir where we will create a new entry.
 * returns new bindex or an error.
 * copyup the parent dir if needed.
 */
int au_wr_dir(struct dentry *dentry, struct dentry *src_dentry,
	      struct au_wr_dir_args *args)
{
	int err;
	aufs_bindex_t bcpup, bstart, src_bstart;
	const unsigned char add_entry = !!au_ftest_wrdir(args->flags,
							 ADD_ENTRY);
	struct super_block *sb;
	struct dentry *parent;
	struct au_sbinfo *sbinfo;

	sb = dentry->d_sb;
	sbinfo = au_sbi(sb);
	parent = dget_parent(dentry);
	bstart = au_dbstart(dentry);
	bcpup = bstart;
	if (args->force_btgt < 0) {
		if (src_dentry) {
			src_bstart = au_dbstart(src_dentry);
			if (src_bstart < bstart)
				bcpup = src_bstart;
		} else if (add_entry) {
			err = AuWbrCreate(sbinfo, dentry,
					  au_ftest_wrdir(args->flags, ISDIR));
			bcpup = err;
		}

		if (bcpup < 0 || au_test_ro(sb, bcpup, dentry->d_inode)) {
			if (add_entry)
				err = AuWbrCopyup(sbinfo, dentry);
			else {
				if (!IS_ROOT(dentry)) {
					di_read_lock_parent(parent, !AuLock_IR);
					err = AuWbrCopyup(sbinfo, dentry);
					di_read_unlock(parent, !AuLock_IR);
				} else
					err = AuWbrCopyup(sbinfo, dentry);
			}
			bcpup = err;
			if (unlikely(err < 0))
				goto out;
		}
	} else {
		bcpup = args->force_btgt;
		AuDebugOn(au_test_ro(sb, bcpup, dentry->d_inode));
	}

	AuDbg("bstart %d, bcpup %d\n", bstart, bcpup);
	err = bcpup;
	if (bcpup == bstart)
		goto out; /* success */

	/* copyup the new parent into the branch we process */
	err = au_wr_dir_cpup(dentry, parent, add_entry, bcpup, bstart);
	if (err >= 0) {
		if (!dentry->d_inode) {
			au_set_h_dptr(dentry, bstart, NULL);
			au_set_dbstart(dentry, bcpup);
			au_set_dbend(dentry, bcpup);
		}
		AuDebugOn(add_entry && !au_h_dptr(dentry, bcpup));
	}

out:
	dput(parent);
	return err;
}

/* ---------------------------------------------------------------------- */

struct dentry *au_pinned_h_parent(struct au_pin *pin)
{
	if (pin && pin->parent)
		return au_h_dptr(pin->parent, pin->bindex);
	return NULL;
}

void au_unpin(struct au_pin *p)
{
	if (p->h_mnt && au_ftest_pin(p->flags, MNT_WRITE))
		vfsub_mnt_drop_write(p->h_mnt);
	if (!p->hdir)
		return;

	au_hn_imtx_unlock(p->hdir);
	if (!au_ftest_pin(p->flags, DI_LOCKED))
		di_read_unlock(p->parent, AuLock_IR);
	iput(p->hdir->hi_inode);
	dput(p->parent);
	p->parent = NULL;
	p->hdir = NULL;
	p->h_mnt = NULL;
}

int au_do_pin(struct au_pin *p)
{
	int err;
	struct super_block *sb;
	struct dentry *h_dentry, *h_parent;
	struct au_branch *br;
	struct inode *h_dir;

	err = 0;
	sb = p->dentry->d_sb;
	br = au_sbr(sb, p->bindex);
	if (IS_ROOT(p->dentry)) {
		if (au_ftest_pin(p->flags, MNT_WRITE)) {
			p->h_mnt = br->br_mnt;
			err = vfsub_mnt_want_write(p->h_mnt);
			if (unlikely(err)) {
				au_fclr_pin(p->flags, MNT_WRITE);
				goto out_err;
			}
		}
		goto out;
	}

	h_dentry = NULL;
	if (p->bindex <= au_dbend(p->dentry))
		h_dentry = au_h_dptr(p->dentry, p->bindex);

	p->parent = dget_parent(p->dentry);
	if (!au_ftest_pin(p->flags, DI_LOCKED))
		di_read_lock(p->parent, AuLock_IR, p->lsc_di);

	h_dir = NULL;
	h_parent = au_h_dptr(p->parent, p->bindex);
	p->hdir = au_hi(p->parent->d_inode, p->bindex);
	if (p->hdir)
		h_dir = p->hdir->hi_inode;

	/*
	 * udba case, or
	 * if DI_LOCKED is not set, then p->parent may be different
	 * and h_parent can be NULL.
	 */
	if (unlikely(!p->hdir || !h_dir || !h_parent)) {
		err = -EBUSY;
		if (!au_ftest_pin(p->flags, DI_LOCKED))
			di_read_unlock(p->parent, AuLock_IR);
		dput(p->parent);
		p->parent = NULL;
		goto out_err;
	}

	au_igrab(h_dir);
	au_hn_imtx_lock_nested(p->hdir, p->lsc_hi);

	if (unlikely(p->hdir->hi_inode != h_parent->d_inode)) {
		err = -EBUSY;
		goto out_unpin;
	}
	if (h_dentry) {
		err = au_h_verify(h_dentry, p->udba, h_dir, h_parent, br);
		if (unlikely(err)) {
			au_fclr_pin(p->flags, MNT_WRITE);
			goto out_unpin;
		}
	}

	if (au_ftest_pin(p->flags, MNT_WRITE)) {
		p->h_mnt = br->br_mnt;
		err = vfsub_mnt_want_write(p->h_mnt);
		if (unlikely(err)) {
			au_fclr_pin(p->flags, MNT_WRITE);
			goto out_unpin;
		}
	}
	goto out; /* success */

out_unpin:
	au_unpin(p);
out_err:
	pr_err("err %d\n", err);
	err = au_busy_or_stale();
out:
	return err;
}

void au_pin_init(struct au_pin *p, struct dentry *dentry,
		 aufs_bindex_t bindex, int lsc_di, int lsc_hi,
		 unsigned int udba, unsigned char flags)
{
	p->dentry = dentry;
	p->udba = udba;
	p->lsc_di = lsc_di;
	p->lsc_hi = lsc_hi;
	p->flags = flags;
	p->bindex = bindex;

	p->parent = NULL;
	p->hdir = NULL;
	p->h_mnt = NULL;
}

int au_pin(struct au_pin *pin, struct dentry *dentry, aufs_bindex_t bindex,
	   unsigned int udba, unsigned char flags)
{
	au_pin_init(pin, dentry, bindex, AuLsc_DI_PARENT, AuLsc_I_PARENT2,
		    udba, flags);
	return au_do_pin(pin);
}

/* ---------------------------------------------------------------------- */

/*
 * ->setattr() and ->getattr() are called in various cases.
 * chmod, stat: dentry is revalidated.
 * fchmod, fstat: file and dentry are not revalidated, additionally they may be
 *		  unhashed.
 * for ->setattr(), ia->ia_file is passed from ftruncate only.
 */
/* todo: consolidate with do_refresh() and simple_reval_dpath() */
static int au_reval_for_attr(struct dentry *dentry, unsigned int sigen)
{
	int err;
	struct inode *inode;
	struct dentry *parent;

	err = 0;
	inode = dentry->d_inode;
	if (au_digen_test(dentry, sigen)) {
		parent = dget_parent(dentry);
		di_read_lock_parent(parent, AuLock_IR);
		err = au_refresh_dentry(dentry, parent);
		di_read_unlock(parent, AuLock_IR);
		dput(parent);
	}

	AuTraceErr(err);
	return err;
}

#define AuIcpup_DID_CPUP	1
#define au_ftest_icpup(flags, name)	((flags) & AuIcpup_##name)
#define au_fset_icpup(flags, name) \
	do { (flags) |= AuIcpup_##name; } while (0)
#define au_fclr_icpup(flags, name) \
	do { (flags) &= ~AuIcpup_##name; } while (0)

struct au_icpup_args {
	unsigned char flags;
	unsigned char pin_flags;
	aufs_bindex_t btgt;
	unsigned int udba;
	struct au_pin pin;
	struct path h_path;
	struct inode *h_inode;
};

static int au_pin_and_icpup(struct dentry *dentry, struct iattr *ia,
			    struct au_icpup_args *a)
{
	int err;
	loff_t sz;
	aufs_bindex_t bstart, ibstart;
	struct dentry *hi_wh, *parent;
	struct inode *inode;
	struct file *h_file;
	struct au_wr_dir_args wr_dir_args = {
		.force_btgt	= -1,
		.flags		= 0
	};

	bstart = au_dbstart(dentry);
	inode = dentry->d_inode;
	if (S_ISDIR(inode->i_mode))
		au_fset_wrdir(wr_dir_args.flags, ISDIR);
	/* plink or hi_wh() case */
	ibstart = au_ibstart(inode);
	if (bstart != ibstart && !au_test_ro(inode->i_sb, ibstart, inode))
		wr_dir_args.force_btgt = ibstart;
	err = au_wr_dir(dentry, /*src_dentry*/NULL, &wr_dir_args);
	if (unlikely(err < 0))
		goto out;
	a->btgt = err;
	if (err != bstart)
		au_fset_icpup(a->flags, DID_CPUP);

	err = 0;
	a->pin_flags = AuPin_MNT_WRITE;
	parent = NULL;
	if (!IS_ROOT(dentry)) {
		au_fset_pin(a->pin_flags, DI_LOCKED);
		parent = dget_parent(dentry);
		di_write_lock_parent(parent);
	}

	err = au_pin(&a->pin, dentry, a->btgt, a->udba, a->pin_flags);
	if (unlikely(err))
		goto out_parent;

	a->h_path.dentry = au_h_dptr(dentry, bstart);
	a->h_inode = a->h_path.dentry->d_inode;
	mutex_lock_nested(&a->h_inode->i_mutex, AuLsc_I_CHILD);
	sz = -1;
	if ((ia->ia_valid & ATTR_SIZE) && ia->ia_size < i_size_read(a->h_inode))
		sz = ia->ia_size;

	h_file = NULL;
	hi_wh = NULL;
	if (au_ftest_icpup(a->flags, DID_CPUP) && d_unlinked(dentry)) {
		hi_wh = au_hi_wh(inode, a->btgt);
		if (!hi_wh) {
			err = au_sio_cpup_wh(dentry, a->btgt, sz, /*file*/NULL);
			if (unlikely(err))
				goto out_unlock;
			hi_wh = au_hi_wh(inode, a->btgt);
			/* todo: revalidate hi_wh? */
		}
	}

	if (parent) {
		au_pin_set_parent_lflag(&a->pin, /*lflag*/0);
		di_downgrade_lock(parent, AuLock_IR);
		dput(parent);
		parent = NULL;
	}
	if (!au_ftest_icpup(a->flags, DID_CPUP))
		goto out; /* success */

	if (!d_unhashed(dentry)) {
		h_file = au_h_open_pre(dentry, bstart);
		if (IS_ERR(h_file)) {
			err = PTR_ERR(h_file);
			h_file = NULL;
		} else
			err = au_sio_cpup_simple(dentry, a->btgt, sz,
						 AuCpup_DTIME);
		if (!err)
			a->h_path.dentry = au_h_dptr(dentry, a->btgt);
	} else if (!hi_wh)
		a->h_path.dentry = au_h_dptr(dentry, a->btgt);
	else
		a->h_path.dentry = hi_wh; /* do not dget here */

out_unlock:
	mutex_unlock(&a->h_inode->i_mutex);
	au_h_open_post(dentry, bstart, h_file);
	a->h_inode = a->h_path.dentry->d_inode;
	if (!err) {
		mutex_lock_nested(&a->h_inode->i_mutex, AuLsc_I_CHILD);
		goto out; /* success */
	}

	au_unpin(&a->pin);
out_parent:
	if (parent) {
		di_write_unlock(parent);
		dput(parent);
	}
out:
	return err;
}

static int aufs_setattr(struct dentry *dentry, struct iattr *ia)
{
	int err;
	struct inode *inode;
	struct super_block *sb;
	struct file *file;
	struct au_icpup_args *a;

	inode = dentry->d_inode;
	IMustLock(inode);

	err = -ENOMEM;
	a = kzalloc(sizeof(*a), GFP_NOFS);
	if (unlikely(!a))
		goto out;

	if (ia->ia_valid & (ATTR_KILL_SUID | ATTR_KILL_SGID))
		ia->ia_valid &= ~ATTR_MODE;

	file = NULL;
	sb = dentry->d_sb;
	err = si_read_lock(sb, AuLock_FLUSH | AuLock_NOPLM);
	if (unlikely(err))
		goto out_kfree;

	if (ia->ia_valid & ATTR_FILE) {
		/* currently ftruncate(2) only */
		AuDebugOn(!S_ISREG(inode->i_mode));
		file = ia->ia_file;
		err = au_reval_and_lock_fdi(file, au_reopen_nondir, /*wlock*/1);
		if (unlikely(err))
			goto out_si;
		ia->ia_file = au_hf_top(file);
		a->udba = AuOpt_UDBA_NONE;
	} else {
		/* fchmod() doesn't pass ia_file */
		a->udba = au_opt_udba(sb);
		di_write_lock_child(dentry);
		/* no d_unlinked(), to set UDBA_NONE for root */
		if (d_unhashed(dentry))
			a->udba = AuOpt_UDBA_NONE;
		if (a->udba != AuOpt_UDBA_NONE) {
			AuDebugOn(IS_ROOT(dentry));
			err = au_reval_for_attr(dentry, au_sigen(sb));
			if (unlikely(err))
				goto out_dentry;
		}
	}

	err = au_pin_and_icpup(dentry, ia, a);
	if (unlikely(err < 0))
		goto out_dentry;
	if (au_ftest_icpup(a->flags, DID_CPUP)) {
		ia->ia_file = NULL;
		ia->ia_valid &= ~ATTR_FILE;
	}

	a->h_path.mnt = au_sbr_mnt(sb, a->btgt);
	if ((ia->ia_valid & (ATTR_MODE | ATTR_CTIME))
	    == (ATTR_MODE | ATTR_CTIME)) {
		err = security_path_chmod(&a->h_path, ia->ia_mode);
		if (unlikely(err))
			goto out_unlock;
	} else if ((ia->ia_valid & (ATTR_UID | ATTR_GID))
		   && (ia->ia_valid & ATTR_CTIME)) {
		err = security_path_chown(&a->h_path, vfsub_ia_uid(ia),
					  vfsub_ia_gid(ia));
		if (unlikely(err))
			goto out_unlock;
	}

	if (ia->ia_valid & ATTR_SIZE) {
		struct file *f;

		if (ia->ia_size < i_size_read(inode))
			/* unmap only */
			truncate_setsize(inode, ia->ia_size);

		f = NULL;
		if (ia->ia_valid & ATTR_FILE)
			f = ia->ia_file;
		mutex_unlock(&a->h_inode->i_mutex);
		err = vfsub_trunc(&a->h_path, ia->ia_size, ia->ia_valid, f);
		mutex_lock_nested(&a->h_inode->i_mutex, AuLsc_I_CHILD);
	} else
		err = vfsub_notify_change(&a->h_path, ia);
	if (!err)
		au_cpup_attr_changeable(inode);

out_unlock:
	mutex_unlock(&a->h_inode->i_mutex);
	au_unpin(&a->pin);
	if (unlikely(err))
		au_update_dbstart(dentry);
out_dentry:
	di_write_unlock(dentry);
	if (file) {
		fi_write_unlock(file);
		ia->ia_file = file;
		ia->ia_valid |= ATTR_FILE;
	}
out_si:
	si_read_unlock(sb);
out_kfree:
	kfree(a);
out:
	AuTraceErr(err);
	return err;
}

static void au_refresh_iattr(struct inode *inode, struct kstat *st,
			     unsigned int nlink)
{
	unsigned int n;

	inode->i_mode = st->mode;
	i_uid_write(inode, st->uid);
	i_gid_write(inode, st->gid);
	inode->i_atime = st->atime;
	inode->i_mtime = st->mtime;
	inode->i_ctime = st->ctime;

	au_cpup_attr_nlink(inode, /*force*/0);
	if (S_ISDIR(inode->i_mode)) {
		n = inode->i_nlink;
		n -= nlink;
		n += st->nlink;
		/* 0 can happen */
		set_nlink(inode, n);
	}

	spin_lock(&inode->i_lock);
	inode->i_blocks = st->blocks;
	i_size_write(inode, st->size);
	spin_unlock(&inode->i_lock);
}

static int aufs_getattr(struct vfsmount *mnt __maybe_unused,
			struct dentry *dentry, struct kstat *st)
{
	int err;
	unsigned int mnt_flags;
	aufs_bindex_t bindex;
	unsigned char udba_none, positive;
	struct super_block *sb, *h_sb;
	struct inode *inode;
	struct vfsmount *h_mnt;
	struct dentry *h_dentry;

	sb = dentry->d_sb;
	inode = dentry->d_inode;
	err = si_read_lock(sb, AuLock_FLUSH | AuLock_NOPLM);
	if (unlikely(err))
		goto out;
	mnt_flags = au_mntflags(sb);
	udba_none = !!au_opt_test(mnt_flags, UDBA_NONE);

	/* support fstat(2) */
	if (!d_unlinked(dentry) && !udba_none) {
		unsigned int sigen = au_sigen(sb);
		err = au_digen_test(dentry, sigen);
		if (!err) {
			di_read_lock_child(dentry, AuLock_IR);
			err = au_dbrange_test(dentry);
			if (unlikely(err))
				goto out_unlock;
		} else {
			AuDebugOn(IS_ROOT(dentry));
			di_write_lock_child(dentry);
			err = au_dbrange_test(dentry);
			if (!err)
				err = au_reval_for_attr(dentry, sigen);
			di_downgrade_lock(dentry, AuLock_IR);
			if (unlikely(err))
				goto out_unlock;
		}
	} else
		di_read_lock_child(dentry, AuLock_IR);

	bindex = au_ibstart(inode);
	h_mnt = au_sbr_mnt(sb, bindex);
	h_sb = h_mnt->mnt_sb;
	if (!au_test_fs_bad_iattr(h_sb) && udba_none)
		goto out_fill; /* success */

	h_dentry = NULL;
	if (au_dbstart(dentry) == bindex)
		h_dentry = dget(au_h_dptr(dentry, bindex));
	else if (au_opt_test(mnt_flags, PLINK) && au_plink_test(inode)) {
		h_dentry = au_plink_lkup(inode, bindex);
		if (IS_ERR(h_dentry))
			goto out_fill; /* pretending success */
	}
	/* illegally overlapped or something */
	if (unlikely(!h_dentry))
		goto out_fill; /* pretending success */

	positive = !!h_dentry->d_inode;
	if (positive)
		err = vfs_getattr(h_mnt, h_dentry, st);
	dput(h_dentry);
	if (!err) {
		if (positive)
			au_refresh_iattr(inode, st, h_dentry->d_inode->i_nlink);
		goto out_fill; /* success */
	}
	AuTraceErr(err);
	goto out_unlock;

out_fill:
	generic_fillattr(inode, st);
out_unlock:
	di_read_unlock(dentry, AuLock_IR);
	si_read_unlock(sb);
out:
	AuTraceErr(err);
	return err;
}

/* ---------------------------------------------------------------------- */

static int h_readlink(struct dentry *dentry, int bindex, char __user *buf,
		      int bufsiz)
{
	int err;
	struct super_block *sb;
	struct dentry *h_dentry;

	err = -EINVAL;
	h_dentry = au_h_dptr(dentry, bindex);
	if (unlikely(!h_dentry->d_inode->i_op->readlink))
		goto out;

	err = security_inode_readlink(h_dentry);
	if (unlikely(err))
		goto out;

	sb = dentry->d_sb;
	if (!au_test_ro(sb, bindex, dentry->d_inode)) {
		vfsub_touch_atime(au_sbr_mnt(sb, bindex), h_dentry);
		fsstack_copy_attr_atime(dentry->d_inode, h_dentry->d_inode);
	}
	err = h_dentry->d_inode->i_op->readlink(h_dentry, buf, bufsiz);

out:
	return err;
}

static int aufs_readlink(struct dentry *dentry, char __user *buf, int bufsiz)
{
	int err;

	err = aufs_read_lock(dentry, AuLock_IR | AuLock_GEN);
	if (unlikely(err))
		goto out;
	err = au_d_hashed_positive(dentry);
	if (!err)
		err = h_readlink(dentry, au_dbstart(dentry), buf, bufsiz);
	aufs_read_unlock(dentry, AuLock_IR);

out:
	return err;
}

static void *aufs_follow_link(struct dentry *dentry, struct nameidata *nd)
{
	int err;
	mm_segment_t old_fs;
	union {
		char *k;
		char __user *u;
	} buf;

	err = -ENOMEM;
	buf.k = __getname_gfp(GFP_NOFS);
	if (unlikely(!buf.k))
		goto out;

	err = aufs_read_lock(dentry, AuLock_IR | AuLock_GEN);
	if (unlikely(err))
		goto out_name;

	err = au_d_hashed_positive(dentry);
	if (!err) {
		old_fs = get_fs();
		set_fs(KERNEL_DS);
		err = h_readlink(dentry, au_dbstart(dentry), buf.u, PATH_MAX);
		set_fs(old_fs);
	}
	aufs_read_unlock(dentry, AuLock_IR);

	if (err >= 0) {
		buf.k[err] = 0;
		/* will be freed by put_link */
		nd_set_link(nd, buf.k);
		return NULL; /* success */
	}

out_name:
	__putname(buf.k);
out:
	AuTraceErr(err);
	return ERR_PTR(err);
}

static void aufs_put_link(struct dentry *dentry __maybe_unused,
			  struct nameidata *nd, void *cookie __maybe_unused)
{
	__putname(nd_get_link(nd));
}

/* ---------------------------------------------------------------------- */

static int aufs_update_time(struct inode *inode, struct timespec *ts, int flags)
{
	int err;
	struct super_block *sb;
	struct inode *h_inode;

	sb = inode->i_sb;
	/* mmap_sem might be acquired already, cf. aufs_mmap() */
	lockdep_off();
	si_read_lock(sb, AuLock_FLUSH);
	ii_write_lock_child(inode);
	lockdep_on();
	h_inode = au_h_iptr(inode, au_ibstart(inode));
	err = vfsub_update_time(h_inode, ts, flags);
	lockdep_off();
	ii_write_unlock(inode);
	si_read_unlock(sb);
	lockdep_on();
	return err;
}

/* ---------------------------------------------------------------------- */

struct inode_operations aufs_symlink_iop = {
	.permission	= aufs_permission,
	.setattr	= aufs_setattr,
	.getattr	= aufs_getattr,

	.readlink	= aufs_readlink,
	.follow_link	= aufs_follow_link,
	.put_link	= aufs_put_link,

	/* .update_time	= aufs_update_time */
};

struct inode_operations aufs_dir_iop = {
	.create		= aufs_create,
	.lookup		= aufs_lookup,
	.link		= aufs_link,
	.unlink		= aufs_unlink,
	.symlink	= aufs_symlink,
	.mkdir		= aufs_mkdir,
	.rmdir		= aufs_rmdir,
	.mknod		= aufs_mknod,
	.rename		= aufs_rename,

	.permission	= aufs_permission,
	.setattr	= aufs_setattr,
	.getattr	= aufs_getattr,

	.update_time	= aufs_update_time
	/* no support for atomic_open() */
};

struct inode_operations aufs_iop = {
	.permission	= aufs_permission,
	.setattr	= aufs_setattr,
	.getattr	= aufs_getattr,

	.update_time	= aufs_update_time
};<|MERGE_RESOLUTION|>--- conflicted
+++ resolved
@@ -192,11 +192,7 @@
 		err = au_digen_test(parent, au_sigen(sb));
 	if (!err) {
 		npositive = au_lkup_dentry(dentry, au_dbstart(parent),
-<<<<<<< HEAD
-					   /*type*/0, flags);
-=======
 					   /*type*/0);
->>>>>>> 20f74830
 		err = npositive;
 	}
 	di_read_unlock(parent, AuLock_IR);

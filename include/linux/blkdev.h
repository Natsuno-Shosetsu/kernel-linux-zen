--- conflicted
+++ resolved
@@ -126,17 +126,13 @@
 /* The per-zone write lock is held for this request */
 #define RQF_ZONE_WRITE_LOCKED	((__force req_flags_t)(1 << 19))
 /* already slept for hybrid poll */
-<<<<<<< HEAD
 #define RQF_MQ_POLL_SLEPT	((__force req_flags_t)(1 << 20))
 /* ->timeout has been called, don't expire again */
 #define RQF_TIMED_OUT		((__force req_flags_t)(1 << 21))
-=======
-#define RQF_MQ_POLL_SLEPT	((__force req_flags_t)(1 << 21))
 /* DEBUG: rq in bfq-mq dispatch list */
 #define RQF_DISP_LIST	((__force req_flags_t)(1 << 22))
 /* DEBUG: rq had get_rq_private executed on it */
 #define RQF_GOT	((__force req_flags_t)(1 << 23))
->>>>>>> c8bc611b
 
 /* flags that prevent us from merging requests: */
 #define RQF_NOMERGE_FLAGS \

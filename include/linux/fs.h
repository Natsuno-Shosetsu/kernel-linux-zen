/* SPDX-License-Identifier: GPL-2.0 */
#ifndef _LINUX_FS_H
#define _LINUX_FS_H

#include <linux/linkage.h>
#include <linux/wait_bit.h>
#include <linux/kdev_t.h>
#include <linux/dcache.h>
#include <linux/path.h>
#include <linux/stat.h>
#include <linux/cache.h>
#include <linux/list.h>
#include <linux/list_lru.h>
#include <linux/llist.h>
#include <linux/radix-tree.h>
#include <linux/xarray.h>
#include <linux/rbtree.h>
#include <linux/init.h>
#include <linux/pid.h>
#include <linux/bug.h>
#include <linux/mutex.h>
#include <linux/rwsem.h>
#include <linux/mm_types.h>
#include <linux/capability.h>
#include <linux/semaphore.h>
#include <linux/fcntl.h>
#include <linux/rculist_bl.h>
#include <linux/atomic.h>
#include <linux/shrinker.h>
#include <linux/migrate_mode.h>
#include <linux/uidgid.h>
#include <linux/lockdep.h>
#include <linux/percpu-rwsem.h>
#include <linux/workqueue.h>
#include <linux/delayed_call.h>
#include <linux/uuid.h>
#include <linux/errseq.h>
#include <linux/ioprio.h>
#include <linux/fs_types.h>
#include <linux/build_bug.h>
#include <linux/stddef.h>

#include <asm/byteorder.h>
#include <uapi/linux/fs.h>

struct backing_dev_info;
struct bdi_writeback;
struct bio;
struct export_operations;
struct fiemap_extent_info;
struct hd_geometry;
struct iovec;
struct kiocb;
struct kobject;
struct pipe_inode_info;
struct poll_table_struct;
struct kstatfs;
struct vm_area_struct;
struct vfsmount;
struct cred;
struct swap_info_struct;
struct seq_file;
struct workqueue_struct;
struct iov_iter;
struct fscrypt_info;
struct fscrypt_operations;
struct fsverity_info;
struct fsverity_operations;
struct fs_context;
struct fs_parameter_spec;

extern void __init inode_init(void);
extern void __init inode_init_early(void);
extern void __init files_init(void);
extern void __init files_maxfiles_init(void);

extern struct files_stat_struct files_stat;
extern unsigned long get_max_files(void);
extern unsigned int sysctl_nr_open;
extern struct inodes_stat_t inodes_stat;
extern int leases_enable, lease_break_time;
extern int sysctl_protected_symlinks;
extern int sysctl_protected_hardlinks;
extern int sysctl_protected_fifos;
extern int sysctl_protected_regular;

typedef __kernel_rwf_t rwf_t;

struct buffer_head;
typedef int (get_block_t)(struct inode *inode, sector_t iblock,
			struct buffer_head *bh_result, int create);
typedef int (dio_iodone_t)(struct kiocb *iocb, loff_t offset,
			ssize_t bytes, void *private);

#define MAY_EXEC		0x00000001
#define MAY_WRITE		0x00000002
#define MAY_READ		0x00000004
#define MAY_APPEND		0x00000008
#define MAY_ACCESS		0x00000010
#define MAY_OPEN		0x00000020
#define MAY_CHDIR		0x00000040
/* called from RCU mode, don't block */
#define MAY_NOT_BLOCK		0x00000080

/*
 * flags in file.f_mode.  Note that FMODE_READ and FMODE_WRITE must correspond
 * to O_WRONLY and O_RDWR via the strange trick in do_dentry_open()
 */

/* file is open for reading */
#define FMODE_READ		((__force fmode_t)0x1)
/* file is open for writing */
#define FMODE_WRITE		((__force fmode_t)0x2)
/* file is seekable */
#define FMODE_LSEEK		((__force fmode_t)0x4)
/* file can be accessed using pread */
#define FMODE_PREAD		((__force fmode_t)0x8)
/* file can be accessed using pwrite */
#define FMODE_PWRITE		((__force fmode_t)0x10)
/* File is opened for execution with sys_execve / sys_uselib */
#define FMODE_EXEC		((__force fmode_t)0x20)
/* File is opened with O_NDELAY (only set for block devices) */
#define FMODE_NDELAY		((__force fmode_t)0x40)
/* File is opened with O_EXCL (only set for block devices) */
#define FMODE_EXCL		((__force fmode_t)0x80)
/* File is opened using open(.., 3, ..) and is writeable only for ioctls
   (specialy hack for floppy.c) */
#define FMODE_WRITE_IOCTL	((__force fmode_t)0x100)
/* 32bit hashes as llseek() offset (for directories) */
#define FMODE_32BITHASH         ((__force fmode_t)0x200)
/* 64bit hashes as llseek() offset (for directories) */
#define FMODE_64BITHASH         ((__force fmode_t)0x400)

/*
 * Don't update ctime and mtime.
 *
 * Currently a special hack for the XFS open_by_handle ioctl, but we'll
 * hopefully graduate it to a proper O_CMTIME flag supported by open(2) soon.
 */
#define FMODE_NOCMTIME		((__force fmode_t)0x800)

/* Expect random access pattern */
#define FMODE_RANDOM		((__force fmode_t)0x1000)

/* File is huge (eg. /dev/kmem): treat loff_t as unsigned */
#define FMODE_UNSIGNED_OFFSET	((__force fmode_t)0x2000)

/* File is opened with O_PATH; almost nothing can be done with it */
#define FMODE_PATH		((__force fmode_t)0x4000)

/* File needs atomic accesses to f_pos */
#define FMODE_ATOMIC_POS	((__force fmode_t)0x8000)
/* Write access to underlying fs */
#define FMODE_WRITER		((__force fmode_t)0x10000)
/* Has read method(s) */
#define FMODE_CAN_READ          ((__force fmode_t)0x20000)
/* Has write method(s) */
#define FMODE_CAN_WRITE         ((__force fmode_t)0x40000)

#define FMODE_OPENED		((__force fmode_t)0x80000)
#define FMODE_CREATED		((__force fmode_t)0x100000)

/* File is stream-like */
#define FMODE_STREAM		((__force fmode_t)0x200000)

/* File was opened by fanotify and shouldn't generate fanotify events */
#define FMODE_NONOTIFY		((__force fmode_t)0x4000000)

/* File is capable of returning -EAGAIN if I/O will block */
#define FMODE_NOWAIT		((__force fmode_t)0x8000000)

/* File represents mount that needs unmounting */
#define FMODE_NEED_UNMOUNT	((__force fmode_t)0x10000000)

/* File does not contribute to nr_files count */
#define FMODE_NOACCOUNT		((__force fmode_t)0x20000000)

/*
 * Flag for rw_copy_check_uvector and compat_rw_copy_check_uvector
 * that indicates that they should check the contents of the iovec are
 * valid, but not check the memory that the iovec elements
 * points too.
 */
#define CHECK_IOVEC_ONLY -1

/*
 * Attribute flags.  These should be or-ed together to figure out what
 * has been changed!
 */
#define ATTR_MODE	(1 << 0)
#define ATTR_UID	(1 << 1)
#define ATTR_GID	(1 << 2)
#define ATTR_SIZE	(1 << 3)
#define ATTR_ATIME	(1 << 4)
#define ATTR_MTIME	(1 << 5)
#define ATTR_CTIME	(1 << 6)
#define ATTR_ATIME_SET	(1 << 7)
#define ATTR_MTIME_SET	(1 << 8)
#define ATTR_FORCE	(1 << 9) /* Not a change, but a change it */
#define ATTR_KILL_SUID	(1 << 11)
#define ATTR_KILL_SGID	(1 << 12)
#define ATTR_FILE	(1 << 13)
#define ATTR_KILL_PRIV	(1 << 14)
#define ATTR_OPEN	(1 << 15) /* Truncating from open(O_TRUNC) */
#define ATTR_TIMES_SET	(1 << 16)
#define ATTR_TOUCH	(1 << 17)

/*
 * Whiteout is represented by a char device.  The following constants define the
 * mode and device number to use.
 */
#define WHITEOUT_MODE 0
#define WHITEOUT_DEV 0

/*
 * This is the Inode Attributes structure, used for notify_change().  It
 * uses the above definitions as flags, to know which values have changed.
 * Also, in this manner, a Filesystem can look at only the values it cares
 * about.  Basically, these are the attributes that the VFS layer can
 * request to change from the FS layer.
 *
 * Derek Atkins <warlord@MIT.EDU> 94-10-20
 */
struct iattr {
	unsigned int	ia_valid;
	umode_t		ia_mode;
	kuid_t		ia_uid;
	kgid_t		ia_gid;
	loff_t		ia_size;
	struct timespec64 ia_atime;
	struct timespec64 ia_mtime;
	struct timespec64 ia_ctime;

	/*
	 * Not an attribute, but an auxiliary info for filesystems wanting to
	 * implement an ftruncate() like method.  NOTE: filesystem should
	 * check for (ia_valid & ATTR_FILE), and not for (ia_file != NULL).
	 */
	struct file	*ia_file;
};

/*
 * Includes for diskquotas.
 */
#include <linux/quota.h>

/*
 * Maximum number of layers of fs stack.  Needs to be limited to
 * prevent kernel stack overflow
 */
#define FILESYSTEM_MAX_STACK_DEPTH 2

/** 
 * enum positive_aop_returns - aop return codes with specific semantics
 *
 * @AOP_WRITEPAGE_ACTIVATE: Informs the caller that page writeback has
 * 			    completed, that the page is still locked, and
 * 			    should be considered active.  The VM uses this hint
 * 			    to return the page to the active list -- it won't
 * 			    be a candidate for writeback again in the near
 * 			    future.  Other callers must be careful to unlock
 * 			    the page if they get this return.  Returned by
 * 			    writepage(); 
 *
 * @AOP_TRUNCATED_PAGE: The AOP method that was handed a locked page has
 *  			unlocked it and the page might have been truncated.
 *  			The caller should back up to acquiring a new page and
 *  			trying again.  The aop will be taking reasonable
 *  			precautions not to livelock.  If the caller held a page
 *  			reference, it should drop it before retrying.  Returned
 *  			by readpage().
 *
 * address_space_operation functions return these large constants to indicate
 * special semantics to the caller.  These are much larger than the bytes in a
 * page to allow for functions that return the number of bytes operated on in a
 * given page.
 */

enum positive_aop_returns {
	AOP_WRITEPAGE_ACTIVATE	= 0x80000,
	AOP_TRUNCATED_PAGE	= 0x80001,
};

#define AOP_FLAG_CONT_EXPAND		0x0001 /* called from cont_expand */
#define AOP_FLAG_NOFS			0x0002 /* used by filesystem to direct
						* helper code (eg buffer layer)
						* to clear GFP_FS from alloc */

/*
 * oh the beauties of C type declarations.
 */
struct page;
struct address_space;
struct writeback_control;
struct readahead_control;

/*
 * Write life time hint values.
 * Stored in struct inode as u8.
 */
enum rw_hint {
	WRITE_LIFE_NOT_SET	= 0,
	WRITE_LIFE_NONE		= RWH_WRITE_LIFE_NONE,
	WRITE_LIFE_SHORT	= RWH_WRITE_LIFE_SHORT,
	WRITE_LIFE_MEDIUM	= RWH_WRITE_LIFE_MEDIUM,
	WRITE_LIFE_LONG		= RWH_WRITE_LIFE_LONG,
	WRITE_LIFE_EXTREME	= RWH_WRITE_LIFE_EXTREME,
};

#define IOCB_EVENTFD		(1 << 0)
#define IOCB_APPEND		(1 << 1)
#define IOCB_DIRECT		(1 << 2)
#define IOCB_HIPRI		(1 << 3)
#define IOCB_DSYNC		(1 << 4)
#define IOCB_SYNC		(1 << 5)
#define IOCB_WRITE		(1 << 6)
#define IOCB_NOWAIT		(1 << 7)
#define IOCB_NOIO		(1 << 9)

struct kiocb {
	struct file		*ki_filp;

	/* The 'ki_filp' pointer is shared in a union for aio */
	randomized_struct_fields_start

	loff_t			ki_pos;
	void (*ki_complete)(struct kiocb *iocb, long ret, long ret2);
	void			*private;
	int			ki_flags;
	u16			ki_hint;
	u16			ki_ioprio; /* See linux/ioprio.h */
	unsigned int		ki_cookie; /* for ->iopoll */

	randomized_struct_fields_end
};

static inline bool is_sync_kiocb(struct kiocb *kiocb)
{
	return kiocb->ki_complete == NULL;
}

/*
 * "descriptor" for what we're up to with a read.
 * This allows us to use the same read code yet
 * have multiple different users of the data that
 * we read from a file.
 *
 * The simplest case just copies the data to user
 * mode.
 */
typedef struct {
	size_t written;
	size_t count;
	union {
		char __user *buf;
		void *data;
	} arg;
	int error;
} read_descriptor_t;

typedef int (*read_actor_t)(read_descriptor_t *, struct page *,
		unsigned long, unsigned long);

struct address_space_operations {
	int (*writepage)(struct page *page, struct writeback_control *wbc);
	int (*readpage)(struct file *, struct page *);

	/* Write back some dirty pages from this mapping. */
	int (*writepages)(struct address_space *, struct writeback_control *);

	/* Set a page dirty.  Return true if this dirtied it */
	int (*set_page_dirty)(struct page *page);

	/*
	 * Reads in the requested pages. Unlike ->readpage(), this is
	 * PURELY used for read-ahead!.
	 */
	int (*readpages)(struct file *filp, struct address_space *mapping,
			struct list_head *pages, unsigned nr_pages);
	void (*readahead)(struct readahead_control *);

	int (*write_begin)(struct file *, struct address_space *mapping,
				loff_t pos, unsigned len, unsigned flags,
				struct page **pagep, void **fsdata);
	int (*write_end)(struct file *, struct address_space *mapping,
				loff_t pos, unsigned len, unsigned copied,
				struct page *page, void *fsdata);

	/* Unfortunately this kludge is needed for FIBMAP. Don't use it */
	sector_t (*bmap)(struct address_space *, sector_t);
	void (*invalidatepage) (struct page *, unsigned int, unsigned int);
	int (*releasepage) (struct page *, gfp_t);
	void (*freepage)(struct page *);
	ssize_t (*direct_IO)(struct kiocb *, struct iov_iter *iter);
	/*
	 * migrate the contents of a page to the specified target. If
	 * migrate_mode is MIGRATE_ASYNC, it must not block.
	 */
	int (*migratepage) (struct address_space *,
			struct page *, struct page *, enum migrate_mode);
	bool (*isolate_page)(struct page *, isolate_mode_t);
	void (*putback_page)(struct page *);
	int (*launder_page) (struct page *);
	int (*is_partially_uptodate) (struct page *, unsigned long,
					unsigned long);
	void (*is_dirty_writeback) (struct page *, bool *, bool *);
	int (*error_remove_page)(struct address_space *, struct page *);

	/* swapfile support */
	int (*swap_activate)(struct swap_info_struct *sis, struct file *file,
				sector_t *span);
	void (*swap_deactivate)(struct file *file);
};

extern const struct address_space_operations empty_aops;

/*
 * pagecache_write_begin/pagecache_write_end must be used by general code
 * to write into the pagecache.
 */
int pagecache_write_begin(struct file *, struct address_space *mapping,
				loff_t pos, unsigned len, unsigned flags,
				struct page **pagep, void **fsdata);

int pagecache_write_end(struct file *, struct address_space *mapping,
				loff_t pos, unsigned len, unsigned copied,
				struct page *page, void *fsdata);

/**
 * struct address_space - Contents of a cacheable, mappable object.
 * @host: Owner, either the inode or the block_device.
 * @i_pages: Cached pages.
 * @gfp_mask: Memory allocation flags to use for allocating pages.
 * @i_mmap_writable: Number of VM_SHARED mappings.
 * @nr_thps: Number of THPs in the pagecache (non-shmem only).
 * @i_mmap: Tree of private and shared mappings.
 * @i_mmap_rwsem: Protects @i_mmap and @i_mmap_writable.
 * @nrpages: Number of page entries, protected by the i_pages lock.
 * @nrexceptional: Shadow or DAX entries, protected by the i_pages lock.
 * @writeback_index: Writeback starts here.
 * @a_ops: Methods.
 * @flags: Error bits and flags (AS_*).
 * @wb_err: The most recent error which has occurred.
 * @private_lock: For use by the owner of the address_space.
 * @private_list: For use by the owner of the address_space.
 * @private_data: For use by the owner of the address_space.
 */
struct address_space {
	struct inode		*host;
	struct xarray		i_pages;
	gfp_t			gfp_mask;
	atomic_t		i_mmap_writable;
#ifdef CONFIG_READ_ONLY_THP_FOR_FS
	/* number of thp, only for non-shmem files */
	atomic_t		nr_thps;
#endif
	struct rb_root_cached	i_mmap;
	struct rw_semaphore	i_mmap_rwsem;
	unsigned long		nrpages;
	unsigned long		nrexceptional;
	pgoff_t			writeback_index;
	const struct address_space_operations *a_ops;
	unsigned long		flags;
	errseq_t		wb_err;
	spinlock_t		private_lock;
	struct list_head	private_list;
	void			*private_data;
} __attribute__((aligned(sizeof(long)))) __randomize_layout;
	/*
	 * On most architectures that alignment is already the case; but
	 * must be enforced here for CRIS, to let the least significant bit
	 * of struct page's "mapping" pointer be used for PAGE_MAPPING_ANON.
	 */
struct request_queue;

struct block_device {
	dev_t			bd_dev;  /* not a kdev_t - it's a search key */
	int			bd_openers;
	struct inode *		bd_inode;	/* will die */
	struct super_block *	bd_super;
	struct mutex		bd_mutex;	/* open/close mutex */
	void *			bd_claiming;
	void *			bd_holder;
	int			bd_holders;
	bool			bd_write_holder;
#ifdef CONFIG_SYSFS
	struct list_head	bd_holder_disks;
#endif
	struct block_device *	bd_contains;
	unsigned		bd_block_size;
	u8			bd_partno;
	struct hd_struct *	bd_part;
	/* number of times partitions within this device have been opened. */
	unsigned		bd_part_count;
	int			bd_invalidated;
	struct gendisk *	bd_disk;
	struct request_queue *  bd_queue;
	struct backing_dev_info *bd_bdi;
	struct list_head	bd_list;
	/*
	 * Private data.  You must have bd_claim'ed the block_device
	 * to use this.  NOTE:  bd_claim allows an owner to claim
	 * the same device multiple times, the owner must take special
	 * care to not mess up bd_private for that case.
	 */
	unsigned long		bd_private;

	/* The counter of freeze processes */
	int			bd_fsfreeze_count;
	/* Mutex for freeze */
	struct mutex		bd_fsfreeze_mutex;
} __randomize_layout;

/* XArray tags, for tagging dirty and writeback pages in the pagecache. */
#define PAGECACHE_TAG_DIRTY	XA_MARK_0
#define PAGECACHE_TAG_WRITEBACK	XA_MARK_1
#define PAGECACHE_TAG_TOWRITE	XA_MARK_2

/*
 * Returns true if any of the pages in the mapping are marked with the tag.
 */
static inline bool mapping_tagged(struct address_space *mapping, xa_mark_t tag)
{
	return xa_marked(&mapping->i_pages, tag);
}

static inline void i_mmap_lock_write(struct address_space *mapping)
{
	down_write(&mapping->i_mmap_rwsem);
}

static inline int i_mmap_trylock_write(struct address_space *mapping)
{
	return down_write_trylock(&mapping->i_mmap_rwsem);
}

static inline void i_mmap_unlock_write(struct address_space *mapping)
{
	up_write(&mapping->i_mmap_rwsem);
}

static inline void i_mmap_lock_read(struct address_space *mapping)
{
	down_read(&mapping->i_mmap_rwsem);
}

static inline void i_mmap_unlock_read(struct address_space *mapping)
{
	up_read(&mapping->i_mmap_rwsem);
}

static inline void i_mmap_assert_locked(struct address_space *mapping)
{
	lockdep_assert_held(&mapping->i_mmap_rwsem);
}

static inline void i_mmap_assert_write_locked(struct address_space *mapping)
{
	lockdep_assert_held_write(&mapping->i_mmap_rwsem);
}

/*
 * Might pages of this file be mapped into userspace?
 */
static inline int mapping_mapped(struct address_space *mapping)
{
	return	!RB_EMPTY_ROOT(&mapping->i_mmap.rb_root);
}

/*
 * Might pages of this file have been modified in userspace?
 * Note that i_mmap_writable counts all VM_SHARED vmas: do_mmap_pgoff
 * marks vma as VM_SHARED if it is shared, and the file was opened for
 * writing i.e. vma may be mprotected writable even if now readonly.
 *
 * If i_mmap_writable is negative, no new writable mappings are allowed. You
 * can only deny writable mappings, if none exists right now.
 */
static inline int mapping_writably_mapped(struct address_space *mapping)
{
	return atomic_read(&mapping->i_mmap_writable) > 0;
}

static inline int mapping_map_writable(struct address_space *mapping)
{
	return atomic_inc_unless_negative(&mapping->i_mmap_writable) ?
		0 : -EPERM;
}

static inline void mapping_unmap_writable(struct address_space *mapping)
{
	atomic_dec(&mapping->i_mmap_writable);
}

static inline int mapping_deny_writable(struct address_space *mapping)
{
	return atomic_dec_unless_positive(&mapping->i_mmap_writable) ?
		0 : -EBUSY;
}

static inline void mapping_allow_writable(struct address_space *mapping)
{
	atomic_inc(&mapping->i_mmap_writable);
}

static inline bool mapping_empty(struct address_space *mapping)
{
	return mapping->nrpages + mapping->nrexceptional == 0;
}

/*
 * Use sequence counter to get consistent i_size on 32-bit processors.
 */
#if BITS_PER_LONG==32 && defined(CONFIG_SMP)
#include <linux/seqlock.h>
#define __NEED_I_SIZE_ORDERED
#define i_size_ordered_init(inode) seqcount_init(&inode->i_size_seqcount)
#else
#define i_size_ordered_init(inode) do { } while (0)
#endif

struct posix_acl;
#define ACL_NOT_CACHED ((void *)(-1))
#define ACL_DONT_CACHE ((void *)(-3))

static inline struct posix_acl *
uncached_acl_sentinel(struct task_struct *task)
{
	return (void *)task + 1;
}

static inline bool
is_uncached_acl(struct posix_acl *acl)
{
	return (long)acl & 1;
}

#define IOP_FASTPERM	0x0001
#define IOP_LOOKUP	0x0002
#define IOP_NOFOLLOW	0x0004
#define IOP_XATTR	0x0008
#define IOP_DEFAULT_READLINK	0x0010

struct fsnotify_mark_connector;

/*
 * Keep mostly read-only and often accessed (especially for
 * the RCU path lookup and 'stat' data) fields at the beginning
 * of the 'struct inode'
 */
struct inode {
	umode_t			i_mode;
	unsigned short		i_opflags;
	kuid_t			i_uid;
	kgid_t			i_gid;
	unsigned int		i_flags;

#ifdef CONFIG_FS_POSIX_ACL
	struct posix_acl	*i_acl;
	struct posix_acl	*i_default_acl;
#endif

	const struct inode_operations	*i_op;
	struct super_block	*i_sb;
	struct address_space	*i_mapping;

#ifdef CONFIG_SECURITY
	void			*i_security;
#endif

	/* Stat data, not accessed from path walking */
	unsigned long		i_ino;
	/*
	 * Filesystems may only read i_nlink directly.  They shall use the
	 * following functions for modification:
	 *
	 *    (set|clear|inc|drop)_nlink
	 *    inode_(inc|dec)_link_count
	 */
	union {
		const unsigned int i_nlink;
		unsigned int __i_nlink;
	};
	dev_t			i_rdev;
	loff_t			i_size;
	struct timespec64	i_atime;
	struct timespec64	i_mtime;
	struct timespec64	i_ctime;
	spinlock_t		i_lock;	/* i_blocks, i_bytes, maybe i_size */
	unsigned short          i_bytes;
	u8			i_blkbits;
	u8			i_write_hint;
	blkcnt_t		i_blocks;

#ifdef __NEED_I_SIZE_ORDERED
	seqcount_t		i_size_seqcount;
#endif

	/* Misc */
	unsigned long		i_state;
	struct rw_semaphore	i_rwsem;

	unsigned long		dirtied_when;	/* jiffies of first dirtying */
	unsigned long		dirtied_time_when;

	struct hlist_node	i_hash;
	struct list_head	i_io_list;	/* backing dev IO list */
#ifdef CONFIG_CGROUP_WRITEBACK
	struct bdi_writeback	*i_wb;		/* the associated cgroup wb */

	/* foreign inode detection, see wbc_detach_inode() */
	int			i_wb_frn_winner;
	u16			i_wb_frn_avg_time;
	u16			i_wb_frn_history;
#endif
	struct list_head	i_lru;		/* inode LRU list */
	struct list_head	i_sb_list;
	struct list_head	i_wb_list;	/* backing dev writeback list */
	union {
		struct hlist_head	i_dentry;
		struct rcu_head		i_rcu;
	};
	atomic64_t		i_version;
	atomic64_t		i_sequence; /* see futex */
	atomic_t		i_count;
	atomic_t		i_dio_count;
	atomic_t		i_writecount;
#if defined(CONFIG_IMA) || defined(CONFIG_FILE_LOCKING)
	atomic_t		i_readcount; /* struct files open RO */
#endif
	union {
		const struct file_operations	*i_fop;	/* former ->i_op->default_file_ops */
		void (*free_inode)(struct inode *);
	};
	struct file_lock_context	*i_flctx;
	struct address_space	i_data;
	struct list_head	i_devices;
	union {
		struct pipe_inode_info	*i_pipe;
		struct block_device	*i_bdev;
		struct cdev		*i_cdev;
		char			*i_link;
		unsigned		i_dir_seq;
	};

	__u32			i_generation;

#ifdef CONFIG_FSNOTIFY
	__u32			i_fsnotify_mask; /* all events this inode cares about */
	struct fsnotify_mark_connector __rcu	*i_fsnotify_marks;
#endif

#ifdef CONFIG_FS_ENCRYPTION
	struct fscrypt_info	*i_crypt_info;
#endif

#ifdef CONFIG_FS_VERITY
	struct fsverity_info	*i_verity_info;
#endif

	void			*i_private; /* fs or device private pointer */
} __randomize_layout;

struct timespec64 timestamp_truncate(struct timespec64 t, struct inode *inode);

static inline unsigned int i_blocksize(const struct inode *node)
{
	return (1 << node->i_blkbits);
}

static inline int inode_unhashed(struct inode *inode)
{
	return hlist_unhashed(&inode->i_hash);
}

/*
 * __mark_inode_dirty expects inodes to be hashed.  Since we don't
 * want special inodes in the fileset inode space, we make them
 * appear hashed, but do not put on any lists.  hlist_del()
 * will work fine and require no locking.
 */
static inline void inode_fake_hash(struct inode *inode)
{
	hlist_add_fake(&inode->i_hash);
}

/*
 * inode->i_mutex nesting subclasses for the lock validator:
 *
 * 0: the object of the current VFS operation
 * 1: parent
 * 2: child/target
 * 3: xattr
 * 4: second non-directory
 * 5: second parent (when locking independent directories in rename)
 *
 * I_MUTEX_NONDIR2 is for certain operations (such as rename) which lock two
 * non-directories at once.
 *
 * The locking order between these classes is
 * parent[2] -> child -> grandchild -> normal -> xattr -> second non-directory
 */
enum inode_i_mutex_lock_class
{
	I_MUTEX_NORMAL,
	I_MUTEX_PARENT,
	I_MUTEX_CHILD,
	I_MUTEX_XATTR,
	I_MUTEX_NONDIR2,
	I_MUTEX_PARENT2,
};

static inline void inode_lock(struct inode *inode)
{
	down_write(&inode->i_rwsem);
}

static inline void inode_unlock(struct inode *inode)
{
	up_write(&inode->i_rwsem);
}

static inline void inode_lock_shared(struct inode *inode)
{
	down_read(&inode->i_rwsem);
}

static inline void inode_unlock_shared(struct inode *inode)
{
	up_read(&inode->i_rwsem);
}

static inline int inode_trylock(struct inode *inode)
{
	return down_write_trylock(&inode->i_rwsem);
}

static inline int inode_trylock_shared(struct inode *inode)
{
	return down_read_trylock(&inode->i_rwsem);
}

static inline int inode_is_locked(struct inode *inode)
{
	return rwsem_is_locked(&inode->i_rwsem);
}

static inline void inode_lock_nested(struct inode *inode, unsigned subclass)
{
	down_write_nested(&inode->i_rwsem, subclass);
}

static inline void inode_lock_shared_nested(struct inode *inode, unsigned subclass)
{
	down_read_nested(&inode->i_rwsem, subclass);
}

void lock_two_nondirectories(struct inode *, struct inode*);
void unlock_two_nondirectories(struct inode *, struct inode*);

/*
 * NOTE: in a 32bit arch with a preemptable kernel and
 * an UP compile the i_size_read/write must be atomic
 * with respect to the local cpu (unlike with preempt disabled),
 * but they don't need to be atomic with respect to other cpus like in
 * true SMP (so they need either to either locally disable irq around
 * the read or for example on x86 they can be still implemented as a
 * cmpxchg8b without the need of the lock prefix). For SMP compiles
 * and 64bit archs it makes no difference if preempt is enabled or not.
 */
static inline loff_t i_size_read(const struct inode *inode)
{
#if BITS_PER_LONG==32 && defined(CONFIG_SMP)
	loff_t i_size;
	unsigned int seq;

	do {
		seq = read_seqcount_begin(&inode->i_size_seqcount);
		i_size = inode->i_size;
	} while (read_seqcount_retry(&inode->i_size_seqcount, seq));
	return i_size;
#elif BITS_PER_LONG==32 && defined(CONFIG_PREEMPTION)
	loff_t i_size;

	preempt_disable();
	i_size = inode->i_size;
	preempt_enable();
	return i_size;
#else
	return inode->i_size;
#endif
}

/*
 * NOTE: unlike i_size_read(), i_size_write() does need locking around it
 * (normally i_mutex), otherwise on 32bit/SMP an update of i_size_seqcount
 * can be lost, resulting in subsequent i_size_read() calls spinning forever.
 */
static inline void i_size_write(struct inode *inode, loff_t i_size)
{
#if BITS_PER_LONG==32 && defined(CONFIG_SMP)
	preempt_disable();
	write_seqcount_begin(&inode->i_size_seqcount);
	inode->i_size = i_size;
	write_seqcount_end(&inode->i_size_seqcount);
	preempt_enable();
#elif BITS_PER_LONG==32 && defined(CONFIG_PREEMPTION)
	preempt_disable();
	inode->i_size = i_size;
	preempt_enable();
#else
	inode->i_size = i_size;
#endif
}

static inline unsigned iminor(const struct inode *inode)
{
	return MINOR(inode->i_rdev);
}

static inline unsigned imajor(const struct inode *inode)
{
	return MAJOR(inode->i_rdev);
}

extern struct block_device *I_BDEV(struct inode *inode);

struct fown_struct {
	rwlock_t lock;          /* protects pid, uid, euid fields */
	struct pid *pid;	/* pid or -pgrp where SIGIO should be sent */
	enum pid_type pid_type;	/* Kind of process group SIGIO should be sent to */
	kuid_t uid, euid;	/* uid/euid of process setting the owner */
	int signum;		/* posix.1b rt signal to be delivered on IO */
};

/*
 * Track a single file's readahead state
 */
struct file_ra_state {
	pgoff_t start;			/* where readahead started */
	unsigned int size;		/* # of readahead pages */
	unsigned int async_size;	/* do asynchronous readahead when
					   there are only # of pages ahead */

	unsigned int ra_pages;		/* Maximum readahead window */
	unsigned int mmap_miss;		/* Cache miss stat for mmap accesses */
	loff_t prev_pos;		/* Cache last read() position */
};

/*
 * Check if @index falls in the readahead windows.
 */
static inline int ra_has_index(struct file_ra_state *ra, pgoff_t index)
{
	return (index >= ra->start &&
		index <  ra->start + ra->size);
}

struct file {
	union {
		struct llist_node	fu_llist;
		struct rcu_head 	fu_rcuhead;
	} f_u;
	struct path		f_path;
	struct inode		*f_inode;	/* cached value */
	const struct file_operations	*f_op;

	/*
	 * Protects f_ep_links, f_flags.
	 * Must not be taken from IRQ context.
	 */
	spinlock_t		f_lock;
	enum rw_hint		f_write_hint;
	atomic_long_t		f_count;
	unsigned int 		f_flags;
	fmode_t			f_mode;
	struct mutex		f_pos_lock;
	loff_t			f_pos;
	struct fown_struct	f_owner;
	const struct cred	*f_cred;
	struct file_ra_state	f_ra;

	u64			f_version;
#ifdef CONFIG_SECURITY
	void			*f_security;
#endif
	/* needed for tty driver, and maybe others */
	void			*private_data;

#ifdef CONFIG_EPOLL
	/* Used by fs/eventpoll.c to link all the hooks to this file */
	struct list_head	f_ep_links;
	struct list_head	f_tfile_llink;
#endif /* #ifdef CONFIG_EPOLL */
	struct address_space	*f_mapping;
	errseq_t		f_wb_err;
	errseq_t		f_sb_err; /* for syncfs */
} __randomize_layout
  __attribute__((aligned(4)));	/* lest something weird decides that 2 is OK */

struct file_handle {
	__u32 handle_bytes;
	int handle_type;
	/* file identifier */
	unsigned char f_handle[];
};

static inline struct file *get_file(struct file *f)
{
	atomic_long_inc(&f->f_count);
	return f;
}
#define get_file_rcu_many(x, cnt)	\
	atomic_long_add_unless(&(x)->f_count, (cnt), 0)
#define get_file_rcu(x) get_file_rcu_many((x), 1)
#define file_count(x)	atomic_long_read(&(x)->f_count)

#define	MAX_NON_LFS	((1UL<<31) - 1)

/* Page cache limit. The filesystems should put that into their s_maxbytes 
   limits, otherwise bad things can happen in VM. */ 
#if BITS_PER_LONG==32
#define MAX_LFS_FILESIZE	((loff_t)ULONG_MAX << PAGE_SHIFT)
#elif BITS_PER_LONG==64
#define MAX_LFS_FILESIZE 	((loff_t)LLONG_MAX)
#endif

#define FL_POSIX	1
#define FL_FLOCK	2
#define FL_DELEG	4	/* NFSv4 delegation */
#define FL_ACCESS	8	/* not trying to lock, just looking */
#define FL_EXISTS	16	/* when unlocking, test for existence */
#define FL_LEASE	32	/* lease held on this file */
#define FL_CLOSE	64	/* unlock on close */
#define FL_SLEEP	128	/* A blocking lock */
#define FL_DOWNGRADE_PENDING	256 /* Lease is being downgraded */
#define FL_UNLOCK_PENDING	512 /* Lease is being broken */
#define FL_OFDLCK	1024	/* lock is "owned" by struct file */
#define FL_LAYOUT	2048	/* outstanding pNFS layout */

#define FL_CLOSE_POSIX (FL_POSIX | FL_CLOSE)

/*
 * Special return value from posix_lock_file() and vfs_lock_file() for
 * asynchronous locking.
 */
#define FILE_LOCK_DEFERRED 1

/* legacy typedef, should eventually be removed */
typedef void *fl_owner_t;

struct file_lock;

struct file_lock_operations {
	void (*fl_copy_lock)(struct file_lock *, struct file_lock *);
	void (*fl_release_private)(struct file_lock *);
};

struct lock_manager_operations {
	fl_owner_t (*lm_get_owner)(fl_owner_t);
	void (*lm_put_owner)(fl_owner_t);
	void (*lm_notify)(struct file_lock *);	/* unblock callback */
	int (*lm_grant)(struct file_lock *, int);
	bool (*lm_break)(struct file_lock *);
	int (*lm_change)(struct file_lock *, int, struct list_head *);
	void (*lm_setup)(struct file_lock *, void **);
	bool (*lm_breaker_owns_lease)(struct file_lock *);
};

struct lock_manager {
	struct list_head list;
	/*
	 * NFSv4 and up also want opens blocked during the grace period;
	 * NLM doesn't care:
	 */
	bool block_opens;
};

struct net;
void locks_start_grace(struct net *, struct lock_manager *);
void locks_end_grace(struct lock_manager *);
bool locks_in_grace(struct net *);
bool opens_in_grace(struct net *);

/* that will die - we need it for nfs_lock_info */
#include <linux/nfs_fs_i.h>

/*
 * struct file_lock represents a generic "file lock". It's used to represent
 * POSIX byte range locks, BSD (flock) locks, and leases. It's important to
 * note that the same struct is used to represent both a request for a lock and
 * the lock itself, but the same object is never used for both.
 *
 * FIXME: should we create a separate "struct lock_request" to help distinguish
 * these two uses?
 *
 * The varous i_flctx lists are ordered by:
 *
 * 1) lock owner
 * 2) lock range start
 * 3) lock range end
 *
 * Obviously, the last two criteria only matter for POSIX locks.
 */
struct file_lock {
	struct file_lock *fl_blocker;	/* The lock, that is blocking us */
	struct list_head fl_list;	/* link into file_lock_context */
	struct hlist_node fl_link;	/* node in global lists */
	struct list_head fl_blocked_requests;	/* list of requests with
						 * ->fl_blocker pointing here
						 */
	struct list_head fl_blocked_member;	/* node in
						 * ->fl_blocker->fl_blocked_requests
						 */
	fl_owner_t fl_owner;
	unsigned int fl_flags;
	unsigned char fl_type;
	unsigned int fl_pid;
	int fl_link_cpu;		/* what cpu's list is this on? */
	wait_queue_head_t fl_wait;
	struct file *fl_file;
	loff_t fl_start;
	loff_t fl_end;

	struct fasync_struct *	fl_fasync; /* for lease break notifications */
	/* for lease breaks: */
	unsigned long fl_break_time;
	unsigned long fl_downgrade_time;

	const struct file_lock_operations *fl_ops;	/* Callbacks for filesystems */
	const struct lock_manager_operations *fl_lmops;	/* Callbacks for lockmanagers */
	union {
		struct nfs_lock_info	nfs_fl;
		struct nfs4_lock_info	nfs4_fl;
		struct {
			struct list_head link;	/* link in AFS vnode's pending_locks list */
			int state;		/* state of grant or error if -ve */
			unsigned int	debug_id;
		} afs;
	} fl_u;
} __randomize_layout;

struct file_lock_context {
	spinlock_t		flc_lock;
	struct list_head	flc_flock;
	struct list_head	flc_posix;
	struct list_head	flc_lease;
};

/* The following constant reflects the upper bound of the file/locking space */
#ifndef OFFSET_MAX
#define INT_LIMIT(x)	(~((x)1 << (sizeof(x)*8 - 1)))
#define OFFSET_MAX	INT_LIMIT(loff_t)
#define OFFT_OFFSET_MAX	INT_LIMIT(off_t)
#endif

extern void send_sigio(struct fown_struct *fown, int fd, int band);

#define locks_inode(f) file_inode(f)

#ifdef CONFIG_FILE_LOCKING
extern int fcntl_getlk(struct file *, unsigned int, struct flock *);
extern int fcntl_setlk(unsigned int, struct file *, unsigned int,
			struct flock *);

#if BITS_PER_LONG == 32
extern int fcntl_getlk64(struct file *, unsigned int, struct flock64 *);
extern int fcntl_setlk64(unsigned int, struct file *, unsigned int,
			struct flock64 *);
#endif

extern int fcntl_setlease(unsigned int fd, struct file *filp, long arg);
extern int fcntl_getlease(struct file *filp);

/* fs/locks.c */
void locks_free_lock_context(struct inode *inode);
void locks_free_lock(struct file_lock *fl);
extern void locks_init_lock(struct file_lock *);
extern struct file_lock * locks_alloc_lock(void);
extern void locks_copy_lock(struct file_lock *, struct file_lock *);
extern void locks_copy_conflock(struct file_lock *, struct file_lock *);
extern void locks_remove_posix(struct file *, fl_owner_t);
extern void locks_remove_file(struct file *);
extern void locks_release_private(struct file_lock *);
extern void posix_test_lock(struct file *, struct file_lock *);
extern int posix_lock_file(struct file *, struct file_lock *, struct file_lock *);
extern int locks_delete_block(struct file_lock *);
extern int vfs_test_lock(struct file *, struct file_lock *);
extern int vfs_lock_file(struct file *, unsigned int, struct file_lock *, struct file_lock *);
extern int vfs_cancel_lock(struct file *filp, struct file_lock *fl);
extern int locks_lock_inode_wait(struct inode *inode, struct file_lock *fl);
extern int __break_lease(struct inode *inode, unsigned int flags, unsigned int type);
extern void lease_get_mtime(struct inode *, struct timespec64 *time);
extern int generic_setlease(struct file *, long, struct file_lock **, void **priv);
extern int vfs_setlease(struct file *, long, struct file_lock **, void **);
extern int lease_modify(struct file_lock *, int, struct list_head *);

struct notifier_block;
extern int lease_register_notifier(struct notifier_block *);
extern void lease_unregister_notifier(struct notifier_block *);

struct files_struct;
extern void show_fd_locks(struct seq_file *f,
			 struct file *filp, struct files_struct *files);
#else /* !CONFIG_FILE_LOCKING */
static inline int fcntl_getlk(struct file *file, unsigned int cmd,
			      struct flock __user *user)
{
	return -EINVAL;
}

static inline int fcntl_setlk(unsigned int fd, struct file *file,
			      unsigned int cmd, struct flock __user *user)
{
	return -EACCES;
}

#if BITS_PER_LONG == 32
static inline int fcntl_getlk64(struct file *file, unsigned int cmd,
				struct flock64 __user *user)
{
	return -EINVAL;
}

static inline int fcntl_setlk64(unsigned int fd, struct file *file,
				unsigned int cmd, struct flock64 __user *user)
{
	return -EACCES;
}
#endif
static inline int fcntl_setlease(unsigned int fd, struct file *filp, long arg)
{
	return -EINVAL;
}

static inline int fcntl_getlease(struct file *filp)
{
	return F_UNLCK;
}

static inline void
locks_free_lock_context(struct inode *inode)
{
}

static inline void locks_init_lock(struct file_lock *fl)
{
	return;
}

static inline void locks_copy_conflock(struct file_lock *new, struct file_lock *fl)
{
	return;
}

static inline void locks_copy_lock(struct file_lock *new, struct file_lock *fl)
{
	return;
}

static inline void locks_remove_posix(struct file *filp, fl_owner_t owner)
{
	return;
}

static inline void locks_remove_file(struct file *filp)
{
	return;
}

static inline void posix_test_lock(struct file *filp, struct file_lock *fl)
{
	return;
}

static inline int posix_lock_file(struct file *filp, struct file_lock *fl,
				  struct file_lock *conflock)
{
	return -ENOLCK;
}

static inline int locks_delete_block(struct file_lock *waiter)
{
	return -ENOENT;
}

static inline int vfs_test_lock(struct file *filp, struct file_lock *fl)
{
	return 0;
}

static inline int vfs_lock_file(struct file *filp, unsigned int cmd,
				struct file_lock *fl, struct file_lock *conf)
{
	return -ENOLCK;
}

static inline int vfs_cancel_lock(struct file *filp, struct file_lock *fl)
{
	return 0;
}

static inline int locks_lock_inode_wait(struct inode *inode, struct file_lock *fl)
{
	return -ENOLCK;
}

static inline int __break_lease(struct inode *inode, unsigned int mode, unsigned int type)
{
	return 0;
}

static inline void lease_get_mtime(struct inode *inode,
				   struct timespec64 *time)
{
	return;
}

static inline int generic_setlease(struct file *filp, long arg,
				    struct file_lock **flp, void **priv)
{
	return -EINVAL;
}

static inline int vfs_setlease(struct file *filp, long arg,
			       struct file_lock **lease, void **priv)
{
	return -EINVAL;
}

static inline int lease_modify(struct file_lock *fl, int arg,
			       struct list_head *dispose)
{
	return -EINVAL;
}

struct files_struct;
static inline void show_fd_locks(struct seq_file *f,
			struct file *filp, struct files_struct *files) {}
#endif /* !CONFIG_FILE_LOCKING */

static inline struct inode *file_inode(const struct file *f)
{
	return f->f_inode;
}

static inline struct dentry *file_dentry(const struct file *file)
{
	return d_real(file->f_path.dentry, file_inode(file));
}

static inline int locks_lock_file_wait(struct file *filp, struct file_lock *fl)
{
	return locks_lock_inode_wait(locks_inode(filp), fl);
}

struct fasync_struct {
	rwlock_t		fa_lock;
	int			magic;
	int			fa_fd;
	struct fasync_struct	*fa_next; /* singly linked list */
	struct file		*fa_file;
	struct rcu_head		fa_rcu;
};

#define FASYNC_MAGIC 0x4601

/* SMP safe fasync helpers: */
extern int fasync_helper(int, struct file *, int, struct fasync_struct **);
extern struct fasync_struct *fasync_insert_entry(int, struct file *, struct fasync_struct **, struct fasync_struct *);
extern int fasync_remove_entry(struct file *, struct fasync_struct **);
extern struct fasync_struct *fasync_alloc(void);
extern void fasync_free(struct fasync_struct *);

/* can be called from interrupts */
extern void kill_fasync(struct fasync_struct **, int, int);

extern void __f_setown(struct file *filp, struct pid *, enum pid_type, int force);
extern int f_setown(struct file *filp, unsigned long arg, int force);
extern void f_delown(struct file *filp);
extern pid_t f_getown(struct file *filp);
extern int send_sigurg(struct fown_struct *fown);

/*
 * sb->s_flags.  Note that these mirror the equivalent MS_* flags where
 * represented in both.
 */
#define SB_RDONLY	 1	/* Mount read-only */
#define SB_NOSUID	 2	/* Ignore suid and sgid bits */
#define SB_NODEV	 4	/* Disallow access to device special files */
#define SB_NOEXEC	 8	/* Disallow program execution */
#define SB_SYNCHRONOUS	16	/* Writes are synced at once */
#define SB_MANDLOCK	64	/* Allow mandatory locks on an FS */
#define SB_DIRSYNC	128	/* Directory modifications are synchronous */
#define SB_NOATIME	1024	/* Do not update access times. */
#define SB_NODIRATIME	2048	/* Do not update directory access times */
#define SB_SILENT	32768
#define SB_POSIXACL	(1<<16)	/* VFS does not apply the umask */
#define SB_KERNMOUNT	(1<<22) /* this is a kern_mount call */
#define SB_I_VERSION	(1<<23) /* Update inode I_version field */
#define SB_LAZYTIME	(1<<25) /* Update the on-disk [acm]times lazily */

/* These sb flags are internal to the kernel */
#define SB_SUBMOUNT     (1<<26)
#define SB_FORCE    	(1<<27)
#define SB_NOSEC	(1<<28)
#define SB_BORN		(1<<29)
#define SB_ACTIVE	(1<<30)
#define SB_NOUSER	(1<<31)

/*
 *	Umount options
 */

#define MNT_FORCE	0x00000001	/* Attempt to forcibily umount */
#define MNT_DETACH	0x00000002	/* Just detach from the tree */
#define MNT_EXPIRE	0x00000004	/* Mark for expiry */
#define UMOUNT_NOFOLLOW	0x00000008	/* Don't follow symlink on umount */
#define UMOUNT_UNUSED	0x80000000	/* Flag guaranteed to be unused */

/* sb->s_iflags */
#define SB_I_CGROUPWB	0x00000001	/* cgroup-aware writeback enabled */
#define SB_I_NOEXEC	0x00000002	/* Ignore executables on this fs */
#define SB_I_NODEV	0x00000004	/* Ignore devices on this fs */
#define SB_I_MULTIROOT	0x00000008	/* Multiple roots to the dentry tree */

/* sb->s_iflags to limit user namespace mounts */
#define SB_I_USERNS_VISIBLE		0x00000010 /* fstype already mounted */
#define SB_I_IMA_UNVERIFIABLE_SIGNATURE	0x00000020
#define SB_I_UNTRUSTED_MOUNTER		0x00000040

#define SB_I_SKIP_SYNC	0x00000100	/* Skip superblock at global sync */

/* Possible states of 'frozen' field */
enum {
	SB_UNFROZEN = 0,		/* FS is unfrozen */
	SB_FREEZE_WRITE	= 1,		/* Writes, dir ops, ioctls frozen */
	SB_FREEZE_PAGEFAULT = 2,	/* Page faults stopped as well */
	SB_FREEZE_FS = 3,		/* For internal FS use (e.g. to stop
					 * internal threads if needed) */
	SB_FREEZE_COMPLETE = 4,		/* ->freeze_fs finished successfully */
};

#define SB_FREEZE_LEVELS (SB_FREEZE_COMPLETE - 1)

struct sb_writers {
	int				frozen;		/* Is sb frozen? */
	wait_queue_head_t		wait_unfrozen;	/* for get_super_thawed() */
	struct percpu_rw_semaphore	rw_sem[SB_FREEZE_LEVELS];
};

struct super_block {
	struct list_head	s_list;		/* Keep this first */
	dev_t			s_dev;		/* search index; _not_ kdev_t */
	unsigned char		s_blocksize_bits;
	unsigned long		s_blocksize;
	loff_t			s_maxbytes;	/* Max file size */
	struct file_system_type	*s_type;
	const struct super_operations	*s_op;
	const struct dquot_operations	*dq_op;
	const struct quotactl_ops	*s_qcop;
	const struct export_operations *s_export_op;
	unsigned long		s_flags;
	unsigned long		s_iflags;	/* internal SB_I_* flags */
	unsigned long		s_magic;
	struct dentry		*s_root;
	struct rw_semaphore	s_umount;
	int			s_count;
	atomic_t		s_active;
#ifdef CONFIG_SECURITY
	void                    *s_security;
#endif
	const struct xattr_handler **s_xattr;
#ifdef CONFIG_FS_ENCRYPTION
	const struct fscrypt_operations	*s_cop;
	struct key		*s_master_keys; /* master crypto keys in use */
#endif
#ifdef CONFIG_FS_VERITY
	const struct fsverity_operations *s_vop;
#endif
	struct hlist_bl_head	s_roots;	/* alternate root dentries for NFS */
	struct list_head	s_mounts;	/* list of mounts; _not_ for fs use */
	struct block_device	*s_bdev;
	struct backing_dev_info *s_bdi;
	struct mtd_info		*s_mtd;
	struct hlist_node	s_instances;
	unsigned int		s_quota_types;	/* Bitmask of supported quota types */
	struct quota_info	s_dquot;	/* Diskquota specific options */

	struct sb_writers	s_writers;

	/*
	 * Keep s_fs_info, s_time_gran, s_fsnotify_mask, and
	 * s_fsnotify_marks together for cache efficiency. They are frequently
	 * accessed and rarely modified.
	 */
	void			*s_fs_info;	/* Filesystem private info */

	/* Granularity of c/m/atime in ns (cannot be worse than a second) */
	u32			s_time_gran;
	/* Time limits for c/m/atime in seconds */
	time64_t		   s_time_min;
	time64_t		   s_time_max;
#ifdef CONFIG_FSNOTIFY
	__u32			s_fsnotify_mask;
	struct fsnotify_mark_connector __rcu	*s_fsnotify_marks;
#endif

	char			s_id[32];	/* Informational name */
	uuid_t			s_uuid;		/* UUID */

	unsigned int		s_max_links;
	fmode_t			s_mode;

	/*
	 * The next field is for VFS *only*. No filesystems have any business
	 * even looking at it. You had been warned.
	 */
	struct mutex s_vfs_rename_mutex;	/* Kludge */

	/*
	 * Filesystem subtype.  If non-empty the filesystem type field
	 * in /proc/mounts will be "type.subtype"
	 */
	const char *s_subtype;

	const struct dentry_operations *s_d_op; /* default d_op for dentries */

	/*
	 * Saved pool identifier for cleancache (-1 means none)
	 */
	int cleancache_poolid;

	struct shrinker s_shrink;	/* per-sb shrinker handle */

	/* Number of inodes with nlink == 0 but still referenced */
	atomic_long_t s_remove_count;

	/* Pending fsnotify inode refs */
	atomic_long_t s_fsnotify_inode_refs;

	/* Being remounted read-only */
	int s_readonly_remount;

	/* per-sb errseq_t for reporting writeback errors via syncfs */
	errseq_t s_wb_err;

	/* AIO completions deferred from interrupt context */
	struct workqueue_struct *s_dio_done_wq;
	struct hlist_head s_pins;

	/*
	 * Owning user namespace and default context in which to
	 * interpret filesystem uids, gids, quotas, device nodes,
	 * xattrs and security labels.
	 */
	struct user_namespace *s_user_ns;

	/*
	 * The list_lru structure is essentially just a pointer to a table
	 * of per-node lru lists, each of which has its own spinlock.
	 * There is no need to put them into separate cachelines.
	 */
	struct list_lru		s_dentry_lru;
	struct list_lru		s_inode_lru;
	struct rcu_head		rcu;
	struct work_struct	destroy_work;

	struct mutex		s_sync_lock;	/* sync serialisation lock */

	/*
	 * Indicates how deep in a filesystem stack this SB is
	 */
	int s_stack_depth;

	/* s_inode_list_lock protects s_inodes */
	spinlock_t		s_inode_list_lock ____cacheline_aligned_in_smp;
	struct list_head	s_inodes;	/* all inodes */

	spinlock_t		s_inode_wblist_lock;
	struct list_head	s_inodes_wb;	/* writeback inodes */
} __randomize_layout;

/* Helper functions so that in most cases filesystems will
 * not need to deal directly with kuid_t and kgid_t and can
 * instead deal with the raw numeric values that are stored
 * in the filesystem.
 */
static inline uid_t i_uid_read(const struct inode *inode)
{
	return from_kuid(inode->i_sb->s_user_ns, inode->i_uid);
}

static inline gid_t i_gid_read(const struct inode *inode)
{
	return from_kgid(inode->i_sb->s_user_ns, inode->i_gid);
}

static inline void i_uid_write(struct inode *inode, uid_t uid)
{
	inode->i_uid = make_kuid(inode->i_sb->s_user_ns, uid);
}

static inline void i_gid_write(struct inode *inode, gid_t gid)
{
	inode->i_gid = make_kgid(inode->i_sb->s_user_ns, gid);
}

extern struct timespec64 current_time(struct inode *inode);

/*
 * Snapshotting support.
 */

void __sb_end_write(struct super_block *sb, int level);
int __sb_start_write(struct super_block *sb, int level, bool wait);

#define __sb_writers_acquired(sb, lev)	\
	percpu_rwsem_acquire(&(sb)->s_writers.rw_sem[(lev)-1], 1, _THIS_IP_)
#define __sb_writers_release(sb, lev)	\
	percpu_rwsem_release(&(sb)->s_writers.rw_sem[(lev)-1], 1, _THIS_IP_)

/**
 * sb_end_write - drop write access to a superblock
 * @sb: the super we wrote to
 *
 * Decrement number of writers to the filesystem. Wake up possible waiters
 * wanting to freeze the filesystem.
 */
static inline void sb_end_write(struct super_block *sb)
{
	__sb_end_write(sb, SB_FREEZE_WRITE);
}

/**
 * sb_end_pagefault - drop write access to a superblock from a page fault
 * @sb: the super we wrote to
 *
 * Decrement number of processes handling write page fault to the filesystem.
 * Wake up possible waiters wanting to freeze the filesystem.
 */
static inline void sb_end_pagefault(struct super_block *sb)
{
	__sb_end_write(sb, SB_FREEZE_PAGEFAULT);
}

/**
 * sb_end_intwrite - drop write access to a superblock for internal fs purposes
 * @sb: the super we wrote to
 *
 * Decrement fs-internal number of writers to the filesystem.  Wake up possible
 * waiters wanting to freeze the filesystem.
 */
static inline void sb_end_intwrite(struct super_block *sb)
{
	__sb_end_write(sb, SB_FREEZE_FS);
}

/**
 * sb_start_write - get write access to a superblock
 * @sb: the super we write to
 *
 * When a process wants to write data or metadata to a file system (i.e. dirty
 * a page or an inode), it should embed the operation in a sb_start_write() -
 * sb_end_write() pair to get exclusion against file system freezing. This
 * function increments number of writers preventing freezing. If the file
 * system is already frozen, the function waits until the file system is
 * thawed.
 *
 * Since freeze protection behaves as a lock, users have to preserve
 * ordering of freeze protection and other filesystem locks. Generally,
 * freeze protection should be the outermost lock. In particular, we have:
 *
 * sb_start_write
 *   -> i_mutex			(write path, truncate, directory ops, ...)
 *   -> s_umount		(freeze_super, thaw_super)
 */
static inline void sb_start_write(struct super_block *sb)
{
	__sb_start_write(sb, SB_FREEZE_WRITE, true);
}

static inline int sb_start_write_trylock(struct super_block *sb)
{
	return __sb_start_write(sb, SB_FREEZE_WRITE, false);
}

/**
 * sb_start_pagefault - get write access to a superblock from a page fault
 * @sb: the super we write to
 *
 * When a process starts handling write page fault, it should embed the
 * operation into sb_start_pagefault() - sb_end_pagefault() pair to get
 * exclusion against file system freezing. This is needed since the page fault
 * is going to dirty a page. This function increments number of running page
 * faults preventing freezing. If the file system is already frozen, the
 * function waits until the file system is thawed.
 *
 * Since page fault freeze protection behaves as a lock, users have to preserve
 * ordering of freeze protection and other filesystem locks. It is advised to
 * put sb_start_pagefault() close to mmap_lock in lock ordering. Page fault
 * handling code implies lock dependency:
 *
 * mmap_lock
 *   -> sb_start_pagefault
 */
static inline void sb_start_pagefault(struct super_block *sb)
{
	__sb_start_write(sb, SB_FREEZE_PAGEFAULT, true);
}

/*
 * sb_start_intwrite - get write access to a superblock for internal fs purposes
 * @sb: the super we write to
 *
 * This is the third level of protection against filesystem freezing. It is
 * free for use by a filesystem. The only requirement is that it must rank
 * below sb_start_pagefault.
 *
 * For example filesystem can call sb_start_intwrite() when starting a
 * transaction which somewhat eases handling of freezing for internal sources
 * of filesystem changes (internal fs threads, discarding preallocation on file
 * close, etc.).
 */
static inline void sb_start_intwrite(struct super_block *sb)
{
	__sb_start_write(sb, SB_FREEZE_FS, true);
}

static inline int sb_start_intwrite_trylock(struct super_block *sb)
{
	return __sb_start_write(sb, SB_FREEZE_FS, false);
}


extern bool inode_owner_or_capable(const struct inode *inode);

/*
 * VFS helper functions..
 */
extern int vfs_create(struct inode *, struct dentry *, umode_t, bool);
extern int vfs_mkdir(struct inode *, struct dentry *, umode_t);
extern int vfs_mknod(struct inode *, struct dentry *, umode_t, dev_t);
extern int vfs_symlink(struct inode *, struct dentry *, const char *);
extern int vfs_link(struct dentry *, struct inode *, struct dentry *, struct inode **);
extern int vfs_rmdir(struct inode *, struct dentry *);
extern int vfs_unlink(struct inode *, struct dentry *, struct inode **);
extern int vfs_rename(struct inode *, struct dentry *, struct inode *, struct dentry *, struct inode **, unsigned int);

static inline int vfs_whiteout(struct inode *dir, struct dentry *dentry)
{
	return vfs_mknod(dir, dentry, S_IFCHR | WHITEOUT_MODE, WHITEOUT_DEV);
}

extern struct dentry *vfs_tmpfile(struct dentry *dentry, umode_t mode,
				  int open_flag);

int vfs_mkobj(struct dentry *, umode_t,
		int (*f)(struct dentry *, umode_t, void *),
		void *);

extern long vfs_ioctl(struct file *file, unsigned int cmd, unsigned long arg);

#ifdef CONFIG_COMPAT
extern long compat_ptr_ioctl(struct file *file, unsigned int cmd,
					unsigned long arg);
#else
#define compat_ptr_ioctl NULL
#endif

/*
 * VFS file helper functions.
 */
extern void inode_init_owner(struct inode *inode, const struct inode *dir,
			umode_t mode);
extern bool may_open_dev(const struct path *path);

/*
 * This is the "filldir" function type, used by readdir() to let
 * the kernel specify what kind of dirent layout it wants to have.
 * This allows the kernel to read directories into kernel space or
 * to have different dirent layouts depending on the binary type.
 */
struct dir_context;
typedef int (*filldir_t)(struct dir_context *, const char *, int, loff_t, u64,
			 unsigned);

struct dir_context {
	filldir_t actor;
	loff_t pos;
};

struct block_device_operations;

/* These macros are for out of kernel modules to test that
 * the kernel supports the unlocked_ioctl and compat_ioctl
 * fields in struct file_operations. */
#define HAVE_COMPAT_IOCTL 1
#define HAVE_UNLOCKED_IOCTL 1

/*
 * These flags let !MMU mmap() govern direct device mapping vs immediate
 * copying more easily for MAP_PRIVATE, especially for ROM filesystems.
 *
 * NOMMU_MAP_COPY:	Copy can be mapped (MAP_PRIVATE)
 * NOMMU_MAP_DIRECT:	Can be mapped directly (MAP_SHARED)
 * NOMMU_MAP_READ:	Can be mapped for reading
 * NOMMU_MAP_WRITE:	Can be mapped for writing
 * NOMMU_MAP_EXEC:	Can be mapped for execution
 */
#define NOMMU_MAP_COPY		0x00000001
#define NOMMU_MAP_DIRECT	0x00000008
#define NOMMU_MAP_READ		VM_MAYREAD
#define NOMMU_MAP_WRITE		VM_MAYWRITE
#define NOMMU_MAP_EXEC		VM_MAYEXEC

#define NOMMU_VMFLAGS \
	(NOMMU_MAP_READ | NOMMU_MAP_WRITE | NOMMU_MAP_EXEC)

/*
 * These flags control the behavior of the remap_file_range function pointer.
 * If it is called with len == 0 that means "remap to end of source file".
 * See Documentation/filesystems/vfs.rst for more details about this call.
 *
 * REMAP_FILE_DEDUP: only remap if contents identical (i.e. deduplicate)
 * REMAP_FILE_CAN_SHORTEN: caller can handle a shortened request
 */
#define REMAP_FILE_DEDUP		(1 << 0)
#define REMAP_FILE_CAN_SHORTEN		(1 << 1)

/*
 * These flags signal that the caller is ok with altering various aspects of
 * the behavior of the remap operation.  The changes must be made by the
 * implementation; the vfs remap helper functions can take advantage of them.
 * Flags in this category exist to preserve the quirky behavior of the hoisted
 * btrfs clone/dedupe ioctls.
 */
#define REMAP_FILE_ADVISORY		(REMAP_FILE_CAN_SHORTEN)

struct iov_iter;

struct file_operations {
	struct module *owner;
	loff_t (*llseek) (struct file *, loff_t, int);
	ssize_t (*read) (struct file *, char __user *, size_t, loff_t *);
	ssize_t (*write) (struct file *, const char __user *, size_t, loff_t *);
	ssize_t (*read_iter) (struct kiocb *, struct iov_iter *);
	ssize_t (*write_iter) (struct kiocb *, struct iov_iter *);
	int (*iopoll)(struct kiocb *kiocb, bool spin);
	int (*iterate) (struct file *, struct dir_context *);
	int (*iterate_shared) (struct file *, struct dir_context *);
	__poll_t (*poll) (struct file *, struct poll_table_struct *);
	long (*unlocked_ioctl) (struct file *, unsigned int, unsigned long);
	long (*compat_ioctl) (struct file *, unsigned int, unsigned long);
	int (*mmap) (struct file *, struct vm_area_struct *);
	unsigned long mmap_supported_flags;
	int (*open) (struct inode *, struct file *);
	int (*flush) (struct file *, fl_owner_t id);
	int (*release) (struct inode *, struct file *);
	int (*fsync) (struct file *, loff_t, loff_t, int datasync);
	int (*fasync) (int, struct file *, int);
	int (*lock) (struct file *, int, struct file_lock *);
	ssize_t (*sendpage) (struct file *, struct page *, int, size_t, loff_t *, int);
	unsigned long (*get_unmapped_area)(struct file *, unsigned long, unsigned long, unsigned long, unsigned long);
	int (*check_flags)(int);
	int (*flock) (struct file *, int, struct file_lock *);
	ssize_t (*splice_write)(struct pipe_inode_info *, struct file *, loff_t *, size_t, unsigned int);
	ssize_t (*splice_read)(struct file *, loff_t *, struct pipe_inode_info *, size_t, unsigned int);
	int (*setlease)(struct file *, long, struct file_lock **, void **);
	long (*fallocate)(struct file *file, int mode, loff_t offset,
			  loff_t len);
	void (*show_fdinfo)(struct seq_file *m, struct file *f);
#ifndef CONFIG_MMU
	unsigned (*mmap_capabilities)(struct file *);
#endif
	ssize_t (*copy_file_range)(struct file *, loff_t, struct file *,
			loff_t, size_t, unsigned int);
	loff_t (*remap_file_range)(struct file *file_in, loff_t pos_in,
				   struct file *file_out, loff_t pos_out,
				   loff_t len, unsigned int remap_flags);
	int (*fadvise)(struct file *, loff_t, loff_t, int);
} __randomize_layout;

struct inode_operations {
	struct dentry * (*lookup) (struct inode *,struct dentry *, unsigned int);
	const char * (*get_link) (struct dentry *, struct inode *, struct delayed_call *);
	int (*permission) (struct inode *, int);
	struct posix_acl * (*get_acl)(struct inode *, int);

	int (*readlink) (struct dentry *, char __user *,int);

	int (*create) (struct inode *,struct dentry *, umode_t, bool);
	int (*link) (struct dentry *,struct inode *,struct dentry *);
	int (*unlink) (struct inode *,struct dentry *);
	int (*symlink) (struct inode *,struct dentry *,const char *);
	int (*mkdir) (struct inode *,struct dentry *,umode_t);
	int (*rmdir) (struct inode *,struct dentry *);
	int (*mknod) (struct inode *,struct dentry *,umode_t,dev_t);
	int (*rename) (struct inode *, struct dentry *,
			struct inode *, struct dentry *, unsigned int);
	int (*setattr) (struct dentry *, struct iattr *);
	int (*getattr) (const struct path *, struct kstat *, u32, unsigned int);
	ssize_t (*listxattr) (struct dentry *, char *, size_t);
	int (*fiemap)(struct inode *, struct fiemap_extent_info *, u64 start,
		      u64 len);
	int (*update_time)(struct inode *, struct timespec64 *, int);
	int (*atomic_open)(struct inode *, struct dentry *,
			   struct file *, unsigned open_flag,
			   umode_t create_mode);
	int (*tmpfile) (struct inode *, struct dentry *, umode_t);
	int (*set_acl)(struct inode *, struct posix_acl *, int);
} ____cacheline_aligned;

static inline ssize_t call_read_iter(struct file *file, struct kiocb *kio,
				     struct iov_iter *iter)
{
	return file->f_op->read_iter(kio, iter);
}

static inline ssize_t call_write_iter(struct file *file, struct kiocb *kio,
				      struct iov_iter *iter)
{
	return file->f_op->write_iter(kio, iter);
}

static inline int call_mmap(struct file *file, struct vm_area_struct *vma)
{
	return file->f_op->mmap(file, vma);
}

ssize_t rw_copy_check_uvector(int type, const struct iovec __user * uvector,
			      unsigned long nr_segs, unsigned long fast_segs,
			      struct iovec *fast_pointer,
			      struct iovec **ret_pointer);

extern ssize_t vfs_read(struct file *, char __user *, size_t, loff_t *);
extern ssize_t vfs_write(struct file *, const char __user *, size_t, loff_t *);
extern ssize_t vfs_readv(struct file *, const struct iovec __user *,
		unsigned long, loff_t *, rwf_t);
extern ssize_t vfs_copy_file_range(struct file *, loff_t , struct file *,
				   loff_t, size_t, unsigned int);
extern ssize_t generic_copy_file_range(struct file *file_in, loff_t pos_in,
				       struct file *file_out, loff_t pos_out,
				       size_t len, unsigned int flags);
extern int generic_remap_file_range_prep(struct file *file_in, loff_t pos_in,
					 struct file *file_out, loff_t pos_out,
					 loff_t *count,
					 unsigned int remap_flags);
extern loff_t do_clone_file_range(struct file *file_in, loff_t pos_in,
				  struct file *file_out, loff_t pos_out,
				  loff_t len, unsigned int remap_flags);
extern loff_t vfs_clone_file_range(struct file *file_in, loff_t pos_in,
				   struct file *file_out, loff_t pos_out,
				   loff_t len, unsigned int remap_flags);
extern int vfs_dedupe_file_range(struct file *file,
				 struct file_dedupe_range *same);
extern loff_t vfs_dedupe_file_range_one(struct file *src_file, loff_t src_pos,
					struct file *dst_file, loff_t dst_pos,
					loff_t len, unsigned int remap_flags);


struct super_operations {
   	struct inode *(*alloc_inode)(struct super_block *sb);
	void (*destroy_inode)(struct inode *);
	void (*free_inode)(struct inode *);

   	void (*dirty_inode) (struct inode *, int flags);
	int (*write_inode) (struct inode *, struct writeback_control *wbc);
	int (*drop_inode) (struct inode *);
	void (*evict_inode) (struct inode *);
	void (*put_super) (struct super_block *);
	int (*sync_fs)(struct super_block *sb, int wait);
	int (*freeze_super) (struct super_block *);
	int (*freeze_fs) (struct super_block *);
	int (*thaw_super) (struct super_block *);
	int (*unfreeze_fs) (struct super_block *);
	int (*statfs) (struct dentry *, struct kstatfs *);
	int (*remount_fs) (struct super_block *, int *, char *);
	void (*umount_begin) (struct super_block *);

	int (*show_options)(struct seq_file *, struct dentry *);
	int (*show_devname)(struct seq_file *, struct dentry *);
	int (*show_path)(struct seq_file *, struct dentry *);
	int (*show_stats)(struct seq_file *, struct dentry *);
#ifdef CONFIG_QUOTA
	ssize_t (*quota_read)(struct super_block *, int, char *, size_t, loff_t);
	ssize_t (*quota_write)(struct super_block *, int, const char *, size_t, loff_t);
	struct dquot **(*get_dquots)(struct inode *);
#endif
	int (*bdev_try_to_free_page)(struct super_block*, struct page*, gfp_t);
	long (*nr_cached_objects)(struct super_block *,
				  struct shrink_control *);
	long (*free_cached_objects)(struct super_block *,
				    struct shrink_control *);
};

/*
 * Inode flags - they have no relation to superblock flags now
 */
#define S_SYNC		1	/* Writes are synced at once */
#define S_NOATIME	2	/* Do not update access times */
#define S_APPEND	4	/* Append-only file */
#define S_IMMUTABLE	8	/* Immutable file */
#define S_DEAD		16	/* removed, but still open directory */
#define S_NOQUOTA	32	/* Inode is not counted to quota */
#define S_DIRSYNC	64	/* Directory modifications are synchronous */
#define S_NOCMTIME	128	/* Do not update file c/mtime */
#define S_SWAPFILE	256	/* Do not truncate: swapon got its bmaps */
#define S_PRIVATE	512	/* Inode is fs-internal */
#define S_IMA		1024	/* Inode has an associated IMA struct */
#define S_AUTOMOUNT	2048	/* Automount/referral quasi-directory */
#define S_NOSEC		4096	/* no suid or xattr security attributes */
#ifdef CONFIG_FS_DAX
#define S_DAX		8192	/* Direct Access, avoiding the page cache */
#else
#define S_DAX		0	/* Make all the DAX code disappear */
#endif
#define S_ENCRYPTED	16384	/* Encrypted file (using fs/crypto/) */
#define S_CASEFOLD	32768	/* Casefolded file */
#define S_VERITY	65536	/* Verity file (using fs/verity/) */

/*
 * Note that nosuid etc flags are inode-specific: setting some file-system
 * flags just means all the inodes inherit those flags by default. It might be
 * possible to override it selectively if you really wanted to with some
 * ioctl() that is not currently implemented.
 *
 * Exception: SB_RDONLY is always applied to the entire file system.
 *
 * Unfortunately, it is possible to change a filesystems flags with it mounted
 * with files in use.  This means that all of the inodes will not have their
 * i_flags updated.  Hence, i_flags no longer inherit the superblock mount
 * flags, so these have to be checked separately. -- rmk@arm.uk.linux.org
 */
#define __IS_FLG(inode, flg)	((inode)->i_sb->s_flags & (flg))

static inline bool sb_rdonly(const struct super_block *sb) { return sb->s_flags & SB_RDONLY; }
#define IS_RDONLY(inode)	sb_rdonly((inode)->i_sb)
#define IS_SYNC(inode)		(__IS_FLG(inode, SB_SYNCHRONOUS) || \
					((inode)->i_flags & S_SYNC))
#define IS_DIRSYNC(inode)	(__IS_FLG(inode, SB_SYNCHRONOUS|SB_DIRSYNC) || \
					((inode)->i_flags & (S_SYNC|S_DIRSYNC)))
#define IS_MANDLOCK(inode)	__IS_FLG(inode, SB_MANDLOCK)
#define IS_NOATIME(inode)	__IS_FLG(inode, SB_RDONLY|SB_NOATIME)
#define IS_I_VERSION(inode)	__IS_FLG(inode, SB_I_VERSION)

#define IS_NOQUOTA(inode)	((inode)->i_flags & S_NOQUOTA)
#define IS_APPEND(inode)	((inode)->i_flags & S_APPEND)
#define IS_IMMUTABLE(inode)	((inode)->i_flags & S_IMMUTABLE)
#define IS_POSIXACL(inode)	__IS_FLG(inode, SB_POSIXACL)

#define IS_DEADDIR(inode)	((inode)->i_flags & S_DEAD)
#define IS_NOCMTIME(inode)	((inode)->i_flags & S_NOCMTIME)
#define IS_SWAPFILE(inode)	((inode)->i_flags & S_SWAPFILE)
#define IS_PRIVATE(inode)	((inode)->i_flags & S_PRIVATE)
#define IS_IMA(inode)		((inode)->i_flags & S_IMA)
#define IS_AUTOMOUNT(inode)	((inode)->i_flags & S_AUTOMOUNT)
#define IS_NOSEC(inode)		((inode)->i_flags & S_NOSEC)
#define IS_DAX(inode)		((inode)->i_flags & S_DAX)
#define IS_ENCRYPTED(inode)	((inode)->i_flags & S_ENCRYPTED)
#define IS_CASEFOLDED(inode)	((inode)->i_flags & S_CASEFOLD)
#define IS_VERITY(inode)	((inode)->i_flags & S_VERITY)

#define IS_WHITEOUT(inode)	(S_ISCHR(inode->i_mode) && \
				 (inode)->i_rdev == WHITEOUT_DEV)

static inline bool HAS_UNMAPPED_ID(struct inode *inode)
{
	return !uid_valid(inode->i_uid) || !gid_valid(inode->i_gid);
}

static inline enum rw_hint file_write_hint(struct file *file)
{
	if (file->f_write_hint != WRITE_LIFE_NOT_SET)
		return file->f_write_hint;

	return file_inode(file)->i_write_hint;
}

static inline int iocb_flags(struct file *file);

static inline u16 ki_hint_validate(enum rw_hint hint)
{
	typeof(((struct kiocb *)0)->ki_hint) max_hint = -1;

	if (hint <= max_hint)
		return hint;
	return 0;
}

static inline void init_sync_kiocb(struct kiocb *kiocb, struct file *filp)
{
	*kiocb = (struct kiocb) {
		.ki_filp = filp,
		.ki_flags = iocb_flags(filp),
		.ki_hint = ki_hint_validate(file_write_hint(filp)),
		.ki_ioprio = get_current_ioprio(),
	};
}

static inline void kiocb_clone(struct kiocb *kiocb, struct kiocb *kiocb_src,
			       struct file *filp)
{
	*kiocb = (struct kiocb) {
		.ki_filp = filp,
		.ki_flags = kiocb_src->ki_flags,
		.ki_hint = kiocb_src->ki_hint,
		.ki_ioprio = kiocb_src->ki_ioprio,
		.ki_pos = kiocb_src->ki_pos,
	};
}

/*
 * Inode state bits.  Protected by inode->i_lock
 *
 * Three bits determine the dirty state of the inode, I_DIRTY_SYNC,
 * I_DIRTY_DATASYNC and I_DIRTY_PAGES.
 *
 * Four bits define the lifetime of an inode.  Initially, inodes are I_NEW,
 * until that flag is cleared.  I_WILL_FREE, I_FREEING and I_CLEAR are set at
 * various stages of removing an inode.
 *
 * Two bits are used for locking and completion notification, I_NEW and I_SYNC.
 *
 * I_DIRTY_SYNC		Inode is dirty, but doesn't have to be written on
 *			fdatasync().  i_atime is the usual cause.
 * I_DIRTY_DATASYNC	Data-related inode changes pending. We keep track of
 *			these changes separately from I_DIRTY_SYNC so that we
 *			don't have to write inode on fdatasync() when only
 *			mtime has changed in it.
 * I_DIRTY_PAGES	Inode has dirty pages.  Inode itself may be clean.
 * I_NEW		Serves as both a mutex and completion notification.
 *			New inodes set I_NEW.  If two processes both create
 *			the same inode, one of them will release its inode and
 *			wait for I_NEW to be released before returning.
 *			Inodes in I_WILL_FREE, I_FREEING or I_CLEAR state can
 *			also cause waiting on I_NEW, without I_NEW actually
 *			being set.  find_inode() uses this to prevent returning
 *			nearly-dead inodes.
 * I_WILL_FREE		Must be set when calling write_inode_now() if i_count
 *			is zero.  I_FREEING must be set when I_WILL_FREE is
 *			cleared.
 * I_FREEING		Set when inode is about to be freed but still has dirty
 *			pages or buffers attached or the inode itself is still
 *			dirty.
 * I_CLEAR		Added by clear_inode().  In this state the inode is
 *			clean and can be destroyed.  Inode keeps I_FREEING.
 *
 *			Inodes that are I_WILL_FREE, I_FREEING or I_CLEAR are
 *			prohibited for many purposes.  iget() must wait for
 *			the inode to be completely released, then create it
 *			anew.  Other functions will just ignore such inodes,
 *			if appropriate.  I_NEW is used for waiting.
 *
 * I_SYNC		Writeback of inode is running. The bit is set during
 *			data writeback, and cleared with a wakeup on the bit
 *			address once it is done. The bit is also used to pin
 *			the inode in memory for flusher thread.
 *
 * I_REFERENCED		Marks the inode as recently references on the LRU list.
 *
 * I_DIO_WAKEUP		Never set.  Only used as a key for wait_on_bit().
 *
 * I_WB_SWITCH		Cgroup bdi_writeback switching in progress.  Used to
 *			synchronize competing switching instances and to tell
 *			wb stat updates to grab the i_pages lock.  See
 *			inode_switch_wbs_work_fn() for details.
 *
 * I_OVL_INUSE		Used by overlayfs to get exclusive ownership on upper
 *			and work dirs among overlayfs mounts.
 *
 * I_CREATING		New object's inode in the middle of setting up.
 *
 * I_DONTCACHE		Evict inode as soon as it is not used anymore.
 *
<<<<<<< HEAD
 * I_PAGES		Inode is holding page cache that needs to get reclaimed
 *			first before the inode can go onto the shrinker LRU.
=======
 * I_SYNC_QUEUED	Inode is queued in b_io or b_more_io writeback lists.
 *			Used to detect that mark_inode_dirty() should not move
 * 			inode between dirty lists.
>>>>>>> 66534fe2
 *
 * Q: What is the difference between I_WILL_FREE and I_FREEING?
 */
#define I_DIRTY_SYNC		(1 << 0)
#define I_DIRTY_DATASYNC	(1 << 1)
#define I_DIRTY_PAGES		(1 << 2)
#define __I_NEW			3
#define I_NEW			(1 << __I_NEW)
#define I_WILL_FREE		(1 << 4)
#define I_FREEING		(1 << 5)
#define I_CLEAR			(1 << 6)
#define __I_SYNC		7
#define I_SYNC			(1 << __I_SYNC)
#define I_REFERENCED		(1 << 8)
#define __I_DIO_WAKEUP		9
#define I_DIO_WAKEUP		(1 << __I_DIO_WAKEUP)
#define I_LINKABLE		(1 << 10)
#define I_DIRTY_TIME		(1 << 11)
#define I_DIRTY_TIME_EXPIRED	(1 << 12)
#define I_WB_SWITCH		(1 << 13)
#define I_OVL_INUSE		(1 << 14)
#define I_CREATING		(1 << 15)
#define I_DONTCACHE		(1 << 16)
<<<<<<< HEAD
#define I_PAGES			(1 << 17)
=======
#define I_SYNC_QUEUED		(1 << 17)
>>>>>>> 66534fe2

#define I_DIRTY_INODE (I_DIRTY_SYNC | I_DIRTY_DATASYNC)
#define I_DIRTY (I_DIRTY_INODE | I_DIRTY_PAGES)
#define I_DIRTY_ALL (I_DIRTY | I_DIRTY_TIME)

extern void __mark_inode_dirty(struct inode *, int);
static inline void mark_inode_dirty(struct inode *inode)
{
	__mark_inode_dirty(inode, I_DIRTY);
}

static inline void mark_inode_dirty_sync(struct inode *inode)
{
	__mark_inode_dirty(inode, I_DIRTY_SYNC);
}

extern void inc_nlink(struct inode *inode);
extern void drop_nlink(struct inode *inode);
extern void clear_nlink(struct inode *inode);
extern void set_nlink(struct inode *inode, unsigned int nlink);

static inline void inode_inc_link_count(struct inode *inode)
{
	inc_nlink(inode);
	mark_inode_dirty(inode);
}

static inline void inode_dec_link_count(struct inode *inode)
{
	drop_nlink(inode);
	mark_inode_dirty(inode);
}

enum file_time_flags {
	S_ATIME = 1,
	S_MTIME = 2,
	S_CTIME = 4,
	S_VERSION = 8,
};

extern bool atime_needs_update(const struct path *, struct inode *);
extern void touch_atime(const struct path *);
static inline void file_accessed(struct file *file)
{
	if (!(file->f_flags & O_NOATIME))
		touch_atime(&file->f_path);
}

extern int file_modified(struct file *file);

int sync_inode(struct inode *inode, struct writeback_control *wbc);
int sync_inode_metadata(struct inode *inode, int wait);

struct file_system_type {
	const char *name;
	int fs_flags;
#define FS_REQUIRES_DEV		1 
#define FS_BINARY_MOUNTDATA	2
#define FS_HAS_SUBTYPE		4
#define FS_USERNS_MOUNT		8	/* Can be mounted by userns root */
#define FS_DISALLOW_NOTIFY_PERM	16	/* Disable fanotify permission events */
#define FS_RENAME_DOES_D_MOVE	32768	/* FS will handle d_move() during rename() internally. */
	int (*init_fs_context)(struct fs_context *);
	const struct fs_parameter_spec *parameters;
	struct dentry *(*mount) (struct file_system_type *, int,
		       const char *, void *);
	void (*kill_sb) (struct super_block *);
	struct module *owner;
	struct file_system_type * next;
	struct hlist_head fs_supers;

	struct lock_class_key s_lock_key;
	struct lock_class_key s_umount_key;
	struct lock_class_key s_vfs_rename_key;
	struct lock_class_key s_writers_key[SB_FREEZE_LEVELS];

	struct lock_class_key i_lock_key;
	struct lock_class_key i_mutex_key;
	struct lock_class_key i_mutex_dir_key;
};

#define MODULE_ALIAS_FS(NAME) MODULE_ALIAS("fs-" NAME)

#ifdef CONFIG_BLOCK
extern struct dentry *mount_bdev(struct file_system_type *fs_type,
	int flags, const char *dev_name, void *data,
	int (*fill_super)(struct super_block *, void *, int));
#else
static inline struct dentry *mount_bdev(struct file_system_type *fs_type,
	int flags, const char *dev_name, void *data,
	int (*fill_super)(struct super_block *, void *, int))
{
	return ERR_PTR(-ENODEV);
}
#endif
extern struct dentry *mount_single(struct file_system_type *fs_type,
	int flags, void *data,
	int (*fill_super)(struct super_block *, void *, int));
extern struct dentry *mount_nodev(struct file_system_type *fs_type,
	int flags, void *data,
	int (*fill_super)(struct super_block *, void *, int));
extern struct dentry *mount_subtree(struct vfsmount *mnt, const char *path);
void generic_shutdown_super(struct super_block *sb);
#ifdef CONFIG_BLOCK
void kill_block_super(struct super_block *sb);
#else
static inline void kill_block_super(struct super_block *sb)
{
	BUG();
}
#endif
void kill_anon_super(struct super_block *sb);
void kill_litter_super(struct super_block *sb);
void deactivate_super(struct super_block *sb);
void deactivate_locked_super(struct super_block *sb);
int set_anon_super(struct super_block *s, void *data);
int set_anon_super_fc(struct super_block *s, struct fs_context *fc);
int get_anon_bdev(dev_t *);
void free_anon_bdev(dev_t);
struct super_block *sget_fc(struct fs_context *fc,
			    int (*test)(struct super_block *, struct fs_context *),
			    int (*set)(struct super_block *, struct fs_context *));
struct super_block *sget(struct file_system_type *type,
			int (*test)(struct super_block *,void *),
			int (*set)(struct super_block *,void *),
			int flags, void *data);

/* Alas, no aliases. Too much hassle with bringing module.h everywhere */
#define fops_get(fops) \
	(((fops) && try_module_get((fops)->owner) ? (fops) : NULL))
#define fops_put(fops) \
	do { if (fops) module_put((fops)->owner); } while(0)
/*
 * This one is to be used *ONLY* from ->open() instances.
 * fops must be non-NULL, pinned down *and* module dependencies
 * should be sufficient to pin the caller down as well.
 */
#define replace_fops(f, fops) \
	do {	\
		struct file *__file = (f); \
		fops_put(__file->f_op); \
		BUG_ON(!(__file->f_op = (fops))); \
	} while(0)

extern int register_filesystem(struct file_system_type *);
extern int unregister_filesystem(struct file_system_type *);
extern struct vfsmount *kern_mount(struct file_system_type *);
extern void kern_unmount(struct vfsmount *mnt);
extern int may_umount_tree(struct vfsmount *);
extern int may_umount(struct vfsmount *);
extern long do_mount(const char *, const char __user *,
		     const char *, unsigned long, void *);
extern struct vfsmount *collect_mounts(const struct path *);
extern void drop_collected_mounts(struct vfsmount *);
extern int iterate_mounts(int (*)(struct vfsmount *, void *), void *,
			  struct vfsmount *);
extern int vfs_statfs(const struct path *, struct kstatfs *);
extern int user_statfs(const char __user *, struct kstatfs *);
extern int fd_statfs(int, struct kstatfs *);
extern int freeze_super(struct super_block *super);
extern int thaw_super(struct super_block *super);
extern bool our_mnt(struct vfsmount *mnt);
extern __printf(2, 3)
int super_setup_bdi_name(struct super_block *sb, char *fmt, ...);
extern int super_setup_bdi(struct super_block *sb);

extern int current_umask(void);

extern void ihold(struct inode * inode);
extern void iput(struct inode *);
extern int generic_update_time(struct inode *, struct timespec64 *, int);

/* /sys/fs */
extern struct kobject *fs_kobj;

#define MAX_RW_COUNT (INT_MAX & PAGE_MASK)

#ifdef CONFIG_MANDATORY_FILE_LOCKING
extern int locks_mandatory_locked(struct file *);
extern int locks_mandatory_area(struct inode *, struct file *, loff_t, loff_t, unsigned char);

/*
 * Candidates for mandatory locking have the setgid bit set
 * but no group execute bit -  an otherwise meaningless combination.
 */

static inline int __mandatory_lock(struct inode *ino)
{
	return (ino->i_mode & (S_ISGID | S_IXGRP)) == S_ISGID;
}

/*
 * ... and these candidates should be on SB_MANDLOCK mounted fs,
 * otherwise these will be advisory locks
 */

static inline int mandatory_lock(struct inode *ino)
{
	return IS_MANDLOCK(ino) && __mandatory_lock(ino);
}

static inline int locks_verify_locked(struct file *file)
{
	if (mandatory_lock(locks_inode(file)))
		return locks_mandatory_locked(file);
	return 0;
}

static inline int locks_verify_truncate(struct inode *inode,
				    struct file *f,
				    loff_t size)
{
	if (!inode->i_flctx || !mandatory_lock(inode))
		return 0;

	if (size < inode->i_size) {
		return locks_mandatory_area(inode, f, size, inode->i_size - 1,
				F_WRLCK);
	} else {
		return locks_mandatory_area(inode, f, inode->i_size, size - 1,
				F_WRLCK);
	}
}

#else /* !CONFIG_MANDATORY_FILE_LOCKING */

static inline int locks_mandatory_locked(struct file *file)
{
	return 0;
}

static inline int locks_mandatory_area(struct inode *inode, struct file *filp,
                                       loff_t start, loff_t end, unsigned char type)
{
	return 0;
}

static inline int __mandatory_lock(struct inode *inode)
{
	return 0;
}

static inline int mandatory_lock(struct inode *inode)
{
	return 0;
}

static inline int locks_verify_locked(struct file *file)
{
	return 0;
}

static inline int locks_verify_truncate(struct inode *inode, struct file *filp,
					size_t size)
{
	return 0;
}

#endif /* CONFIG_MANDATORY_FILE_LOCKING */


#ifdef CONFIG_FILE_LOCKING
static inline int break_lease(struct inode *inode, unsigned int mode)
{
	/*
	 * Since this check is lockless, we must ensure that any refcounts
	 * taken are done before checking i_flctx->flc_lease. Otherwise, we
	 * could end up racing with tasks trying to set a new lease on this
	 * file.
	 */
	smp_mb();
	if (inode->i_flctx && !list_empty_careful(&inode->i_flctx->flc_lease))
		return __break_lease(inode, mode, FL_LEASE);
	return 0;
}

static inline int break_deleg(struct inode *inode, unsigned int mode)
{
	/*
	 * Since this check is lockless, we must ensure that any refcounts
	 * taken are done before checking i_flctx->flc_lease. Otherwise, we
	 * could end up racing with tasks trying to set a new lease on this
	 * file.
	 */
	smp_mb();
	if (inode->i_flctx && !list_empty_careful(&inode->i_flctx->flc_lease))
		return __break_lease(inode, mode, FL_DELEG);
	return 0;
}

static inline int try_break_deleg(struct inode *inode, struct inode **delegated_inode)
{
	int ret;

	ret = break_deleg(inode, O_WRONLY|O_NONBLOCK);
	if (ret == -EWOULDBLOCK && delegated_inode) {
		*delegated_inode = inode;
		ihold(inode);
	}
	return ret;
}

static inline int break_deleg_wait(struct inode **delegated_inode)
{
	int ret;

	ret = break_deleg(*delegated_inode, O_WRONLY);
	iput(*delegated_inode);
	*delegated_inode = NULL;
	return ret;
}

static inline int break_layout(struct inode *inode, bool wait)
{
	smp_mb();
	if (inode->i_flctx && !list_empty_careful(&inode->i_flctx->flc_lease))
		return __break_lease(inode,
				wait ? O_WRONLY : O_WRONLY | O_NONBLOCK,
				FL_LAYOUT);
	return 0;
}

#else /* !CONFIG_FILE_LOCKING */
static inline int break_lease(struct inode *inode, unsigned int mode)
{
	return 0;
}

static inline int break_deleg(struct inode *inode, unsigned int mode)
{
	return 0;
}

static inline int try_break_deleg(struct inode *inode, struct inode **delegated_inode)
{
	return 0;
}

static inline int break_deleg_wait(struct inode **delegated_inode)
{
	BUG();
	return 0;
}

static inline int break_layout(struct inode *inode, bool wait)
{
	return 0;
}

#endif /* CONFIG_FILE_LOCKING */

/* fs/open.c */
struct audit_names;
struct filename {
	const char		*name;	/* pointer to actual string */
	const __user char	*uptr;	/* original userland pointer */
	int			refcnt;
	struct audit_names	*aname;
	const char		iname[];
};
static_assert(offsetof(struct filename, iname) % sizeof(long) == 0);

extern long vfs_truncate(const struct path *, loff_t);
extern int do_truncate(struct dentry *, loff_t start, unsigned int time_attrs,
		       struct file *filp);
extern int vfs_fallocate(struct file *file, int mode, loff_t offset,
			loff_t len);
extern long do_sys_open(int dfd, const char __user *filename, int flags,
			umode_t mode);
extern struct file *file_open_name(struct filename *, int, umode_t);
extern struct file *filp_open(const char *, int, umode_t);
extern struct file *file_open_root(struct dentry *, struct vfsmount *,
				   const char *, int, umode_t);
extern struct file * dentry_open(const struct path *, int, const struct cred *);
extern struct file * open_with_fake_path(const struct path *, int,
					 struct inode*, const struct cred *);
static inline struct file *file_clone_open(struct file *file)
{
	return dentry_open(&file->f_path, file->f_flags, file->f_cred);
}
extern int filp_close(struct file *, fl_owner_t id);

extern struct filename *getname_flags(const char __user *, int, int *);
extern struct filename *getname(const char __user *);
extern struct filename *getname_kernel(const char *);
extern void putname(struct filename *name);

extern int finish_open(struct file *file, struct dentry *dentry,
			int (*open)(struct inode *, struct file *));
extern int finish_no_open(struct file *file, struct dentry *dentry);

/* fs/dcache.c */
extern void __init vfs_caches_init_early(void);
extern void __init vfs_caches_init(void);

extern struct kmem_cache *names_cachep;

#define __getname()		kmem_cache_alloc(names_cachep, GFP_KERNEL)
#define __putname(name)		kmem_cache_free(names_cachep, (void *)(name))

#ifdef CONFIG_BLOCK
extern int register_blkdev(unsigned int, const char *);
extern void unregister_blkdev(unsigned int, const char *);
extern struct block_device *bdget(dev_t);
extern struct block_device *bdgrab(struct block_device *bdev);
extern void bd_set_size(struct block_device *, loff_t size);
extern void bd_forget(struct inode *inode);
extern void bdput(struct block_device *);
extern void invalidate_bdev(struct block_device *);
extern void iterate_bdevs(void (*)(struct block_device *, void *), void *);
extern int sync_blockdev(struct block_device *bdev);
extern struct super_block *freeze_bdev(struct block_device *);
extern void emergency_thaw_all(void);
extern void emergency_thaw_bdev(struct super_block *sb);
extern int thaw_bdev(struct block_device *bdev, struct super_block *sb);
extern int fsync_bdev(struct block_device *);

extern struct super_block *blockdev_superblock;

static inline bool sb_is_blkdev_sb(struct super_block *sb)
{
	return sb == blockdev_superblock;
}
#else
static inline void bd_forget(struct inode *inode) {}
static inline int sync_blockdev(struct block_device *bdev) { return 0; }
static inline void invalidate_bdev(struct block_device *bdev) {}

static inline struct super_block *freeze_bdev(struct block_device *sb)
{
	return NULL;
}

static inline int thaw_bdev(struct block_device *bdev, struct super_block *sb)
{
	return 0;
}

static inline int emergency_thaw_bdev(struct super_block *sb)
{
	return 0;
}

static inline void iterate_bdevs(void (*f)(struct block_device *, void *), void *arg)
{
}

static inline bool sb_is_blkdev_sb(struct super_block *sb)
{
	return false;
}
#endif
extern int sync_filesystem(struct super_block *);
extern const struct file_operations def_blk_fops;
extern const struct file_operations def_chr_fops;
#ifdef CONFIG_BLOCK
extern int blkdev_ioctl(struct block_device *, fmode_t, unsigned, unsigned long);
extern long compat_blkdev_ioctl(struct file *, unsigned, unsigned long);
extern int blkdev_get(struct block_device *bdev, fmode_t mode, void *holder);
extern struct block_device *blkdev_get_by_path(const char *path, fmode_t mode,
					       void *holder);
extern struct block_device *blkdev_get_by_dev(dev_t dev, fmode_t mode,
					      void *holder);
extern struct block_device *bd_start_claiming(struct block_device *bdev,
					      void *holder);
extern void bd_finish_claiming(struct block_device *bdev,
			       struct block_device *whole, void *holder);
extern void bd_abort_claiming(struct block_device *bdev,
			      struct block_device *whole, void *holder);
extern void blkdev_put(struct block_device *bdev, fmode_t mode);

#ifdef CONFIG_SYSFS
extern int bd_link_disk_holder(struct block_device *bdev, struct gendisk *disk);
extern void bd_unlink_disk_holder(struct block_device *bdev,
				  struct gendisk *disk);
#else
static inline int bd_link_disk_holder(struct block_device *bdev,
				      struct gendisk *disk)
{
	return 0;
}
static inline void bd_unlink_disk_holder(struct block_device *bdev,
					 struct gendisk *disk)
{
}
#endif
#endif

/* fs/char_dev.c */
#define CHRDEV_MAJOR_MAX 512
/* Marks the bottom of the first segment of free char majors */
#define CHRDEV_MAJOR_DYN_END 234
/* Marks the top and bottom of the second segment of free char majors */
#define CHRDEV_MAJOR_DYN_EXT_START 511
#define CHRDEV_MAJOR_DYN_EXT_END 384

extern int alloc_chrdev_region(dev_t *, unsigned, unsigned, const char *);
extern int register_chrdev_region(dev_t, unsigned, const char *);
extern int __register_chrdev(unsigned int major, unsigned int baseminor,
			     unsigned int count, const char *name,
			     const struct file_operations *fops);
extern void __unregister_chrdev(unsigned int major, unsigned int baseminor,
				unsigned int count, const char *name);
extern void unregister_chrdev_region(dev_t, unsigned);
extern void chrdev_show(struct seq_file *,off_t);

static inline int register_chrdev(unsigned int major, const char *name,
				  const struct file_operations *fops)
{
	return __register_chrdev(major, 0, 256, name, fops);
}

static inline void unregister_chrdev(unsigned int major, const char *name)
{
	__unregister_chrdev(major, 0, 256, name);
}

/* fs/block_dev.c */
#define BDEVNAME_SIZE	32	/* Largest string for a blockdev identifier */
#define BDEVT_SIZE	10	/* Largest string for MAJ:MIN for blkdev */

#ifdef CONFIG_BLOCK
#define BLKDEV_MAJOR_MAX	512
extern const char *bdevname(struct block_device *bdev, char *buffer);
extern struct block_device *lookup_bdev(const char *);
extern void blkdev_show(struct seq_file *,off_t);

#else
#define BLKDEV_MAJOR_MAX	0
#endif

extern void init_special_inode(struct inode *, umode_t, dev_t);

/* Invalid inode operations -- fs/bad_inode.c */
extern void make_bad_inode(struct inode *);
extern bool is_bad_inode(struct inode *);

#ifdef CONFIG_BLOCK
extern int revalidate_disk(struct gendisk *);
extern int check_disk_change(struct block_device *);
extern int __invalidate_device(struct block_device *, bool);
#endif
unsigned long invalidate_mapping_pages(struct address_space *mapping,
					pgoff_t start, pgoff_t end);

static inline void invalidate_remote_inode(struct inode *inode)
{
	if (S_ISREG(inode->i_mode) || S_ISDIR(inode->i_mode) ||
	    S_ISLNK(inode->i_mode))
		invalidate_mapping_pages(inode->i_mapping, 0, -1);
}
extern int invalidate_inode_pages2(struct address_space *mapping);
extern int invalidate_inode_pages2_range(struct address_space *mapping,
					 pgoff_t start, pgoff_t end);
extern int write_inode_now(struct inode *, int);
extern int filemap_fdatawrite(struct address_space *);
extern int filemap_flush(struct address_space *);
extern int filemap_fdatawait_keep_errors(struct address_space *mapping);
extern int filemap_fdatawait_range(struct address_space *, loff_t lstart,
				   loff_t lend);
extern int filemap_fdatawait_range_keep_errors(struct address_space *mapping,
		loff_t start_byte, loff_t end_byte);

static inline int filemap_fdatawait(struct address_space *mapping)
{
	return filemap_fdatawait_range(mapping, 0, LLONG_MAX);
}

extern bool filemap_range_has_page(struct address_space *, loff_t lstart,
				  loff_t lend);
extern int filemap_write_and_wait_range(struct address_space *mapping,
				        loff_t lstart, loff_t lend);
extern int __filemap_fdatawrite_range(struct address_space *mapping,
				loff_t start, loff_t end, int sync_mode);
extern int filemap_fdatawrite_range(struct address_space *mapping,
				loff_t start, loff_t end);
extern int filemap_check_errors(struct address_space *mapping);
extern void __filemap_set_wb_err(struct address_space *mapping, int err);

static inline int filemap_write_and_wait(struct address_space *mapping)
{
	return filemap_write_and_wait_range(mapping, 0, LLONG_MAX);
}

extern int __must_check file_fdatawait_range(struct file *file, loff_t lstart,
						loff_t lend);
extern int __must_check file_check_and_advance_wb_err(struct file *file);
extern int __must_check file_write_and_wait_range(struct file *file,
						loff_t start, loff_t end);

static inline int file_write_and_wait(struct file *file)
{
	return file_write_and_wait_range(file, 0, LLONG_MAX);
}

/**
 * filemap_set_wb_err - set a writeback error on an address_space
 * @mapping: mapping in which to set writeback error
 * @err: error to be set in mapping
 *
 * When writeback fails in some way, we must record that error so that
 * userspace can be informed when fsync and the like are called.  We endeavor
 * to report errors on any file that was open at the time of the error.  Some
 * internal callers also need to know when writeback errors have occurred.
 *
 * When a writeback error occurs, most filesystems will want to call
 * filemap_set_wb_err to record the error in the mapping so that it will be
 * automatically reported whenever fsync is called on the file.
 */
static inline void filemap_set_wb_err(struct address_space *mapping, int err)
{
	/* Fastpath for common case of no error */
	if (unlikely(err))
		__filemap_set_wb_err(mapping, err);
}

/**
 * filemap_check_wb_error - has an error occurred since the mark was sampled?
 * @mapping: mapping to check for writeback errors
 * @since: previously-sampled errseq_t
 *
 * Grab the errseq_t value from the mapping, and see if it has changed "since"
 * the given value was sampled.
 *
 * If it has then report the latest error set, otherwise return 0.
 */
static inline int filemap_check_wb_err(struct address_space *mapping,
					errseq_t since)
{
	return errseq_check(&mapping->wb_err, since);
}

/**
 * filemap_sample_wb_err - sample the current errseq_t to test for later errors
 * @mapping: mapping to be sampled
 *
 * Writeback errors are always reported relative to a particular sample point
 * in the past. This function provides those sample points.
 */
static inline errseq_t filemap_sample_wb_err(struct address_space *mapping)
{
	return errseq_sample(&mapping->wb_err);
}

/**
 * file_sample_sb_err - sample the current errseq_t to test for later errors
 * @mapping: mapping to be sampled
 *
 * Grab the most current superblock-level errseq_t value for the given
 * struct file.
 */
static inline errseq_t file_sample_sb_err(struct file *file)
{
	return errseq_sample(&file->f_path.dentry->d_sb->s_wb_err);
}

static inline int filemap_nr_thps(struct address_space *mapping)
{
#ifdef CONFIG_READ_ONLY_THP_FOR_FS
	return atomic_read(&mapping->nr_thps);
#else
	return 0;
#endif
}

static inline void filemap_nr_thps_inc(struct address_space *mapping)
{
#ifdef CONFIG_READ_ONLY_THP_FOR_FS
	atomic_inc(&mapping->nr_thps);
#else
	WARN_ON_ONCE(1);
#endif
}

static inline void filemap_nr_thps_dec(struct address_space *mapping)
{
#ifdef CONFIG_READ_ONLY_THP_FOR_FS
	atomic_dec(&mapping->nr_thps);
#else
	WARN_ON_ONCE(1);
#endif
}

extern int vfs_fsync_range(struct file *file, loff_t start, loff_t end,
			   int datasync);
extern int vfs_fsync(struct file *file, int datasync);

extern int sync_file_range(struct file *file, loff_t offset, loff_t nbytes,
				unsigned int flags);

/*
 * Sync the bytes written if this was a synchronous write.  Expect ki_pos
 * to already be updated for the write, and will return either the amount
 * of bytes passed in, or an error if syncing the file failed.
 */
static inline ssize_t generic_write_sync(struct kiocb *iocb, ssize_t count)
{
	if (iocb->ki_flags & IOCB_DSYNC) {
		int ret = vfs_fsync_range(iocb->ki_filp,
				iocb->ki_pos - count, iocb->ki_pos - 1,
				(iocb->ki_flags & IOCB_SYNC) ? 0 : 1);
		if (ret)
			return ret;
	}

	return count;
}

extern void emergency_sync(void);
extern void emergency_remount(void);

#ifdef CONFIG_BLOCK
extern int bmap(struct inode *inode, sector_t *block);
#else
static inline int bmap(struct inode *inode,  sector_t *block)
{
	return -EINVAL;
}
#endif

extern int notify_change(struct dentry *, struct iattr *, struct inode **);
extern int inode_permission(struct inode *, int);
extern int generic_permission(struct inode *, int);
extern int __check_sticky(struct inode *dir, struct inode *inode);

static inline bool execute_ok(struct inode *inode)
{
	return (inode->i_mode & S_IXUGO) || S_ISDIR(inode->i_mode);
}

static inline void file_start_write(struct file *file)
{
	if (!S_ISREG(file_inode(file)->i_mode))
		return;
	__sb_start_write(file_inode(file)->i_sb, SB_FREEZE_WRITE, true);
}

static inline bool file_start_write_trylock(struct file *file)
{
	if (!S_ISREG(file_inode(file)->i_mode))
		return true;
	return __sb_start_write(file_inode(file)->i_sb, SB_FREEZE_WRITE, false);
}

static inline void file_end_write(struct file *file)
{
	if (!S_ISREG(file_inode(file)->i_mode))
		return;
	__sb_end_write(file_inode(file)->i_sb, SB_FREEZE_WRITE);
}

/*
 * get_write_access() gets write permission for a file.
 * put_write_access() releases this write permission.
 * This is used for regular files.
 * We cannot support write (and maybe mmap read-write shared) accesses and
 * MAP_DENYWRITE mmappings simultaneously. The i_writecount field of an inode
 * can have the following values:
 * 0: no writers, no VM_DENYWRITE mappings
 * < 0: (-i_writecount) vm_area_structs with VM_DENYWRITE set exist
 * > 0: (i_writecount) users are writing to the file.
 *
 * Normally we operate on that counter with atomic_{inc,dec} and it's safe
 * except for the cases where we don't hold i_writecount yet. Then we need to
 * use {get,deny}_write_access() - these functions check the sign and refuse
 * to do the change if sign is wrong.
 */
static inline int get_write_access(struct inode *inode)
{
	return atomic_inc_unless_negative(&inode->i_writecount) ? 0 : -ETXTBSY;
}
static inline int deny_write_access(struct file *file)
{
	struct inode *inode = file_inode(file);
	return atomic_dec_unless_positive(&inode->i_writecount) ? 0 : -ETXTBSY;
}
static inline void put_write_access(struct inode * inode)
{
	atomic_dec(&inode->i_writecount);
}
static inline void allow_write_access(struct file *file)
{
	if (file)
		atomic_inc(&file_inode(file)->i_writecount);
}
static inline bool inode_is_open_for_write(const struct inode *inode)
{
	return atomic_read(&inode->i_writecount) > 0;
}

#if defined(CONFIG_IMA) || defined(CONFIG_FILE_LOCKING)
static inline void i_readcount_dec(struct inode *inode)
{
	BUG_ON(!atomic_read(&inode->i_readcount));
	atomic_dec(&inode->i_readcount);
}
static inline void i_readcount_inc(struct inode *inode)
{
	atomic_inc(&inode->i_readcount);
}
#else
static inline void i_readcount_dec(struct inode *inode)
{
	return;
}
static inline void i_readcount_inc(struct inode *inode)
{
	return;
}
#endif
extern int do_pipe_flags(int *, int);

#define __kernel_read_file_id(id) \
	id(UNKNOWN, unknown)		\
	id(FIRMWARE, firmware)		\
	id(FIRMWARE_PREALLOC_BUFFER, firmware)	\
	id(FIRMWARE_EFI_EMBEDDED, firmware)	\
	id(MODULE, kernel-module)		\
	id(KEXEC_IMAGE, kexec-image)		\
	id(KEXEC_INITRAMFS, kexec-initramfs)	\
	id(POLICY, security-policy)		\
	id(X509_CERTIFICATE, x509-certificate)	\
	id(MAX_ID, )

#define __fid_enumify(ENUM, dummy) READING_ ## ENUM,
#define __fid_stringify(dummy, str) #str,

enum kernel_read_file_id {
	__kernel_read_file_id(__fid_enumify)
};

static const char * const kernel_read_file_str[] = {
	__kernel_read_file_id(__fid_stringify)
};

static inline const char *kernel_read_file_id_str(enum kernel_read_file_id id)
{
	if ((unsigned)id >= READING_MAX_ID)
		return kernel_read_file_str[READING_UNKNOWN];

	return kernel_read_file_str[id];
}

extern int kernel_read_file(struct file *, void **, loff_t *, loff_t,
			    enum kernel_read_file_id);
extern int kernel_read_file_from_path(const char *, void **, loff_t *, loff_t,
				      enum kernel_read_file_id);
extern int kernel_read_file_from_path_initns(const char *, void **, loff_t *, loff_t,
					     enum kernel_read_file_id);
extern int kernel_read_file_from_fd(int, void **, loff_t *, loff_t,
				    enum kernel_read_file_id);
extern ssize_t kernel_read(struct file *, void *, size_t, loff_t *);
ssize_t __kernel_read(struct file *file, void *buf, size_t count, loff_t *pos);
extern ssize_t kernel_write(struct file *, const void *, size_t, loff_t *);
extern ssize_t __kernel_write(struct file *, const void *, size_t, loff_t *);
extern struct file * open_exec(const char *);
 
/* fs/dcache.c -- generic fs support functions */
extern bool is_subdir(struct dentry *, struct dentry *);
extern bool path_is_under(const struct path *, const struct path *);

extern char *file_path(struct file *, char *, int);

#include <linux/err.h>

/* needed for stackable file system support */
extern loff_t default_llseek(struct file *file, loff_t offset, int whence);

extern loff_t vfs_llseek(struct file *file, loff_t offset, int whence);

extern int inode_init_always(struct super_block *, struct inode *);
extern void inode_init_once(struct inode *);
extern void address_space_init_once(struct address_space *mapping);
extern struct inode * igrab(struct inode *);
extern ino_t iunique(struct super_block *, ino_t);
extern int inode_needs_sync(struct inode *inode);
extern int generic_delete_inode(struct inode *inode);
static inline int generic_drop_inode(struct inode *inode)
{
	return !inode->i_nlink || inode_unhashed(inode) ||
		(inode->i_state & I_DONTCACHE);
}
extern void d_mark_dontcache(struct inode *inode);

extern struct inode *ilookup5_nowait(struct super_block *sb,
		unsigned long hashval, int (*test)(struct inode *, void *),
		void *data);
extern struct inode *ilookup5(struct super_block *sb, unsigned long hashval,
		int (*test)(struct inode *, void *), void *data);
extern struct inode *ilookup(struct super_block *sb, unsigned long ino);

extern struct inode *inode_insert5(struct inode *inode, unsigned long hashval,
		int (*test)(struct inode *, void *),
		int (*set)(struct inode *, void *),
		void *data);
extern struct inode * iget5_locked(struct super_block *, unsigned long, int (*test)(struct inode *, void *), int (*set)(struct inode *, void *), void *);
extern struct inode * iget_locked(struct super_block *, unsigned long);
extern struct inode *find_inode_nowait(struct super_block *,
				       unsigned long,
				       int (*match)(struct inode *,
						    unsigned long, void *),
				       void *data);
extern struct inode *find_inode_rcu(struct super_block *, unsigned long,
				    int (*)(struct inode *, void *), void *);
extern struct inode *find_inode_by_ino_rcu(struct super_block *, unsigned long);
extern int insert_inode_locked4(struct inode *, unsigned long, int (*test)(struct inode *, void *), void *);
extern int insert_inode_locked(struct inode *);
#ifdef CONFIG_DEBUG_LOCK_ALLOC
extern void lockdep_annotate_inode_mutex_key(struct inode *inode);
#else
static inline void lockdep_annotate_inode_mutex_key(struct inode *inode) { };
#endif
extern void unlock_new_inode(struct inode *);
extern void discard_new_inode(struct inode *);
extern unsigned int get_next_ino(void);
extern void evict_inodes(struct super_block *sb);

extern void __iget(struct inode * inode);
extern void iget_failed(struct inode *);
extern void clear_inode(struct inode *);
extern void __destroy_inode(struct inode *);
extern struct inode *new_inode_pseudo(struct super_block *sb);
extern struct inode *new_inode(struct super_block *sb);
extern void free_inode_nonrcu(struct inode *inode);
extern int should_remove_suid(struct dentry *);
extern int file_remove_privs(struct file *);

extern void __insert_inode_hash(struct inode *, unsigned long hashval);
static inline void insert_inode_hash(struct inode *inode)
{
	__insert_inode_hash(inode, inode->i_ino);
}

extern void __remove_inode_hash(struct inode *);
static inline void remove_inode_hash(struct inode *inode)
{
	if (!inode_unhashed(inode) && !hlist_fake(&inode->i_hash))
		__remove_inode_hash(inode);
}

#ifndef CONFIG_HIGHMEM
extern void inode_pages_set(struct inode *inode);
extern void inode_pages_clear(struct inode *inode);
#else
static inline void inode_pages_set(struct inode *inode) {}
static inline void inode_pages_clear(struct inode *inode) {}
#endif

extern void inode_sb_list_add(struct inode *inode);

#ifdef CONFIG_BLOCK
extern int bdev_read_only(struct block_device *);
#endif
extern int set_blocksize(struct block_device *, int);
extern int sb_set_blocksize(struct super_block *, int);
extern int sb_min_blocksize(struct super_block *, int);

extern int generic_file_mmap(struct file *, struct vm_area_struct *);
extern int generic_file_readonly_mmap(struct file *, struct vm_area_struct *);
extern ssize_t generic_write_checks(struct kiocb *, struct iov_iter *);
extern int generic_remap_checks(struct file *file_in, loff_t pos_in,
				struct file *file_out, loff_t pos_out,
				loff_t *count, unsigned int remap_flags);
extern int generic_file_rw_checks(struct file *file_in, struct file *file_out);
extern int generic_copy_file_checks(struct file *file_in, loff_t pos_in,
				    struct file *file_out, loff_t pos_out,
				    size_t *count, unsigned int flags);
extern ssize_t generic_file_buffered_read(struct kiocb *iocb,
		struct iov_iter *to, ssize_t already_read);
extern ssize_t generic_file_read_iter(struct kiocb *, struct iov_iter *);
extern ssize_t __generic_file_write_iter(struct kiocb *, struct iov_iter *);
extern ssize_t generic_file_write_iter(struct kiocb *, struct iov_iter *);
extern ssize_t generic_file_direct_write(struct kiocb *, struct iov_iter *);
extern ssize_t generic_perform_write(struct file *, struct iov_iter *, loff_t);

ssize_t vfs_iter_read(struct file *file, struct iov_iter *iter, loff_t *ppos,
		rwf_t flags);
ssize_t vfs_iter_write(struct file *file, struct iov_iter *iter, loff_t *ppos,
		rwf_t flags);
ssize_t vfs_iocb_iter_read(struct file *file, struct kiocb *iocb,
			   struct iov_iter *iter);
ssize_t vfs_iocb_iter_write(struct file *file, struct kiocb *iocb,
			    struct iov_iter *iter);

/* fs/block_dev.c */
extern ssize_t blkdev_read_iter(struct kiocb *iocb, struct iov_iter *to);
extern ssize_t blkdev_write_iter(struct kiocb *iocb, struct iov_iter *from);
extern int blkdev_fsync(struct file *filp, loff_t start, loff_t end,
			int datasync);
extern void block_sync_page(struct page *page);

/* fs/splice.c */
extern ssize_t generic_file_splice_read(struct file *, loff_t *,
		struct pipe_inode_info *, size_t, unsigned int);
extern ssize_t iter_file_splice_write(struct pipe_inode_info *,
		struct file *, loff_t *, size_t, unsigned int);
extern ssize_t generic_splice_sendpage(struct pipe_inode_info *pipe,
		struct file *out, loff_t *, size_t len, unsigned int flags);
extern long do_splice_direct(struct file *in, loff_t *ppos, struct file *out,
		loff_t *opos, size_t len, unsigned int flags);


extern void
file_ra_state_init(struct file_ra_state *ra, struct address_space *mapping);
extern loff_t noop_llseek(struct file *file, loff_t offset, int whence);
extern loff_t no_llseek(struct file *file, loff_t offset, int whence);
extern loff_t vfs_setpos(struct file *file, loff_t offset, loff_t maxsize);
extern loff_t generic_file_llseek(struct file *file, loff_t offset, int whence);
extern loff_t generic_file_llseek_size(struct file *file, loff_t offset,
		int whence, loff_t maxsize, loff_t eof);
extern loff_t fixed_size_llseek(struct file *file, loff_t offset,
		int whence, loff_t size);
extern loff_t no_seek_end_llseek_size(struct file *, loff_t, int, loff_t);
extern loff_t no_seek_end_llseek(struct file *, loff_t, int);
extern int generic_file_open(struct inode * inode, struct file * filp);
extern int nonseekable_open(struct inode * inode, struct file * filp);
extern int stream_open(struct inode * inode, struct file * filp);

#ifdef CONFIG_BLOCK
typedef void (dio_submit_t)(struct bio *bio, struct inode *inode,
			    loff_t file_offset);

enum {
	/* need locking between buffered and direct access */
	DIO_LOCKING	= 0x01,

	/* filesystem does not support filling holes */
	DIO_SKIP_HOLES	= 0x02,
};

void dio_end_io(struct bio *bio);

ssize_t __blockdev_direct_IO(struct kiocb *iocb, struct inode *inode,
			     struct block_device *bdev, struct iov_iter *iter,
			     get_block_t get_block,
			     dio_iodone_t end_io, dio_submit_t submit_io,
			     int flags);

static inline ssize_t blockdev_direct_IO(struct kiocb *iocb,
					 struct inode *inode,
					 struct iov_iter *iter,
					 get_block_t get_block)
{
	return __blockdev_direct_IO(iocb, inode, inode->i_sb->s_bdev, iter,
			get_block, NULL, NULL, DIO_LOCKING | DIO_SKIP_HOLES);
}
#endif

void inode_dio_wait(struct inode *inode);

/*
 * inode_dio_begin - signal start of a direct I/O requests
 * @inode: inode the direct I/O happens on
 *
 * This is called once we've finished processing a direct I/O request,
 * and is used to wake up callers waiting for direct I/O to be quiesced.
 */
static inline void inode_dio_begin(struct inode *inode)
{
	atomic_inc(&inode->i_dio_count);
}

/*
 * inode_dio_end - signal finish of a direct I/O requests
 * @inode: inode the direct I/O happens on
 *
 * This is called once we've finished processing a direct I/O request,
 * and is used to wake up callers waiting for direct I/O to be quiesced.
 */
static inline void inode_dio_end(struct inode *inode)
{
	if (atomic_dec_and_test(&inode->i_dio_count))
		wake_up_bit(&inode->i_state, __I_DIO_WAKEUP);
}

/*
 * Warn about a page cache invalidation failure diring a direct I/O write.
 */
void dio_warn_stale_pagecache(struct file *filp);

extern void inode_set_flags(struct inode *inode, unsigned int flags,
			    unsigned int mask);

extern const struct file_operations generic_ro_fops;

#define special_file(m) (S_ISCHR(m)||S_ISBLK(m)||S_ISFIFO(m)||S_ISSOCK(m))

extern int readlink_copy(char __user *, int, const char *);
extern int page_readlink(struct dentry *, char __user *, int);
extern const char *page_get_link(struct dentry *, struct inode *,
				 struct delayed_call *);
extern void page_put_link(void *);
extern int __page_symlink(struct inode *inode, const char *symname, int len,
		int nofs);
extern int page_symlink(struct inode *inode, const char *symname, int len);
extern const struct inode_operations page_symlink_inode_operations;
extern void kfree_link(void *);
extern void generic_fillattr(struct inode *, struct kstat *);
extern int vfs_getattr_nosec(const struct path *, struct kstat *, u32, unsigned int);
extern int vfs_getattr(const struct path *, struct kstat *, u32, unsigned int);
void __inode_add_bytes(struct inode *inode, loff_t bytes);
void inode_add_bytes(struct inode *inode, loff_t bytes);
void __inode_sub_bytes(struct inode *inode, loff_t bytes);
void inode_sub_bytes(struct inode *inode, loff_t bytes);
static inline loff_t __inode_get_bytes(struct inode *inode)
{
	return (((loff_t)inode->i_blocks) << 9) + inode->i_bytes;
}
loff_t inode_get_bytes(struct inode *inode);
void inode_set_bytes(struct inode *inode, loff_t bytes);
const char *simple_get_link(struct dentry *, struct inode *,
			    struct delayed_call *);
extern const struct inode_operations simple_symlink_inode_operations;

extern int iterate_dir(struct file *, struct dir_context *);

extern int vfs_statx(int, const char __user *, int, struct kstat *, u32);
extern int vfs_statx_fd(unsigned int, struct kstat *, u32, unsigned int);

static inline int vfs_stat(const char __user *filename, struct kstat *stat)
{
	return vfs_statx(AT_FDCWD, filename, AT_NO_AUTOMOUNT,
			 stat, STATX_BASIC_STATS);
}
static inline int vfs_lstat(const char __user *name, struct kstat *stat)
{
	return vfs_statx(AT_FDCWD, name, AT_SYMLINK_NOFOLLOW | AT_NO_AUTOMOUNT,
			 stat, STATX_BASIC_STATS);
}
static inline int vfs_fstatat(int dfd, const char __user *filename,
			      struct kstat *stat, int flags)
{
	return vfs_statx(dfd, filename, flags | AT_NO_AUTOMOUNT,
			 stat, STATX_BASIC_STATS);
}
static inline int vfs_fstat(int fd, struct kstat *stat)
{
	return vfs_statx_fd(fd, stat, STATX_BASIC_STATS, 0);
}


extern const char *vfs_get_link(struct dentry *, struct delayed_call *);
extern int vfs_readlink(struct dentry *, char __user *, int);

extern struct file_system_type *get_filesystem(struct file_system_type *fs);
extern void put_filesystem(struct file_system_type *fs);
extern struct file_system_type *get_fs_type(const char *name);
extern struct super_block *get_super(struct block_device *);
extern struct super_block *get_super_thawed(struct block_device *);
extern struct super_block *get_super_exclusive_thawed(struct block_device *bdev);
extern struct super_block *get_active_super(struct block_device *bdev);
extern void drop_super(struct super_block *sb);
extern void drop_super_exclusive(struct super_block *sb);
extern void iterate_supers(void (*)(struct super_block *, void *), void *);
extern void iterate_supers_type(struct file_system_type *,
			        void (*)(struct super_block *, void *), void *);

extern int dcache_dir_open(struct inode *, struct file *);
extern int dcache_dir_close(struct inode *, struct file *);
extern loff_t dcache_dir_lseek(struct file *, loff_t, int);
extern int dcache_readdir(struct file *, struct dir_context *);
extern int simple_setattr(struct dentry *, struct iattr *);
extern int simple_getattr(const struct path *, struct kstat *, u32, unsigned int);
extern int simple_statfs(struct dentry *, struct kstatfs *);
extern int simple_open(struct inode *inode, struct file *file);
extern int simple_link(struct dentry *, struct inode *, struct dentry *);
extern int simple_unlink(struct inode *, struct dentry *);
extern int simple_rmdir(struct inode *, struct dentry *);
extern int simple_rename(struct inode *, struct dentry *,
			 struct inode *, struct dentry *, unsigned int);
extern void simple_recursive_removal(struct dentry *,
                              void (*callback)(struct dentry *));
extern int noop_fsync(struct file *, loff_t, loff_t, int);
extern int noop_set_page_dirty(struct page *page);
extern void noop_invalidatepage(struct page *page, unsigned int offset,
		unsigned int length);
extern ssize_t noop_direct_IO(struct kiocb *iocb, struct iov_iter *iter);
extern int simple_empty(struct dentry *);
extern int simple_readpage(struct file *file, struct page *page);
extern int simple_write_begin(struct file *file, struct address_space *mapping,
			loff_t pos, unsigned len, unsigned flags,
			struct page **pagep, void **fsdata);
extern int simple_write_end(struct file *file, struct address_space *mapping,
			loff_t pos, unsigned len, unsigned copied,
			struct page *page, void *fsdata);
extern int always_delete_dentry(const struct dentry *);
extern struct inode *alloc_anon_inode(struct super_block *);
extern int simple_nosetlease(struct file *, long, struct file_lock **, void **);
extern const struct dentry_operations simple_dentry_operations;

extern struct dentry *simple_lookup(struct inode *, struct dentry *, unsigned int flags);
extern ssize_t generic_read_dir(struct file *, char __user *, size_t, loff_t *);
extern const struct file_operations simple_dir_operations;
extern const struct inode_operations simple_dir_inode_operations;
extern void make_empty_dir_inode(struct inode *inode);
extern bool is_empty_dir_inode(struct inode *inode);
struct tree_descr { const char *name; const struct file_operations *ops; int mode; };
struct dentry *d_alloc_name(struct dentry *, const char *);
extern int simple_fill_super(struct super_block *, unsigned long,
			     const struct tree_descr *);
extern int simple_pin_fs(struct file_system_type *, struct vfsmount **mount, int *count);
extern void simple_release_fs(struct vfsmount **mount, int *count);

extern ssize_t simple_read_from_buffer(void __user *to, size_t count,
			loff_t *ppos, const void *from, size_t available);
extern ssize_t simple_write_to_buffer(void *to, size_t available, loff_t *ppos,
		const void __user *from, size_t count);

extern int __generic_file_fsync(struct file *, loff_t, loff_t, int);
extern int generic_file_fsync(struct file *, loff_t, loff_t, int);

extern int generic_check_addressable(unsigned, u64);

#ifdef CONFIG_MIGRATION
extern int buffer_migrate_page(struct address_space *,
				struct page *, struct page *,
				enum migrate_mode);
extern int buffer_migrate_page_norefs(struct address_space *,
				struct page *, struct page *,
				enum migrate_mode);
#else
#define buffer_migrate_page NULL
#define buffer_migrate_page_norefs NULL
#endif

extern int setattr_prepare(struct dentry *, struct iattr *);
extern int inode_newsize_ok(const struct inode *, loff_t offset);
extern void setattr_copy(struct inode *inode, const struct iattr *attr);

extern int file_update_time(struct file *file);

static inline bool vma_is_dax(const struct vm_area_struct *vma)
{
	return vma->vm_file && IS_DAX(vma->vm_file->f_mapping->host);
}

static inline bool vma_is_fsdax(struct vm_area_struct *vma)
{
	struct inode *inode;

	if (!vma->vm_file)
		return false;
	if (!vma_is_dax(vma))
		return false;
	inode = file_inode(vma->vm_file);
	if (S_ISCHR(inode->i_mode))
		return false; /* device-dax */
	return true;
}

static inline int iocb_flags(struct file *file)
{
	int res = 0;
	if (file->f_flags & O_APPEND)
		res |= IOCB_APPEND;
	if (file->f_flags & O_DIRECT)
		res |= IOCB_DIRECT;
	if ((file->f_flags & O_DSYNC) || IS_SYNC(file->f_mapping->host))
		res |= IOCB_DSYNC;
	if (file->f_flags & __O_SYNC)
		res |= IOCB_SYNC;
	return res;
}

static inline int kiocb_set_rw_flags(struct kiocb *ki, rwf_t flags)
{
	if (unlikely(flags & ~RWF_SUPPORTED))
		return -EOPNOTSUPP;

	if (flags & RWF_NOWAIT) {
		if (!(ki->ki_filp->f_mode & FMODE_NOWAIT))
			return -EOPNOTSUPP;
		ki->ki_flags |= IOCB_NOWAIT;
	}
	if (flags & RWF_HIPRI)
		ki->ki_flags |= IOCB_HIPRI;
	if (flags & RWF_DSYNC)
		ki->ki_flags |= IOCB_DSYNC;
	if (flags & RWF_SYNC)
		ki->ki_flags |= (IOCB_DSYNC | IOCB_SYNC);
	if (flags & RWF_APPEND)
		ki->ki_flags |= IOCB_APPEND;
	return 0;
}

static inline ino_t parent_ino(struct dentry *dentry)
{
	ino_t res;

	/*
	 * Don't strictly need d_lock here? If the parent ino could change
	 * then surely we'd have a deeper race in the caller?
	 */
	spin_lock(&dentry->d_lock);
	res = dentry->d_parent->d_inode->i_ino;
	spin_unlock(&dentry->d_lock);
	return res;
}

/* Transaction based IO helpers */

/*
 * An argresp is stored in an allocated page and holds the
 * size of the argument or response, along with its content
 */
struct simple_transaction_argresp {
	ssize_t size;
	char data[0];
};

#define SIMPLE_TRANSACTION_LIMIT (PAGE_SIZE - sizeof(struct simple_transaction_argresp))

char *simple_transaction_get(struct file *file, const char __user *buf,
				size_t size);
ssize_t simple_transaction_read(struct file *file, char __user *buf,
				size_t size, loff_t *pos);
int simple_transaction_release(struct inode *inode, struct file *file);

void simple_transaction_set(struct file *file, size_t n);

/*
 * simple attribute files
 *
 * These attributes behave similar to those in sysfs:
 *
 * Writing to an attribute immediately sets a value, an open file can be
 * written to multiple times.
 *
 * Reading from an attribute creates a buffer from the value that might get
 * read with multiple read calls. When the attribute has been read
 * completely, no further read calls are possible until the file is opened
 * again.
 *
 * All attributes contain a text representation of a numeric value
 * that are accessed with the get() and set() functions.
 */
#define DEFINE_SIMPLE_ATTRIBUTE(__fops, __get, __set, __fmt)		\
static int __fops ## _open(struct inode *inode, struct file *file)	\
{									\
	__simple_attr_check_format(__fmt, 0ull);			\
	return simple_attr_open(inode, file, __get, __set, __fmt);	\
}									\
static const struct file_operations __fops = {				\
	.owner	 = THIS_MODULE,						\
	.open	 = __fops ## _open,					\
	.release = simple_attr_release,					\
	.read	 = simple_attr_read,					\
	.write	 = simple_attr_write,					\
	.llseek	 = generic_file_llseek,					\
}

static inline __printf(1, 2)
void __simple_attr_check_format(const char *fmt, ...)
{
	/* don't do anything, just let the compiler check the arguments; */
}

int simple_attr_open(struct inode *inode, struct file *file,
		     int (*get)(void *, u64 *), int (*set)(void *, u64),
		     const char *fmt);
int simple_attr_release(struct inode *inode, struct file *file);
ssize_t simple_attr_read(struct file *file, char __user *buf,
			 size_t len, loff_t *ppos);
ssize_t simple_attr_write(struct file *file, const char __user *buf,
			  size_t len, loff_t *ppos);

struct ctl_table;
int proc_nr_files(struct ctl_table *table, int write,
		  void *buffer, size_t *lenp, loff_t *ppos);
int proc_nr_dentry(struct ctl_table *table, int write,
		  void *buffer, size_t *lenp, loff_t *ppos);
int proc_nr_inodes(struct ctl_table *table, int write,
		   void *buffer, size_t *lenp, loff_t *ppos);
int __init get_filesystem_list(char *buf);

#define __FMODE_EXEC		((__force int) FMODE_EXEC)
#define __FMODE_NONOTIFY	((__force int) FMODE_NONOTIFY)

#define ACC_MODE(x) ("\004\002\006\006"[(x)&O_ACCMODE])
#define OPEN_FMODE(flag) ((__force fmode_t)(((flag + 1) & O_ACCMODE) | \
					    (flag & __FMODE_NONOTIFY)))

static inline bool is_sxid(umode_t mode)
{
	return (mode & S_ISUID) || ((mode & S_ISGID) && (mode & S_IXGRP));
}

static inline int check_sticky(struct inode *dir, struct inode *inode)
{
	if (!(dir->i_mode & S_ISVTX))
		return 0;

	return __check_sticky(dir, inode);
}

static inline void inode_has_no_xattr(struct inode *inode)
{
	if (!is_sxid(inode->i_mode) && (inode->i_sb->s_flags & SB_NOSEC))
		inode->i_flags |= S_NOSEC;
}

static inline bool is_root_inode(struct inode *inode)
{
	return inode == inode->i_sb->s_root->d_inode;
}

static inline bool dir_emit(struct dir_context *ctx,
			    const char *name, int namelen,
			    u64 ino, unsigned type)
{
	return ctx->actor(ctx, name, namelen, ctx->pos, ino, type) == 0;
}
static inline bool dir_emit_dot(struct file *file, struct dir_context *ctx)
{
	return ctx->actor(ctx, ".", 1, ctx->pos,
			  file->f_path.dentry->d_inode->i_ino, DT_DIR) == 0;
}
static inline bool dir_emit_dotdot(struct file *file, struct dir_context *ctx)
{
	return ctx->actor(ctx, "..", 2, ctx->pos,
			  parent_ino(file->f_path.dentry), DT_DIR) == 0;
}
static inline bool dir_emit_dots(struct file *file, struct dir_context *ctx)
{
	if (ctx->pos == 0) {
		if (!dir_emit_dot(file, ctx))
			return false;
		ctx->pos = 1;
	}
	if (ctx->pos == 1) {
		if (!dir_emit_dotdot(file, ctx))
			return false;
		ctx->pos = 2;
	}
	return true;
}
static inline bool dir_relax(struct inode *inode)
{
	inode_unlock(inode);
	inode_lock(inode);
	return !IS_DEADDIR(inode);
}

static inline bool dir_relax_shared(struct inode *inode)
{
	inode_unlock_shared(inode);
	inode_lock_shared(inode);
	return !IS_DEADDIR(inode);
}

extern bool path_noexec(const struct path *path);
extern void inode_nohighmem(struct inode *inode);

/* mm/fadvise.c */
extern int vfs_fadvise(struct file *file, loff_t offset, loff_t len,
		       int advice);
extern int generic_fadvise(struct file *file, loff_t offset, loff_t len,
			   int advice);

#if defined(CONFIG_IO_URING)
extern struct sock *io_uring_get_socket(struct file *file);
#else
static inline struct sock *io_uring_get_socket(struct file *file)
{
	return NULL;
}
#endif

int vfs_ioc_setflags_prepare(struct inode *inode, unsigned int oldflags,
			     unsigned int flags);

int vfs_ioc_fssetxattr_check(struct inode *inode, const struct fsxattr *old_fa,
			     struct fsxattr *fa);

static inline void simple_fill_fsxattr(struct fsxattr *fa, __u32 xflags)
{
	memset(fa, 0, sizeof(*fa));
	fa->fsx_xflags = xflags;
}

/*
 * Flush file data before changing attributes.  Caller must hold any locks
 * required to prevent further writes to this file until we're done setting
 * flags.
 */
static inline int inode_drain_writes(struct inode *inode)
{
	inode_dio_wait(inode);
	return filemap_write_and_wait(inode->i_mapping);
}

#endif /* _LINUX_FS_H */<|MERGE_RESOLUTION|>--- conflicted
+++ resolved
@@ -2173,14 +2173,12 @@
  *
  * I_DONTCACHE		Evict inode as soon as it is not used anymore.
  *
-<<<<<<< HEAD
- * I_PAGES		Inode is holding page cache that needs to get reclaimed
- *			first before the inode can go onto the shrinker LRU.
-=======
  * I_SYNC_QUEUED	Inode is queued in b_io or b_more_io writeback lists.
  *			Used to detect that mark_inode_dirty() should not move
  * 			inode between dirty lists.
->>>>>>> 66534fe2
+ * I_PAGES		Inode is holding page cache that needs to get reclaimed
+ *			first before the inode can go onto the shrinker LRU.
+ *
  *
  * Q: What is the difference between I_WILL_FREE and I_FREEING?
  */
@@ -2204,11 +2202,8 @@
 #define I_OVL_INUSE		(1 << 14)
 #define I_CREATING		(1 << 15)
 #define I_DONTCACHE		(1 << 16)
-<<<<<<< HEAD
-#define I_PAGES			(1 << 17)
-=======
 #define I_SYNC_QUEUED		(1 << 17)
->>>>>>> 66534fe2
+#define I_PAGES			(1 << 18)
 
 #define I_DIRTY_INODE (I_DIRTY_SYNC | I_DIRTY_DATASYNC)
 #define I_DIRTY (I_DIRTY_INODE | I_DIRTY_PAGES)

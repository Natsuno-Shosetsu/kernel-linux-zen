--- conflicted
+++ resolved
@@ -799,12 +799,9 @@
 	struct ata_eh_context	eh_context;
 
 	struct ata_device	device[ATA_MAX_DEVICES];
-<<<<<<< HEAD
+
 	u8			init_lpm; /* initial lpm configuration */
-=======
-
 	unsigned long		last_lpm_change; /* when last LPM change happened */
->>>>>>> be4cb235
 };
 #define ATA_LINK_CLEAR_BEGIN		offsetof(struct ata_link, active_tag)
 #define ATA_LINK_CLEAR_END		offsetof(struct ata_link, device[0])

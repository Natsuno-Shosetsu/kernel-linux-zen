#ifndef _LINUX_NAMEI_H
#define _LINUX_NAMEI_H

#include <linux/dcache.h>
#include <linux/linkage.h>
#include <linux/path.h>

struct vfsmount;

enum { MAX_NESTED_LINKS = 8 };

struct nameidata {
	struct path	path;
	struct qstr	last;
	struct path	root;
	struct inode	*inode; /* path.dentry.d_inode */
	unsigned int	flags;
	unsigned	seq;
	int		last_type;
	unsigned	depth;
	char *saved_names[MAX_NESTED_LINKS + 1];
};

/*
 * Type of the last component on LOOKUP_PARENT
 */
enum {LAST_NORM, LAST_ROOT, LAST_DOT, LAST_DOTDOT, LAST_BIND};

/*
 * The bitmask for a lookup event:
 *  - follow links at the end
 *  - require a directory
 *  - ending slashes ok even for nonexistent files
 *  - internal "there are more path components" flag
 *  - dentry cache is untrusted; force a real lookup
 *  - suppress terminal automount
 */
#define LOOKUP_FOLLOW		0x0001
#define LOOKUP_DIRECTORY	0x0002
#define LOOKUP_AUTOMOUNT	0x0004

#define LOOKUP_PARENT		0x0010
#define LOOKUP_REVAL		0x0020
#define LOOKUP_RCU		0x0040

/*
 * Intent data
 */
#define LOOKUP_OPEN		0x0100
#define LOOKUP_CREATE		0x0200
#define LOOKUP_EXCL		0x0400
#define LOOKUP_RENAME_TARGET	0x0800

#define LOOKUP_JUMPED		0x1000
#define LOOKUP_ROOT		0x2000
#define LOOKUP_EMPTY		0x4000

extern int user_path_at(int, const char __user *, unsigned, struct path *);
extern int user_path_at_empty(int, const char __user *, unsigned, struct path *, int *empty);

#define user_path(name, path) user_path_at(AT_FDCWD, name, LOOKUP_FOLLOW, path)
#define user_lpath(name, path) user_path_at(AT_FDCWD, name, 0, path)
#define user_path_dir(name, path) \
	user_path_at(AT_FDCWD, name, LOOKUP_FOLLOW | LOOKUP_DIRECTORY, path)

extern int kern_path(const char *, unsigned, struct path *);

extern struct dentry *kern_path_create(int, const char *, struct path *, int);
extern struct dentry *user_path_create(int, const char __user *, struct path *, int);
<<<<<<< HEAD
=======
extern void done_path_create(struct path *, struct dentry *);
>>>>>>> 29fbbf80
extern struct dentry *kern_path_locked(const char *, struct path *);
extern int vfs_path_lookup(struct dentry *, struct vfsmount *,
			   const char *, unsigned int, struct path *);

extern struct dentry *lookup_one_len(const char *, struct dentry *, int);

extern int follow_down_one(struct path *);
extern int follow_down(struct path *);
extern int follow_up(struct path *);

extern struct dentry *lock_rename(struct dentry *, struct dentry *);
extern void unlock_rename(struct dentry *, struct dentry *);

extern void nd_jump_link(struct nameidata *nd, struct path *path);

static inline void nd_set_link(struct nameidata *nd, char *path)
{
	nd->saved_names[nd->depth] = path;
}

static inline char *nd_get_link(struct nameidata *nd)
{
	return nd->saved_names[nd->depth];
}

static inline void nd_terminate_link(void *name, size_t len, size_t maxlen)
{
	((char *) name)[min(len, maxlen)] = '\0';
}

#endif /* _LINUX_NAMEI_H */<|MERGE_RESOLUTION|>--- conflicted
+++ resolved
@@ -67,10 +67,7 @@
 
 extern struct dentry *kern_path_create(int, const char *, struct path *, int);
 extern struct dentry *user_path_create(int, const char __user *, struct path *, int);
-<<<<<<< HEAD
-=======
 extern void done_path_create(struct path *, struct dentry *);
->>>>>>> 29fbbf80
 extern struct dentry *kern_path_locked(const char *, struct path *);
 extern int vfs_path_lookup(struct dentry *, struct vfsmount *,
 			   const char *, unsigned int, struct path *);

/*
 * Performance events core code:
 *
 *  Copyright (C) 2008 Thomas Gleixner <tglx@linutronix.de>
 *  Copyright (C) 2008-2011 Red Hat, Inc., Ingo Molnar
 *  Copyright (C) 2008-2011 Red Hat, Inc., Peter Zijlstra <pzijlstr@redhat.com>
 *  Copyright  ©  2009 Paul Mackerras, IBM Corp. <paulus@au1.ibm.com>
 *
 * For licensing details see kernel-base/COPYING
 */

#include <linux/fs.h>
#include <linux/mm.h>
#include <linux/cpu.h>
#include <linux/smp.h>
#include <linux/idr.h>
#include <linux/file.h>
#include <linux/poll.h>
#include <linux/slab.h>
#include <linux/hash.h>
#include <linux/tick.h>
#include <linux/sysfs.h>
#include <linux/dcache.h>
#include <linux/percpu.h>
#include <linux/ptrace.h>
#include <linux/reboot.h>
#include <linux/vmstat.h>
#include <linux/device.h>
#include <linux/export.h>
#include <linux/vmalloc.h>
#include <linux/hardirq.h>
#include <linux/rculist.h>
#include <linux/uaccess.h>
#include <linux/syscalls.h>
#include <linux/anon_inodes.h>
#include <linux/kernel_stat.h>
#include <linux/perf_event.h>
#include <linux/ftrace_event.h>
#include <linux/hw_breakpoint.h>
#include <linux/mm_types.h>
#include <linux/cgroup.h>
#include <linux/module.h>

#include "internal.h"

#include <asm/irq_regs.h>

struct remote_function_call {
	struct task_struct	*p;
	int			(*func)(void *info);
	void			*info;
	int			ret;
};

static void remote_function(void *data)
{
	struct remote_function_call *tfc = data;
	struct task_struct *p = tfc->p;

	if (p) {
		tfc->ret = -EAGAIN;
		if (task_cpu(p) != smp_processor_id() || !task_curr(p))
			return;
	}

	tfc->ret = tfc->func(tfc->info);
}

/**
 * task_function_call - call a function on the cpu on which a task runs
 * @p:		the task to evaluate
 * @func:	the function to be called
 * @info:	the function call argument
 *
 * Calls the function @func when the task is currently running. This might
 * be on the current CPU, which just calls the function directly
 *
 * returns: @func return value, or
 *	    -ESRCH  - when the process isn't running
 *	    -EAGAIN - when the process moved away
 */
static int
task_function_call(struct task_struct *p, int (*func) (void *info), void *info)
{
	struct remote_function_call data = {
		.p	= p,
		.func	= func,
		.info	= info,
		.ret	= -ESRCH, /* No such (running) process */
	};

	if (task_curr(p))
		smp_call_function_single(task_cpu(p), remote_function, &data, 1);

	return data.ret;
}

/**
 * cpu_function_call - call a function on the cpu
 * @func:	the function to be called
 * @info:	the function call argument
 *
 * Calls the function @func on the remote cpu.
 *
 * returns: @func return value or -ENXIO when the cpu is offline
 */
static int cpu_function_call(int cpu, int (*func) (void *info), void *info)
{
	struct remote_function_call data = {
		.p	= NULL,
		.func	= func,
		.info	= info,
		.ret	= -ENXIO, /* No such CPU */
	};

	smp_call_function_single(cpu, remote_function, &data, 1);

	return data.ret;
}

#define PERF_FLAG_ALL (PERF_FLAG_FD_NO_GROUP |\
		       PERF_FLAG_FD_OUTPUT  |\
		       PERF_FLAG_PID_CGROUP |\
		       PERF_FLAG_FD_CLOEXEC)

/*
 * branch priv levels that need permission checks
 */
#define PERF_SAMPLE_BRANCH_PERM_PLM \
	(PERF_SAMPLE_BRANCH_KERNEL |\
	 PERF_SAMPLE_BRANCH_HV)

enum event_type_t {
	EVENT_FLEXIBLE = 0x1,
	EVENT_PINNED = 0x2,
	EVENT_ALL = EVENT_FLEXIBLE | EVENT_PINNED,
};

/*
 * perf_sched_events : >0 events exist
 * perf_cgroup_events: >0 per-cpu cgroup events exist on this cpu
 */
struct static_key_deferred perf_sched_events __read_mostly;
static DEFINE_PER_CPU(atomic_t, perf_cgroup_events);
static DEFINE_PER_CPU(atomic_t, perf_branch_stack_events);

static atomic_t nr_mmap_events __read_mostly;
static atomic_t nr_comm_events __read_mostly;
static atomic_t nr_task_events __read_mostly;
static atomic_t nr_freq_events __read_mostly;

static LIST_HEAD(pmus);
static DEFINE_MUTEX(pmus_lock);
static struct srcu_struct pmus_srcu;

/*
 * perf event paranoia level:
 *  -1 - not paranoid at all
 *   0 - disallow raw tracepoint access for unpriv
 *   1 - disallow cpu events for unpriv
 *   2 - disallow kernel profiling for unpriv
 */
int sysctl_perf_event_paranoid __read_mostly = 1;

/* Minimum for 512 kiB + 1 user control page */
int sysctl_perf_event_mlock __read_mostly = 512 + (PAGE_SIZE / 1024); /* 'free' kiB per user */

/*
 * max perf event sample rate
 */
#define DEFAULT_MAX_SAMPLE_RATE		100000
#define DEFAULT_SAMPLE_PERIOD_NS	(NSEC_PER_SEC / DEFAULT_MAX_SAMPLE_RATE)
#define DEFAULT_CPU_TIME_MAX_PERCENT	25

int sysctl_perf_event_sample_rate __read_mostly	= DEFAULT_MAX_SAMPLE_RATE;

static int max_samples_per_tick __read_mostly	= DIV_ROUND_UP(DEFAULT_MAX_SAMPLE_RATE, HZ);
static int perf_sample_period_ns __read_mostly	= DEFAULT_SAMPLE_PERIOD_NS;

static int perf_sample_allowed_ns __read_mostly =
	DEFAULT_SAMPLE_PERIOD_NS * DEFAULT_CPU_TIME_MAX_PERCENT / 100;

void update_perf_cpu_limits(void)
{
	u64 tmp = perf_sample_period_ns;

	tmp *= sysctl_perf_cpu_time_max_percent;
	do_div(tmp, 100);
	ACCESS_ONCE(perf_sample_allowed_ns) = tmp;
}

static int perf_rotate_context(struct perf_cpu_context *cpuctx);

int perf_proc_update_handler(struct ctl_table *table, int write,
		void __user *buffer, size_t *lenp,
		loff_t *ppos)
{
	int ret = proc_dointvec_minmax(table, write, buffer, lenp, ppos);

	if (ret || !write)
		return ret;

	max_samples_per_tick = DIV_ROUND_UP(sysctl_perf_event_sample_rate, HZ);
	perf_sample_period_ns = NSEC_PER_SEC / sysctl_perf_event_sample_rate;
	update_perf_cpu_limits();

	return 0;
}

int sysctl_perf_cpu_time_max_percent __read_mostly = DEFAULT_CPU_TIME_MAX_PERCENT;

int perf_cpu_time_max_percent_handler(struct ctl_table *table, int write,
				void __user *buffer, size_t *lenp,
				loff_t *ppos)
{
	int ret = proc_dointvec(table, write, buffer, lenp, ppos);

	if (ret || !write)
		return ret;

	update_perf_cpu_limits();

	return 0;
}

/*
 * perf samples are done in some very critical code paths (NMIs).
 * If they take too much CPU time, the system can lock up and not
 * get any real work done.  This will drop the sample rate when
 * we detect that events are taking too long.
 */
#define NR_ACCUMULATED_SAMPLES 128
static DEFINE_PER_CPU(u64, running_sample_length);

static void perf_duration_warn(struct irq_work *w)
{
	u64 allowed_ns = ACCESS_ONCE(perf_sample_allowed_ns);
	u64 avg_local_sample_len;
	u64 local_samples_len;

	local_samples_len = __get_cpu_var(running_sample_length);
	avg_local_sample_len = local_samples_len/NR_ACCUMULATED_SAMPLES;

	printk_ratelimited(KERN_WARNING
			"perf interrupt took too long (%lld > %lld), lowering "
			"kernel.perf_event_max_sample_rate to %d\n",
			avg_local_sample_len, allowed_ns >> 1,
			sysctl_perf_event_sample_rate);
}

static DEFINE_IRQ_WORK(perf_duration_work, perf_duration_warn);

void perf_sample_event_took(u64 sample_len_ns)
{
	u64 allowed_ns = ACCESS_ONCE(perf_sample_allowed_ns);
	u64 avg_local_sample_len;
	u64 local_samples_len;

	if (allowed_ns == 0)
		return;

	/* decay the counter by 1 average sample */
	local_samples_len = __get_cpu_var(running_sample_length);
	local_samples_len -= local_samples_len/NR_ACCUMULATED_SAMPLES;
	local_samples_len += sample_len_ns;
	__get_cpu_var(running_sample_length) = local_samples_len;

	/*
	 * note: this will be biased artifically low until we have
	 * seen NR_ACCUMULATED_SAMPLES.  Doing it this way keeps us
	 * from having to maintain a count.
	 */
	avg_local_sample_len = local_samples_len/NR_ACCUMULATED_SAMPLES;

	if (avg_local_sample_len <= allowed_ns)
		return;

	if (max_samples_per_tick <= 1)
		return;

	max_samples_per_tick = DIV_ROUND_UP(max_samples_per_tick, 2);
	sysctl_perf_event_sample_rate = max_samples_per_tick * HZ;
	perf_sample_period_ns = NSEC_PER_SEC / sysctl_perf_event_sample_rate;

	update_perf_cpu_limits();

	if (!irq_work_queue(&perf_duration_work)) {
		early_printk("perf interrupt took too long (%lld > %lld), lowering "
			     "kernel.perf_event_max_sample_rate to %d\n",
			     avg_local_sample_len, allowed_ns >> 1,
			     sysctl_perf_event_sample_rate);
	}
}

static atomic64_t perf_event_id;

static void cpu_ctx_sched_out(struct perf_cpu_context *cpuctx,
			      enum event_type_t event_type);

static void cpu_ctx_sched_in(struct perf_cpu_context *cpuctx,
			     enum event_type_t event_type,
			     struct task_struct *task);

static void update_context_time(struct perf_event_context *ctx);
static u64 perf_event_time(struct perf_event *event);

void __weak perf_event_print_debug(void)	{ }

extern __weak const char *perf_pmu_name(void)
{
	return "pmu";
}

static inline u64 perf_clock(void)
{
	return local_clock();
}

static inline struct perf_cpu_context *
__get_cpu_context(struct perf_event_context *ctx)
{
	return this_cpu_ptr(ctx->pmu->pmu_cpu_context);
}

static void perf_ctx_lock(struct perf_cpu_context *cpuctx,
			  struct perf_event_context *ctx)
{
	raw_spin_lock(&cpuctx->ctx.lock);
	if (ctx)
		raw_spin_lock(&ctx->lock);
}

static void perf_ctx_unlock(struct perf_cpu_context *cpuctx,
			    struct perf_event_context *ctx)
{
	if (ctx)
		raw_spin_unlock(&ctx->lock);
	raw_spin_unlock(&cpuctx->ctx.lock);
}

#ifdef CONFIG_CGROUP_PERF

/*
 * perf_cgroup_info keeps track of time_enabled for a cgroup.
 * This is a per-cpu dynamically allocated data structure.
 */
struct perf_cgroup_info {
	u64				time;
	u64				timestamp;
};

struct perf_cgroup {
	struct cgroup_subsys_state	css;
	struct perf_cgroup_info	__percpu *info;
};

/*
 * Must ensure cgroup is pinned (css_get) before calling
 * this function. In other words, we cannot call this function
 * if there is no cgroup event for the current CPU context.
 */
static inline struct perf_cgroup *
perf_cgroup_from_task(struct task_struct *task)
{
	return container_of(task_css(task, perf_event_cgrp_id),
			    struct perf_cgroup, css);
}

static inline bool
perf_cgroup_match(struct perf_event *event)
{
	struct perf_event_context *ctx = event->ctx;
	struct perf_cpu_context *cpuctx = __get_cpu_context(ctx);

	/* @event doesn't care about cgroup */
	if (!event->cgrp)
		return true;

	/* wants specific cgroup scope but @cpuctx isn't associated with any */
	if (!cpuctx->cgrp)
		return false;

	/*
	 * Cgroup scoping is recursive.  An event enabled for a cgroup is
	 * also enabled for all its descendant cgroups.  If @cpuctx's
	 * cgroup is a descendant of @event's (the test covers identity
	 * case), it's a match.
	 */
	return cgroup_is_descendant(cpuctx->cgrp->css.cgroup,
				    event->cgrp->css.cgroup);
}

static inline void perf_put_cgroup(struct perf_event *event)
{
	css_put(&event->cgrp->css);
}

static inline void perf_detach_cgroup(struct perf_event *event)
{
	perf_put_cgroup(event);
	event->cgrp = NULL;
}

static inline int is_cgroup_event(struct perf_event *event)
{
	return event->cgrp != NULL;
}

static inline u64 perf_cgroup_event_time(struct perf_event *event)
{
	struct perf_cgroup_info *t;

	t = per_cpu_ptr(event->cgrp->info, event->cpu);
	return t->time;
}

static inline void __update_cgrp_time(struct perf_cgroup *cgrp)
{
	struct perf_cgroup_info *info;
	u64 now;

	now = perf_clock();

	info = this_cpu_ptr(cgrp->info);

	info->time += now - info->timestamp;
	info->timestamp = now;
}

static inline void update_cgrp_time_from_cpuctx(struct perf_cpu_context *cpuctx)
{
	struct perf_cgroup *cgrp_out = cpuctx->cgrp;
	if (cgrp_out)
		__update_cgrp_time(cgrp_out);
}

static inline void update_cgrp_time_from_event(struct perf_event *event)
{
	struct perf_cgroup *cgrp;

	/*
	 * ensure we access cgroup data only when needed and
	 * when we know the cgroup is pinned (css_get)
	 */
	if (!is_cgroup_event(event))
		return;

	cgrp = perf_cgroup_from_task(current);
	/*
	 * Do not update time when cgroup is not active
	 */
	if (cgrp == event->cgrp)
		__update_cgrp_time(event->cgrp);
}

static inline void
perf_cgroup_set_timestamp(struct task_struct *task,
			  struct perf_event_context *ctx)
{
	struct perf_cgroup *cgrp;
	struct perf_cgroup_info *info;

	/*
	 * ctx->lock held by caller
	 * ensure we do not access cgroup data
	 * unless we have the cgroup pinned (css_get)
	 */
	if (!task || !ctx->nr_cgroups)
		return;

	cgrp = perf_cgroup_from_task(task);
	info = this_cpu_ptr(cgrp->info);
	info->timestamp = ctx->timestamp;
}

#define PERF_CGROUP_SWOUT	0x1 /* cgroup switch out every event */
#define PERF_CGROUP_SWIN	0x2 /* cgroup switch in events based on task */

/*
 * reschedule events based on the cgroup constraint of task.
 *
 * mode SWOUT : schedule out everything
 * mode SWIN : schedule in based on cgroup for next
 */
void perf_cgroup_switch(struct task_struct *task, int mode)
{
	struct perf_cpu_context *cpuctx;
	struct pmu *pmu;
	unsigned long flags;

	/*
	 * disable interrupts to avoid geting nr_cgroup
	 * changes via __perf_event_disable(). Also
	 * avoids preemption.
	 */
	local_irq_save(flags);

	/*
	 * we reschedule only in the presence of cgroup
	 * constrained events.
	 */
	rcu_read_lock();

	list_for_each_entry_rcu(pmu, &pmus, entry) {
		cpuctx = this_cpu_ptr(pmu->pmu_cpu_context);
		if (cpuctx->unique_pmu != pmu)
			continue; /* ensure we process each cpuctx once */

		/*
		 * perf_cgroup_events says at least one
		 * context on this CPU has cgroup events.
		 *
		 * ctx->nr_cgroups reports the number of cgroup
		 * events for a context.
		 */
		if (cpuctx->ctx.nr_cgroups > 0) {
			perf_ctx_lock(cpuctx, cpuctx->task_ctx);
			perf_pmu_disable(cpuctx->ctx.pmu);

			if (mode & PERF_CGROUP_SWOUT) {
				cpu_ctx_sched_out(cpuctx, EVENT_ALL);
				/*
				 * must not be done before ctxswout due
				 * to event_filter_match() in event_sched_out()
				 */
				cpuctx->cgrp = NULL;
			}

			if (mode & PERF_CGROUP_SWIN) {
				WARN_ON_ONCE(cpuctx->cgrp);
				/*
				 * set cgrp before ctxsw in to allow
				 * event_filter_match() to not have to pass
				 * task around
				 */
				cpuctx->cgrp = perf_cgroup_from_task(task);
				cpu_ctx_sched_in(cpuctx, EVENT_ALL, task);
			}
			perf_pmu_enable(cpuctx->ctx.pmu);
			perf_ctx_unlock(cpuctx, cpuctx->task_ctx);
		}
	}

	rcu_read_unlock();

	local_irq_restore(flags);
}

static inline void perf_cgroup_sched_out(struct task_struct *task,
					 struct task_struct *next)
{
	struct perf_cgroup *cgrp1;
	struct perf_cgroup *cgrp2 = NULL;

	/*
	 * we come here when we know perf_cgroup_events > 0
	 */
	cgrp1 = perf_cgroup_from_task(task);

	/*
	 * next is NULL when called from perf_event_enable_on_exec()
	 * that will systematically cause a cgroup_switch()
	 */
	if (next)
		cgrp2 = perf_cgroup_from_task(next);

	/*
	 * only schedule out current cgroup events if we know
	 * that we are switching to a different cgroup. Otherwise,
	 * do no touch the cgroup events.
	 */
	if (cgrp1 != cgrp2)
		perf_cgroup_switch(task, PERF_CGROUP_SWOUT);
}

static inline void perf_cgroup_sched_in(struct task_struct *prev,
					struct task_struct *task)
{
	struct perf_cgroup *cgrp1;
	struct perf_cgroup *cgrp2 = NULL;

	/*
	 * we come here when we know perf_cgroup_events > 0
	 */
	cgrp1 = perf_cgroup_from_task(task);

	/* prev can never be NULL */
	cgrp2 = perf_cgroup_from_task(prev);

	/*
	 * only need to schedule in cgroup events if we are changing
	 * cgroup during ctxsw. Cgroup events were not scheduled
	 * out of ctxsw out if that was not the case.
	 */
	if (cgrp1 != cgrp2)
		perf_cgroup_switch(task, PERF_CGROUP_SWIN);
}

static inline int perf_cgroup_connect(int fd, struct perf_event *event,
				      struct perf_event_attr *attr,
				      struct perf_event *group_leader)
{
	struct perf_cgroup *cgrp;
	struct cgroup_subsys_state *css;
	struct fd f = fdget(fd);
	int ret = 0;

	if (!f.file)
		return -EBADF;

	css = css_tryget_online_from_dir(f.file->f_dentry,
					 &perf_event_cgrp_subsys);
	if (IS_ERR(css)) {
		ret = PTR_ERR(css);
		goto out;
	}

	cgrp = container_of(css, struct perf_cgroup, css);
	event->cgrp = cgrp;

	/*
	 * all events in a group must monitor
	 * the same cgroup because a task belongs
	 * to only one perf cgroup at a time
	 */
	if (group_leader && group_leader->cgrp != cgrp) {
		perf_detach_cgroup(event);
		ret = -EINVAL;
	}
out:
	fdput(f);
	return ret;
}

static inline void
perf_cgroup_set_shadow_time(struct perf_event *event, u64 now)
{
	struct perf_cgroup_info *t;
	t = per_cpu_ptr(event->cgrp->info, event->cpu);
	event->shadow_ctx_time = now - t->timestamp;
}

static inline void
perf_cgroup_defer_enabled(struct perf_event *event)
{
	/*
	 * when the current task's perf cgroup does not match
	 * the event's, we need to remember to call the
	 * perf_mark_enable() function the first time a task with
	 * a matching perf cgroup is scheduled in.
	 */
	if (is_cgroup_event(event) && !perf_cgroup_match(event))
		event->cgrp_defer_enabled = 1;
}

static inline void
perf_cgroup_mark_enabled(struct perf_event *event,
			 struct perf_event_context *ctx)
{
	struct perf_event *sub;
	u64 tstamp = perf_event_time(event);

	if (!event->cgrp_defer_enabled)
		return;

	event->cgrp_defer_enabled = 0;

	event->tstamp_enabled = tstamp - event->total_time_enabled;
	list_for_each_entry(sub, &event->sibling_list, group_entry) {
		if (sub->state >= PERF_EVENT_STATE_INACTIVE) {
			sub->tstamp_enabled = tstamp - sub->total_time_enabled;
			sub->cgrp_defer_enabled = 0;
		}
	}
}
#else /* !CONFIG_CGROUP_PERF */

static inline bool
perf_cgroup_match(struct perf_event *event)
{
	return true;
}

static inline void perf_detach_cgroup(struct perf_event *event)
{}

static inline int is_cgroup_event(struct perf_event *event)
{
	return 0;
}

static inline u64 perf_cgroup_event_cgrp_time(struct perf_event *event)
{
	return 0;
}

static inline void update_cgrp_time_from_event(struct perf_event *event)
{
}

static inline void update_cgrp_time_from_cpuctx(struct perf_cpu_context *cpuctx)
{
}

static inline void perf_cgroup_sched_out(struct task_struct *task,
					 struct task_struct *next)
{
}

static inline void perf_cgroup_sched_in(struct task_struct *prev,
					struct task_struct *task)
{
}

static inline int perf_cgroup_connect(pid_t pid, struct perf_event *event,
				      struct perf_event_attr *attr,
				      struct perf_event *group_leader)
{
	return -EINVAL;
}

static inline void
perf_cgroup_set_timestamp(struct task_struct *task,
			  struct perf_event_context *ctx)
{
}

void
perf_cgroup_switch(struct task_struct *task, struct task_struct *next)
{
}

static inline void
perf_cgroup_set_shadow_time(struct perf_event *event, u64 now)
{
}

static inline u64 perf_cgroup_event_time(struct perf_event *event)
{
	return 0;
}

static inline void
perf_cgroup_defer_enabled(struct perf_event *event)
{
}

static inline void
perf_cgroup_mark_enabled(struct perf_event *event,
			 struct perf_event_context *ctx)
{
}
#endif

/*
 * set default to be dependent on timer tick just
 * like original code
 */
#define PERF_CPU_HRTIMER (1000 / HZ)
/*
 * function must be called with interrupts disbled
 */
static enum hrtimer_restart perf_cpu_hrtimer_handler(struct hrtimer *hr)
{
	struct perf_cpu_context *cpuctx;
	enum hrtimer_restart ret = HRTIMER_NORESTART;
	int rotations = 0;

	WARN_ON(!irqs_disabled());

	cpuctx = container_of(hr, struct perf_cpu_context, hrtimer);

	rotations = perf_rotate_context(cpuctx);

	/*
	 * arm timer if needed
	 */
	if (rotations) {
		hrtimer_forward_now(hr, cpuctx->hrtimer_interval);
		ret = HRTIMER_RESTART;
	}

	return ret;
}

/* CPU is going down */
void perf_cpu_hrtimer_cancel(int cpu)
{
	struct perf_cpu_context *cpuctx;
	struct pmu *pmu;
	unsigned long flags;

	if (WARN_ON(cpu != smp_processor_id()))
		return;

	local_irq_save(flags);

	rcu_read_lock();

	list_for_each_entry_rcu(pmu, &pmus, entry) {
		cpuctx = this_cpu_ptr(pmu->pmu_cpu_context);

		if (pmu->task_ctx_nr == perf_sw_context)
			continue;

		hrtimer_cancel(&cpuctx->hrtimer);
	}

	rcu_read_unlock();

	local_irq_restore(flags);
}

static void __perf_cpu_hrtimer_init(struct perf_cpu_context *cpuctx, int cpu)
{
	struct hrtimer *hr = &cpuctx->hrtimer;
	struct pmu *pmu = cpuctx->ctx.pmu;
	int timer;

	/* no multiplexing needed for SW PMU */
	if (pmu->task_ctx_nr == perf_sw_context)
		return;

	/*
	 * check default is sane, if not set then force to
	 * default interval (1/tick)
	 */
	timer = pmu->hrtimer_interval_ms;
	if (timer < 1)
		timer = pmu->hrtimer_interval_ms = PERF_CPU_HRTIMER;

	cpuctx->hrtimer_interval = ns_to_ktime(NSEC_PER_MSEC * timer);

	hrtimer_init(hr, CLOCK_MONOTONIC, HRTIMER_MODE_REL_PINNED);
	hr->function = perf_cpu_hrtimer_handler;
}

static void perf_cpu_hrtimer_restart(struct perf_cpu_context *cpuctx)
{
	struct hrtimer *hr = &cpuctx->hrtimer;
	struct pmu *pmu = cpuctx->ctx.pmu;

	/* not for SW PMU */
	if (pmu->task_ctx_nr == perf_sw_context)
		return;

	if (hrtimer_active(hr))
		return;

	if (!hrtimer_callback_running(hr))
		__hrtimer_start_range_ns(hr, cpuctx->hrtimer_interval,
					 0, HRTIMER_MODE_REL_PINNED, 0);
}

void perf_pmu_disable(struct pmu *pmu)
{
	int *count = this_cpu_ptr(pmu->pmu_disable_count);
	if (!(*count)++)
		pmu->pmu_disable(pmu);
}

void perf_pmu_enable(struct pmu *pmu)
{
	int *count = this_cpu_ptr(pmu->pmu_disable_count);
	if (!--(*count))
		pmu->pmu_enable(pmu);
}

static DEFINE_PER_CPU(struct list_head, rotation_list);

/*
 * perf_pmu_rotate_start() and perf_rotate_context() are fully serialized
 * because they're strictly cpu affine and rotate_start is called with IRQs
 * disabled, while rotate_context is called from IRQ context.
 */
static void perf_pmu_rotate_start(struct pmu *pmu)
{
	struct perf_cpu_context *cpuctx = this_cpu_ptr(pmu->pmu_cpu_context);
	struct list_head *head = &__get_cpu_var(rotation_list);

	WARN_ON(!irqs_disabled());

	if (list_empty(&cpuctx->rotation_list))
		list_add(&cpuctx->rotation_list, head);
}

static void get_ctx(struct perf_event_context *ctx)
{
	WARN_ON(!atomic_inc_not_zero(&ctx->refcount));
}

static void put_ctx(struct perf_event_context *ctx)
{
	if (atomic_dec_and_test(&ctx->refcount)) {
		if (ctx->parent_ctx)
			put_ctx(ctx->parent_ctx);
		if (ctx->task)
			put_task_struct(ctx->task);
		kfree_rcu(ctx, rcu_head);
	}
}

static void unclone_ctx(struct perf_event_context *ctx)
{
	if (ctx->parent_ctx) {
		put_ctx(ctx->parent_ctx);
		ctx->parent_ctx = NULL;
	}
	ctx->generation++;
}

static u32 perf_event_pid(struct perf_event *event, struct task_struct *p)
{
	/*
	 * only top level events have the pid namespace they were created in
	 */
	if (event->parent)
		event = event->parent;

	return task_tgid_nr_ns(p, event->ns);
}

static u32 perf_event_tid(struct perf_event *event, struct task_struct *p)
{
	/*
	 * only top level events have the pid namespace they were created in
	 */
	if (event->parent)
		event = event->parent;

	return task_pid_nr_ns(p, event->ns);
}

/*
 * If we inherit events we want to return the parent event id
 * to userspace.
 */
static u64 primary_event_id(struct perf_event *event)
{
	u64 id = event->id;

	if (event->parent)
		id = event->parent->id;

	return id;
}

/*
 * Get the perf_event_context for a task and lock it.
 * This has to cope with with the fact that until it is locked,
 * the context could get moved to another task.
 */
static struct perf_event_context *
perf_lock_task_context(struct task_struct *task, int ctxn, unsigned long *flags)
{
	struct perf_event_context *ctx;

retry:
	/*
	 * One of the few rules of preemptible RCU is that one cannot do
	 * rcu_read_unlock() while holding a scheduler (or nested) lock when
	 * part of the read side critical section was preemptible -- see
	 * rcu_read_unlock_special().
	 *
	 * Since ctx->lock nests under rq->lock we must ensure the entire read
	 * side critical section is non-preemptible.
	 */
	preempt_disable();
	rcu_read_lock();
	ctx = rcu_dereference(task->perf_event_ctxp[ctxn]);
	if (ctx) {
		/*
		 * If this context is a clone of another, it might
		 * get swapped for another underneath us by
		 * perf_event_task_sched_out, though the
		 * rcu_read_lock() protects us from any context
		 * getting freed.  Lock the context and check if it
		 * got swapped before we could get the lock, and retry
		 * if so.  If we locked the right context, then it
		 * can't get swapped on us any more.
		 */
		raw_spin_lock_irqsave(&ctx->lock, *flags);
		if (ctx != rcu_dereference(task->perf_event_ctxp[ctxn])) {
			raw_spin_unlock_irqrestore(&ctx->lock, *flags);
			rcu_read_unlock();
			preempt_enable();
			goto retry;
		}

		if (!atomic_inc_not_zero(&ctx->refcount)) {
			raw_spin_unlock_irqrestore(&ctx->lock, *flags);
			ctx = NULL;
		}
	}
	rcu_read_unlock();
	preempt_enable();
	return ctx;
}

/*
 * Get the context for a task and increment its pin_count so it
 * can't get swapped to another task.  This also increments its
 * reference count so that the context can't get freed.
 */
static struct perf_event_context *
perf_pin_task_context(struct task_struct *task, int ctxn)
{
	struct perf_event_context *ctx;
	unsigned long flags;

	ctx = perf_lock_task_context(task, ctxn, &flags);
	if (ctx) {
		++ctx->pin_count;
		raw_spin_unlock_irqrestore(&ctx->lock, flags);
	}
	return ctx;
}

static void perf_unpin_context(struct perf_event_context *ctx)
{
	unsigned long flags;

	raw_spin_lock_irqsave(&ctx->lock, flags);
	--ctx->pin_count;
	raw_spin_unlock_irqrestore(&ctx->lock, flags);
}

/*
 * Update the record of the current time in a context.
 */
static void update_context_time(struct perf_event_context *ctx)
{
	u64 now = perf_clock();

	ctx->time += now - ctx->timestamp;
	ctx->timestamp = now;
}

static u64 perf_event_time(struct perf_event *event)
{
	struct perf_event_context *ctx = event->ctx;

	if (is_cgroup_event(event))
		return perf_cgroup_event_time(event);

	return ctx ? ctx->time : 0;
}

/*
 * Update the total_time_enabled and total_time_running fields for a event.
 * The caller of this function needs to hold the ctx->lock.
 */
static void update_event_times(struct perf_event *event)
{
	struct perf_event_context *ctx = event->ctx;
	u64 run_end;

	if (event->state < PERF_EVENT_STATE_INACTIVE ||
	    event->group_leader->state < PERF_EVENT_STATE_INACTIVE)
		return;
	/*
	 * in cgroup mode, time_enabled represents
	 * the time the event was enabled AND active
	 * tasks were in the monitored cgroup. This is
	 * independent of the activity of the context as
	 * there may be a mix of cgroup and non-cgroup events.
	 *
	 * That is why we treat cgroup events differently
	 * here.
	 */
	if (is_cgroup_event(event))
		run_end = perf_cgroup_event_time(event);
	else if (ctx->is_active)
		run_end = ctx->time;
	else
		run_end = event->tstamp_stopped;

	event->total_time_enabled = run_end - event->tstamp_enabled;

	if (event->state == PERF_EVENT_STATE_INACTIVE)
		run_end = event->tstamp_stopped;
	else
		run_end = perf_event_time(event);

	event->total_time_running = run_end - event->tstamp_running;

}

/*
 * Update total_time_enabled and total_time_running for all events in a group.
 */
static void update_group_times(struct perf_event *leader)
{
	struct perf_event *event;

	update_event_times(leader);
	list_for_each_entry(event, &leader->sibling_list, group_entry)
		update_event_times(event);
}

static struct list_head *
ctx_group_list(struct perf_event *event, struct perf_event_context *ctx)
{
	if (event->attr.pinned)
		return &ctx->pinned_groups;
	else
		return &ctx->flexible_groups;
}

/*
 * Add a event from the lists for its context.
 * Must be called with ctx->mutex and ctx->lock held.
 */
static void
list_add_event(struct perf_event *event, struct perf_event_context *ctx)
{
	WARN_ON_ONCE(event->attach_state & PERF_ATTACH_CONTEXT);
	event->attach_state |= PERF_ATTACH_CONTEXT;

	/*
	 * If we're a stand alone event or group leader, we go to the context
	 * list, group events are kept attached to the group so that
	 * perf_group_detach can, at all times, locate all siblings.
	 */
	if (event->group_leader == event) {
		struct list_head *list;

		if (is_software_event(event))
			event->group_flags |= PERF_GROUP_SOFTWARE;

		list = ctx_group_list(event, ctx);
		list_add_tail(&event->group_entry, list);
	}

	if (is_cgroup_event(event))
		ctx->nr_cgroups++;

	if (has_branch_stack(event))
		ctx->nr_branch_stack++;

	list_add_rcu(&event->event_entry, &ctx->event_list);
	if (!ctx->nr_events)
		perf_pmu_rotate_start(ctx->pmu);
	ctx->nr_events++;
	if (event->attr.inherit_stat)
		ctx->nr_stat++;

	ctx->generation++;
}

/*
 * Initialize event state based on the perf_event_attr::disabled.
 */
static inline void perf_event__state_init(struct perf_event *event)
{
	event->state = event->attr.disabled ? PERF_EVENT_STATE_OFF :
					      PERF_EVENT_STATE_INACTIVE;
}

/*
 * Called at perf_event creation and when events are attached/detached from a
 * group.
 */
static void perf_event__read_size(struct perf_event *event)
{
	int entry = sizeof(u64); /* value */
	int size = 0;
	int nr = 1;

	if (event->attr.read_format & PERF_FORMAT_TOTAL_TIME_ENABLED)
		size += sizeof(u64);

	if (event->attr.read_format & PERF_FORMAT_TOTAL_TIME_RUNNING)
		size += sizeof(u64);

	if (event->attr.read_format & PERF_FORMAT_ID)
		entry += sizeof(u64);

	if (event->attr.read_format & PERF_FORMAT_GROUP) {
		nr += event->group_leader->nr_siblings;
		size += sizeof(u64);
	}

	size += entry * nr;
	event->read_size = size;
}

static void perf_event__header_size(struct perf_event *event)
{
	struct perf_sample_data *data;
	u64 sample_type = event->attr.sample_type;
	u16 size = 0;

	perf_event__read_size(event);

	if (sample_type & PERF_SAMPLE_IP)
		size += sizeof(data->ip);

	if (sample_type & PERF_SAMPLE_ADDR)
		size += sizeof(data->addr);

	if (sample_type & PERF_SAMPLE_PERIOD)
		size += sizeof(data->period);

	if (sample_type & PERF_SAMPLE_WEIGHT)
		size += sizeof(data->weight);

	if (sample_type & PERF_SAMPLE_READ)
		size += event->read_size;

	if (sample_type & PERF_SAMPLE_DATA_SRC)
		size += sizeof(data->data_src.val);

	if (sample_type & PERF_SAMPLE_TRANSACTION)
		size += sizeof(data->txn);

	event->header_size = size;
}

static void perf_event__id_header_size(struct perf_event *event)
{
	struct perf_sample_data *data;
	u64 sample_type = event->attr.sample_type;
	u16 size = 0;

	if (sample_type & PERF_SAMPLE_TID)
		size += sizeof(data->tid_entry);

	if (sample_type & PERF_SAMPLE_TIME)
		size += sizeof(data->time);

	if (sample_type & PERF_SAMPLE_IDENTIFIER)
		size += sizeof(data->id);

	if (sample_type & PERF_SAMPLE_ID)
		size += sizeof(data->id);

	if (sample_type & PERF_SAMPLE_STREAM_ID)
		size += sizeof(data->stream_id);

	if (sample_type & PERF_SAMPLE_CPU)
		size += sizeof(data->cpu_entry);

	event->id_header_size = size;
}

static void perf_group_attach(struct perf_event *event)
{
	struct perf_event *group_leader = event->group_leader, *pos;

	/*
	 * We can have double attach due to group movement in perf_event_open.
	 */
	if (event->attach_state & PERF_ATTACH_GROUP)
		return;

	event->attach_state |= PERF_ATTACH_GROUP;

	if (group_leader == event)
		return;

	if (group_leader->group_flags & PERF_GROUP_SOFTWARE &&
			!is_software_event(event))
		group_leader->group_flags &= ~PERF_GROUP_SOFTWARE;

	list_add_tail(&event->group_entry, &group_leader->sibling_list);
	group_leader->nr_siblings++;

	perf_event__header_size(group_leader);

	list_for_each_entry(pos, &group_leader->sibling_list, group_entry)
		perf_event__header_size(pos);
}

/*
 * Remove a event from the lists for its context.
 * Must be called with ctx->mutex and ctx->lock held.
 */
static void
list_del_event(struct perf_event *event, struct perf_event_context *ctx)
{
	struct perf_cpu_context *cpuctx;
	/*
	 * We can have double detach due to exit/hot-unplug + close.
	 */
	if (!(event->attach_state & PERF_ATTACH_CONTEXT))
		return;

	event->attach_state &= ~PERF_ATTACH_CONTEXT;

	if (is_cgroup_event(event)) {
		ctx->nr_cgroups--;
		cpuctx = __get_cpu_context(ctx);
		/*
		 * if there are no more cgroup events
		 * then cler cgrp to avoid stale pointer
		 * in update_cgrp_time_from_cpuctx()
		 */
		if (!ctx->nr_cgroups)
			cpuctx->cgrp = NULL;
	}

	if (has_branch_stack(event))
		ctx->nr_branch_stack--;

	ctx->nr_events--;
	if (event->attr.inherit_stat)
		ctx->nr_stat--;

	list_del_rcu(&event->event_entry);

	if (event->group_leader == event)
		list_del_init(&event->group_entry);

	update_group_times(event);

	/*
	 * If event was in error state, then keep it
	 * that way, otherwise bogus counts will be
	 * returned on read(). The only way to get out
	 * of error state is by explicit re-enabling
	 * of the event
	 */
	if (event->state > PERF_EVENT_STATE_OFF)
		event->state = PERF_EVENT_STATE_OFF;

	ctx->generation++;
}

static void perf_group_detach(struct perf_event *event)
{
	struct perf_event *sibling, *tmp;
	struct list_head *list = NULL;

	/*
	 * We can have double detach due to exit/hot-unplug + close.
	 */
	if (!(event->attach_state & PERF_ATTACH_GROUP))
		return;

	event->attach_state &= ~PERF_ATTACH_GROUP;

	/*
	 * If this is a sibling, remove it from its group.
	 */
	if (event->group_leader != event) {
		list_del_init(&event->group_entry);
		event->group_leader->nr_siblings--;
		goto out;
	}

	if (!list_empty(&event->group_entry))
		list = &event->group_entry;

	/*
	 * If this was a group event with sibling events then
	 * upgrade the siblings to singleton events by adding them
	 * to whatever list we are on.
	 */
	list_for_each_entry_safe(sibling, tmp, &event->sibling_list, group_entry) {
		if (list)
			list_move_tail(&sibling->group_entry, list);
		sibling->group_leader = sibling;

		/* Inherit group flags from the previous leader */
		sibling->group_flags = event->group_flags;
	}

out:
	perf_event__header_size(event->group_leader);

	list_for_each_entry(tmp, &event->group_leader->sibling_list, group_entry)
		perf_event__header_size(tmp);
}

static inline int
event_filter_match(struct perf_event *event)
{
	return (event->cpu == -1 || event->cpu == smp_processor_id())
	    && perf_cgroup_match(event);
}

static void
event_sched_out(struct perf_event *event,
		  struct perf_cpu_context *cpuctx,
		  struct perf_event_context *ctx)
{
	u64 tstamp = perf_event_time(event);
	u64 delta;
	/*
	 * An event which could not be activated because of
	 * filter mismatch still needs to have its timings
	 * maintained, otherwise bogus information is return
	 * via read() for time_enabled, time_running:
	 */
	if (event->state == PERF_EVENT_STATE_INACTIVE
	    && !event_filter_match(event)) {
		delta = tstamp - event->tstamp_stopped;
		event->tstamp_running += delta;
		event->tstamp_stopped = tstamp;
	}

	if (event->state != PERF_EVENT_STATE_ACTIVE)
		return;

	perf_pmu_disable(event->pmu);

	event->state = PERF_EVENT_STATE_INACTIVE;
	if (event->pending_disable) {
		event->pending_disable = 0;
		event->state = PERF_EVENT_STATE_OFF;
	}
	event->tstamp_stopped = tstamp;
	event->pmu->del(event, 0);
	event->oncpu = -1;

	if (!is_software_event(event))
		cpuctx->active_oncpu--;
	ctx->nr_active--;
	if (event->attr.freq && event->attr.sample_freq)
		ctx->nr_freq--;
	if (event->attr.exclusive || !cpuctx->active_oncpu)
		cpuctx->exclusive = 0;

	perf_pmu_enable(event->pmu);
}

static void
group_sched_out(struct perf_event *group_event,
		struct perf_cpu_context *cpuctx,
		struct perf_event_context *ctx)
{
	struct perf_event *event;
	int state = group_event->state;

	event_sched_out(group_event, cpuctx, ctx);

	/*
	 * Schedule out siblings (if any):
	 */
	list_for_each_entry(event, &group_event->sibling_list, group_entry)
		event_sched_out(event, cpuctx, ctx);

	if (state == PERF_EVENT_STATE_ACTIVE && group_event->attr.exclusive)
		cpuctx->exclusive = 0;
}

struct remove_event {
	struct perf_event *event;
	bool detach_group;
};

/*
 * Cross CPU call to remove a performance event
 *
 * We disable the event on the hardware level first. After that we
 * remove it from the context list.
 */
static int __perf_remove_from_context(void *info)
{
	struct remove_event *re = info;
	struct perf_event *event = re->event;
	struct perf_event_context *ctx = event->ctx;
	struct perf_cpu_context *cpuctx = __get_cpu_context(ctx);

	raw_spin_lock(&ctx->lock);
	event_sched_out(event, cpuctx, ctx);
	if (re->detach_group)
		perf_group_detach(event);
	list_del_event(event, ctx);
	if (!ctx->nr_events && cpuctx->task_ctx == ctx) {
		ctx->is_active = 0;
		cpuctx->task_ctx = NULL;
	}
	raw_spin_unlock(&ctx->lock);

	return 0;
}


/*
 * Remove the event from a task's (or a CPU's) list of events.
 *
 * CPU events are removed with a smp call. For task events we only
 * call when the task is on a CPU.
 *
 * If event->ctx is a cloned context, callers must make sure that
 * every task struct that event->ctx->task could possibly point to
 * remains valid.  This is OK when called from perf_release since
 * that only calls us on the top-level context, which can't be a clone.
 * When called from perf_event_exit_task, it's OK because the
 * context has been detached from its task.
 */
static void perf_remove_from_context(struct perf_event *event, bool detach_group)
{
	struct perf_event_context *ctx = event->ctx;
	struct task_struct *task = ctx->task;
	struct remove_event re = {
		.event = event,
		.detach_group = detach_group,
	};

	lockdep_assert_held(&ctx->mutex);

	if (!task) {
		/*
		 * Per cpu events are removed via an smp call and
		 * the removal is always successful.
		 */
		cpu_function_call(event->cpu, __perf_remove_from_context, &re);
		return;
	}

retry:
	if (!task_function_call(task, __perf_remove_from_context, &re))
		return;

	raw_spin_lock_irq(&ctx->lock);
	/*
	 * If we failed to find a running task, but find the context active now
	 * that we've acquired the ctx->lock, retry.
	 */
	if (ctx->is_active) {
		raw_spin_unlock_irq(&ctx->lock);
		goto retry;
	}

	/*
	 * Since the task isn't running, its safe to remove the event, us
	 * holding the ctx->lock ensures the task won't get scheduled in.
	 */
	if (detach_group)
		perf_group_detach(event);
	list_del_event(event, ctx);
	raw_spin_unlock_irq(&ctx->lock);
}

/*
 * Cross CPU call to disable a performance event
 */
int __perf_event_disable(void *info)
{
	struct perf_event *event = info;
	struct perf_event_context *ctx = event->ctx;
	struct perf_cpu_context *cpuctx = __get_cpu_context(ctx);

	/*
	 * If this is a per-task event, need to check whether this
	 * event's task is the current task on this cpu.
	 *
	 * Can trigger due to concurrent perf_event_context_sched_out()
	 * flipping contexts around.
	 */
	if (ctx->task && cpuctx->task_ctx != ctx)
		return -EINVAL;

	raw_spin_lock(&ctx->lock);

	/*
	 * If the event is on, turn it off.
	 * If it is in error state, leave it in error state.
	 */
	if (event->state >= PERF_EVENT_STATE_INACTIVE) {
		update_context_time(ctx);
		update_cgrp_time_from_event(event);
		update_group_times(event);
		if (event == event->group_leader)
			group_sched_out(event, cpuctx, ctx);
		else
			event_sched_out(event, cpuctx, ctx);
		event->state = PERF_EVENT_STATE_OFF;
	}

	raw_spin_unlock(&ctx->lock);

	return 0;
}

/*
 * Disable a event.
 *
 * If event->ctx is a cloned context, callers must make sure that
 * every task struct that event->ctx->task could possibly point to
 * remains valid.  This condition is satisifed when called through
 * perf_event_for_each_child or perf_event_for_each because they
 * hold the top-level event's child_mutex, so any descendant that
 * goes to exit will block in sync_child_event.
 * When called from perf_pending_event it's OK because event->ctx
 * is the current context on this CPU and preemption is disabled,
 * hence we can't get into perf_event_task_sched_out for this context.
 */
void perf_event_disable(struct perf_event *event)
{
	struct perf_event_context *ctx = event->ctx;
	struct task_struct *task = ctx->task;

	if (!task) {
		/*
		 * Disable the event on the cpu that it's on
		 */
		cpu_function_call(event->cpu, __perf_event_disable, event);
		return;
	}

retry:
	if (!task_function_call(task, __perf_event_disable, event))
		return;

	raw_spin_lock_irq(&ctx->lock);
	/*
	 * If the event is still active, we need to retry the cross-call.
	 */
	if (event->state == PERF_EVENT_STATE_ACTIVE) {
		raw_spin_unlock_irq(&ctx->lock);
		/*
		 * Reload the task pointer, it might have been changed by
		 * a concurrent perf_event_context_sched_out().
		 */
		task = ctx->task;
		goto retry;
	}

	/*
	 * Since we have the lock this context can't be scheduled
	 * in, so we can change the state safely.
	 */
	if (event->state == PERF_EVENT_STATE_INACTIVE) {
		update_group_times(event);
		event->state = PERF_EVENT_STATE_OFF;
	}
	raw_spin_unlock_irq(&ctx->lock);
}
EXPORT_SYMBOL_GPL(perf_event_disable);

static void perf_set_shadow_time(struct perf_event *event,
				 struct perf_event_context *ctx,
				 u64 tstamp)
{
	/*
	 * use the correct time source for the time snapshot
	 *
	 * We could get by without this by leveraging the
	 * fact that to get to this function, the caller
	 * has most likely already called update_context_time()
	 * and update_cgrp_time_xx() and thus both timestamp
	 * are identical (or very close). Given that tstamp is,
	 * already adjusted for cgroup, we could say that:
	 *    tstamp - ctx->timestamp
	 * is equivalent to
	 *    tstamp - cgrp->timestamp.
	 *
	 * Then, in perf_output_read(), the calculation would
	 * work with no changes because:
	 * - event is guaranteed scheduled in
	 * - no scheduled out in between
	 * - thus the timestamp would be the same
	 *
	 * But this is a bit hairy.
	 *
	 * So instead, we have an explicit cgroup call to remain
	 * within the time time source all along. We believe it
	 * is cleaner and simpler to understand.
	 */
	if (is_cgroup_event(event))
		perf_cgroup_set_shadow_time(event, tstamp);
	else
		event->shadow_ctx_time = tstamp - ctx->timestamp;
}

#define MAX_INTERRUPTS (~0ULL)

static void perf_log_throttle(struct perf_event *event, int enable);

static int
event_sched_in(struct perf_event *event,
		 struct perf_cpu_context *cpuctx,
		 struct perf_event_context *ctx)
{
	u64 tstamp = perf_event_time(event);
	int ret = 0;

	lockdep_assert_held(&ctx->lock);

	if (event->state <= PERF_EVENT_STATE_OFF)
		return 0;

	event->state = PERF_EVENT_STATE_ACTIVE;
	event->oncpu = smp_processor_id();

	/*
	 * Unthrottle events, since we scheduled we might have missed several
	 * ticks already, also for a heavily scheduling task there is little
	 * guarantee it'll get a tick in a timely manner.
	 */
	if (unlikely(event->hw.interrupts == MAX_INTERRUPTS)) {
		perf_log_throttle(event, 1);
		event->hw.interrupts = 0;
	}

	/*
	 * The new state must be visible before we turn it on in the hardware:
	 */
	smp_wmb();

	perf_pmu_disable(event->pmu);

	if (event->pmu->add(event, PERF_EF_START)) {
		event->state = PERF_EVENT_STATE_INACTIVE;
		event->oncpu = -1;
		ret = -EAGAIN;
		goto out;
	}

	event->tstamp_running += tstamp - event->tstamp_stopped;

	perf_set_shadow_time(event, ctx, tstamp);

	if (!is_software_event(event))
		cpuctx->active_oncpu++;
	ctx->nr_active++;
	if (event->attr.freq && event->attr.sample_freq)
		ctx->nr_freq++;

	if (event->attr.exclusive)
		cpuctx->exclusive = 1;

out:
	perf_pmu_enable(event->pmu);

	return ret;
}

static int
group_sched_in(struct perf_event *group_event,
	       struct perf_cpu_context *cpuctx,
	       struct perf_event_context *ctx)
{
	struct perf_event *event, *partial_group = NULL;
	struct pmu *pmu = ctx->pmu;
	u64 now = ctx->time;
	bool simulate = false;

	if (group_event->state == PERF_EVENT_STATE_OFF)
		return 0;

	pmu->start_txn(pmu);

	if (event_sched_in(group_event, cpuctx, ctx)) {
		pmu->cancel_txn(pmu);
		perf_cpu_hrtimer_restart(cpuctx);
		return -EAGAIN;
	}

	/*
	 * Schedule in siblings as one group (if any):
	 */
	list_for_each_entry(event, &group_event->sibling_list, group_entry) {
		if (event_sched_in(event, cpuctx, ctx)) {
			partial_group = event;
			goto group_error;
		}
	}

	if (!pmu->commit_txn(pmu))
		return 0;

group_error:
	/*
	 * Groups can be scheduled in as one unit only, so undo any
	 * partial group before returning:
	 * The events up to the failed event are scheduled out normally,
	 * tstamp_stopped will be updated.
	 *
	 * The failed events and the remaining siblings need to have
	 * their timings updated as if they had gone thru event_sched_in()
	 * and event_sched_out(). This is required to get consistent timings
	 * across the group. This also takes care of the case where the group
	 * could never be scheduled by ensuring tstamp_stopped is set to mark
	 * the time the event was actually stopped, such that time delta
	 * calculation in update_event_times() is correct.
	 */
	list_for_each_entry(event, &group_event->sibling_list, group_entry) {
		if (event == partial_group)
			simulate = true;

		if (simulate) {
			event->tstamp_running += now - event->tstamp_stopped;
			event->tstamp_stopped = now;
		} else {
			event_sched_out(event, cpuctx, ctx);
		}
	}
	event_sched_out(group_event, cpuctx, ctx);

	pmu->cancel_txn(pmu);

	perf_cpu_hrtimer_restart(cpuctx);

	return -EAGAIN;
}

/*
 * Work out whether we can put this event group on the CPU now.
 */
static int group_can_go_on(struct perf_event *event,
			   struct perf_cpu_context *cpuctx,
			   int can_add_hw)
{
	/*
	 * Groups consisting entirely of software events can always go on.
	 */
	if (event->group_flags & PERF_GROUP_SOFTWARE)
		return 1;
	/*
	 * If an exclusive group is already on, no other hardware
	 * events can go on.
	 */
	if (cpuctx->exclusive)
		return 0;
	/*
	 * If this group is exclusive and there are already
	 * events on the CPU, it can't go on.
	 */
	if (event->attr.exclusive && cpuctx->active_oncpu)
		return 0;
	/*
	 * Otherwise, try to add it if all previous groups were able
	 * to go on.
	 */
	return can_add_hw;
}

static void add_event_to_ctx(struct perf_event *event,
			       struct perf_event_context *ctx)
{
	u64 tstamp = perf_event_time(event);

	list_add_event(event, ctx);
	perf_group_attach(event);
	event->tstamp_enabled = tstamp;
	event->tstamp_running = tstamp;
	event->tstamp_stopped = tstamp;
}

static void task_ctx_sched_out(struct perf_event_context *ctx);
static void
ctx_sched_in(struct perf_event_context *ctx,
	     struct perf_cpu_context *cpuctx,
	     enum event_type_t event_type,
	     struct task_struct *task);

static void perf_event_sched_in(struct perf_cpu_context *cpuctx,
				struct perf_event_context *ctx,
				struct task_struct *task)
{
	cpu_ctx_sched_in(cpuctx, EVENT_PINNED, task);
	if (ctx)
		ctx_sched_in(ctx, cpuctx, EVENT_PINNED, task);
	cpu_ctx_sched_in(cpuctx, EVENT_FLEXIBLE, task);
	if (ctx)
		ctx_sched_in(ctx, cpuctx, EVENT_FLEXIBLE, task);
}

/*
 * Cross CPU call to install and enable a performance event
 *
 * Must be called with ctx->mutex held
 */
static int  __perf_install_in_context(void *info)
{
	struct perf_event *event = info;
	struct perf_event_context *ctx = event->ctx;
	struct perf_cpu_context *cpuctx = __get_cpu_context(ctx);
	struct perf_event_context *task_ctx = cpuctx->task_ctx;
	struct task_struct *task = current;

	perf_ctx_lock(cpuctx, task_ctx);
	perf_pmu_disable(cpuctx->ctx.pmu);

	/*
	 * If there was an active task_ctx schedule it out.
	 */
	if (task_ctx)
		task_ctx_sched_out(task_ctx);

	/*
	 * If the context we're installing events in is not the
	 * active task_ctx, flip them.
	 */
	if (ctx->task && task_ctx != ctx) {
		if (task_ctx)
			raw_spin_unlock(&task_ctx->lock);
		raw_spin_lock(&ctx->lock);
		task_ctx = ctx;
	}

	if (task_ctx) {
		cpuctx->task_ctx = task_ctx;
		task = task_ctx->task;
	}

	cpu_ctx_sched_out(cpuctx, EVENT_ALL);

	update_context_time(ctx);
	/*
	 * update cgrp time only if current cgrp
	 * matches event->cgrp. Must be done before
	 * calling add_event_to_ctx()
	 */
	update_cgrp_time_from_event(event);

	add_event_to_ctx(event, ctx);

	/*
	 * Schedule everything back in
	 */
	perf_event_sched_in(cpuctx, task_ctx, task);

	perf_pmu_enable(cpuctx->ctx.pmu);
	perf_ctx_unlock(cpuctx, task_ctx);

	return 0;
}

/*
 * Attach a performance event to a context
 *
 * First we add the event to the list with the hardware enable bit
 * in event->hw_config cleared.
 *
 * If the event is attached to a task which is on a CPU we use a smp
 * call to enable it in the task context. The task might have been
 * scheduled away, but we check this in the smp call again.
 */
static void
perf_install_in_context(struct perf_event_context *ctx,
			struct perf_event *event,
			int cpu)
{
	struct task_struct *task = ctx->task;

	lockdep_assert_held(&ctx->mutex);

	event->ctx = ctx;
	if (event->cpu != -1)
		event->cpu = cpu;

	if (!task) {
		/*
		 * Per cpu events are installed via an smp call and
		 * the install is always successful.
		 */
		cpu_function_call(cpu, __perf_install_in_context, event);
		return;
	}

retry:
	if (!task_function_call(task, __perf_install_in_context, event))
		return;

	raw_spin_lock_irq(&ctx->lock);
	/*
	 * If we failed to find a running task, but find the context active now
	 * that we've acquired the ctx->lock, retry.
	 */
	if (ctx->is_active) {
		raw_spin_unlock_irq(&ctx->lock);
		goto retry;
	}

	/*
	 * Since the task isn't running, its safe to add the event, us holding
	 * the ctx->lock ensures the task won't get scheduled in.
	 */
	add_event_to_ctx(event, ctx);
	raw_spin_unlock_irq(&ctx->lock);
}

/*
 * Put a event into inactive state and update time fields.
 * Enabling the leader of a group effectively enables all
 * the group members that aren't explicitly disabled, so we
 * have to update their ->tstamp_enabled also.
 * Note: this works for group members as well as group leaders
 * since the non-leader members' sibling_lists will be empty.
 */
static void __perf_event_mark_enabled(struct perf_event *event)
{
	struct perf_event *sub;
	u64 tstamp = perf_event_time(event);

	event->state = PERF_EVENT_STATE_INACTIVE;
	event->tstamp_enabled = tstamp - event->total_time_enabled;
	list_for_each_entry(sub, &event->sibling_list, group_entry) {
		if (sub->state >= PERF_EVENT_STATE_INACTIVE)
			sub->tstamp_enabled = tstamp - sub->total_time_enabled;
	}
}

/*
 * Cross CPU call to enable a performance event
 */
static int __perf_event_enable(void *info)
{
	struct perf_event *event = info;
	struct perf_event_context *ctx = event->ctx;
	struct perf_event *leader = event->group_leader;
	struct perf_cpu_context *cpuctx = __get_cpu_context(ctx);
	int err;

	/*
	 * There's a time window between 'ctx->is_active' check
	 * in perf_event_enable function and this place having:
	 *   - IRQs on
	 *   - ctx->lock unlocked
	 *
	 * where the task could be killed and 'ctx' deactivated
	 * by perf_event_exit_task.
	 */
	if (!ctx->is_active)
		return -EINVAL;

	raw_spin_lock(&ctx->lock);
	update_context_time(ctx);

	if (event->state >= PERF_EVENT_STATE_INACTIVE)
		goto unlock;

	/*
	 * set current task's cgroup time reference point
	 */
	perf_cgroup_set_timestamp(current, ctx);

	__perf_event_mark_enabled(event);

	if (!event_filter_match(event)) {
		if (is_cgroup_event(event))
			perf_cgroup_defer_enabled(event);
		goto unlock;
	}

	/*
	 * If the event is in a group and isn't the group leader,
	 * then don't put it on unless the group is on.
	 */
	if (leader != event && leader->state != PERF_EVENT_STATE_ACTIVE)
		goto unlock;

	if (!group_can_go_on(event, cpuctx, 1)) {
		err = -EEXIST;
	} else {
		if (event == leader)
			err = group_sched_in(event, cpuctx, ctx);
		else
			err = event_sched_in(event, cpuctx, ctx);
	}

	if (err) {
		/*
		 * If this event can't go on and it's part of a
		 * group, then the whole group has to come off.
		 */
		if (leader != event) {
			group_sched_out(leader, cpuctx, ctx);
			perf_cpu_hrtimer_restart(cpuctx);
		}
		if (leader->attr.pinned) {
			update_group_times(leader);
			leader->state = PERF_EVENT_STATE_ERROR;
		}
	}

unlock:
	raw_spin_unlock(&ctx->lock);

	return 0;
}

/*
 * Enable a event.
 *
 * If event->ctx is a cloned context, callers must make sure that
 * every task struct that event->ctx->task could possibly point to
 * remains valid.  This condition is satisfied when called through
 * perf_event_for_each_child or perf_event_for_each as described
 * for perf_event_disable.
 */
void perf_event_enable(struct perf_event *event)
{
	struct perf_event_context *ctx = event->ctx;
	struct task_struct *task = ctx->task;

	if (!task) {
		/*
		 * Enable the event on the cpu that it's on
		 */
		cpu_function_call(event->cpu, __perf_event_enable, event);
		return;
	}

	raw_spin_lock_irq(&ctx->lock);
	if (event->state >= PERF_EVENT_STATE_INACTIVE)
		goto out;

	/*
	 * If the event is in error state, clear that first.
	 * That way, if we see the event in error state below, we
	 * know that it has gone back into error state, as distinct
	 * from the task having been scheduled away before the
	 * cross-call arrived.
	 */
	if (event->state == PERF_EVENT_STATE_ERROR)
		event->state = PERF_EVENT_STATE_OFF;

retry:
	if (!ctx->is_active) {
		__perf_event_mark_enabled(event);
		goto out;
	}

	raw_spin_unlock_irq(&ctx->lock);

	if (!task_function_call(task, __perf_event_enable, event))
		return;

	raw_spin_lock_irq(&ctx->lock);

	/*
	 * If the context is active and the event is still off,
	 * we need to retry the cross-call.
	 */
	if (ctx->is_active && event->state == PERF_EVENT_STATE_OFF) {
		/*
		 * task could have been flipped by a concurrent
		 * perf_event_context_sched_out()
		 */
		task = ctx->task;
		goto retry;
	}

out:
	raw_spin_unlock_irq(&ctx->lock);
}
EXPORT_SYMBOL_GPL(perf_event_enable);

int perf_event_refresh(struct perf_event *event, int refresh)
{
	/*
	 * not supported on inherited events
	 */
	if (event->attr.inherit || !is_sampling_event(event))
		return -EINVAL;

	atomic_add(refresh, &event->event_limit);
	perf_event_enable(event);

	return 0;
}
EXPORT_SYMBOL_GPL(perf_event_refresh);

static void ctx_sched_out(struct perf_event_context *ctx,
			  struct perf_cpu_context *cpuctx,
			  enum event_type_t event_type)
{
	struct perf_event *event;
	int is_active = ctx->is_active;

	ctx->is_active &= ~event_type;
	if (likely(!ctx->nr_events))
		return;

	update_context_time(ctx);
	update_cgrp_time_from_cpuctx(cpuctx);
	if (!ctx->nr_active)
		return;

	perf_pmu_disable(ctx->pmu);
	if ((is_active & EVENT_PINNED) && (event_type & EVENT_PINNED)) {
		list_for_each_entry(event, &ctx->pinned_groups, group_entry)
			group_sched_out(event, cpuctx, ctx);
	}

	if ((is_active & EVENT_FLEXIBLE) && (event_type & EVENT_FLEXIBLE)) {
		list_for_each_entry(event, &ctx->flexible_groups, group_entry)
			group_sched_out(event, cpuctx, ctx);
	}
	perf_pmu_enable(ctx->pmu);
}

/*
 * Test whether two contexts are equivalent, i.e. whether they have both been
 * cloned from the same version of the same context.
 *
 * Equivalence is measured using a generation number in the context that is
 * incremented on each modification to it; see unclone_ctx(), list_add_event()
 * and list_del_event().
 */
static int context_equiv(struct perf_event_context *ctx1,
			 struct perf_event_context *ctx2)
{
	/* Pinning disables the swap optimization */
	if (ctx1->pin_count || ctx2->pin_count)
		return 0;

	/* If ctx1 is the parent of ctx2 */
	if (ctx1 == ctx2->parent_ctx && ctx1->generation == ctx2->parent_gen)
		return 1;

	/* If ctx2 is the parent of ctx1 */
	if (ctx1->parent_ctx == ctx2 && ctx1->parent_gen == ctx2->generation)
		return 1;

	/*
	 * If ctx1 and ctx2 have the same parent; we flatten the parent
	 * hierarchy, see perf_event_init_context().
	 */
	if (ctx1->parent_ctx && ctx1->parent_ctx == ctx2->parent_ctx &&
			ctx1->parent_gen == ctx2->parent_gen)
		return 1;

	/* Unmatched */
	return 0;
}

static void __perf_event_sync_stat(struct perf_event *event,
				     struct perf_event *next_event)
{
	u64 value;

	if (!event->attr.inherit_stat)
		return;

	/*
	 * Update the event value, we cannot use perf_event_read()
	 * because we're in the middle of a context switch and have IRQs
	 * disabled, which upsets smp_call_function_single(), however
	 * we know the event must be on the current CPU, therefore we
	 * don't need to use it.
	 */
	switch (event->state) {
	case PERF_EVENT_STATE_ACTIVE:
		event->pmu->read(event);
		/* fall-through */

	case PERF_EVENT_STATE_INACTIVE:
		update_event_times(event);
		break;

	default:
		break;
	}

	/*
	 * In order to keep per-task stats reliable we need to flip the event
	 * values when we flip the contexts.
	 */
	value = local64_read(&next_event->count);
	value = local64_xchg(&event->count, value);
	local64_set(&next_event->count, value);

	swap(event->total_time_enabled, next_event->total_time_enabled);
	swap(event->total_time_running, next_event->total_time_running);

	/*
	 * Since we swizzled the values, update the user visible data too.
	 */
	perf_event_update_userpage(event);
	perf_event_update_userpage(next_event);
}

static void perf_event_sync_stat(struct perf_event_context *ctx,
				   struct perf_event_context *next_ctx)
{
	struct perf_event *event, *next_event;

	if (!ctx->nr_stat)
		return;

	update_context_time(ctx);

	event = list_first_entry(&ctx->event_list,
				   struct perf_event, event_entry);

	next_event = list_first_entry(&next_ctx->event_list,
					struct perf_event, event_entry);

	while (&event->event_entry != &ctx->event_list &&
	       &next_event->event_entry != &next_ctx->event_list) {

		__perf_event_sync_stat(event, next_event);

		event = list_next_entry(event, event_entry);
		next_event = list_next_entry(next_event, event_entry);
	}
}

static void perf_event_context_sched_out(struct task_struct *task, int ctxn,
					 struct task_struct *next)
{
	struct perf_event_context *ctx = task->perf_event_ctxp[ctxn];
	struct perf_event_context *next_ctx;
	struct perf_event_context *parent, *next_parent;
	struct perf_cpu_context *cpuctx;
	int do_switch = 1;

	if (likely(!ctx))
		return;

	cpuctx = __get_cpu_context(ctx);
	if (!cpuctx->task_ctx)
		return;

	rcu_read_lock();
	next_ctx = next->perf_event_ctxp[ctxn];
	if (!next_ctx)
		goto unlock;

	parent = rcu_dereference(ctx->parent_ctx);
	next_parent = rcu_dereference(next_ctx->parent_ctx);

	/* If neither context have a parent context; they cannot be clones. */
	if (!parent && !next_parent)
		goto unlock;

	if (next_parent == ctx || next_ctx == parent || next_parent == parent) {
		/*
		 * Looks like the two contexts are clones, so we might be
		 * able to optimize the context switch.  We lock both
		 * contexts and check that they are clones under the
		 * lock (including re-checking that neither has been
		 * uncloned in the meantime).  It doesn't matter which
		 * order we take the locks because no other cpu could
		 * be trying to lock both of these tasks.
		 */
		raw_spin_lock(&ctx->lock);
		raw_spin_lock_nested(&next_ctx->lock, SINGLE_DEPTH_NESTING);
		if (context_equiv(ctx, next_ctx)) {
			/*
			 * XXX do we need a memory barrier of sorts
			 * wrt to rcu_dereference() of perf_event_ctxp
			 */
			task->perf_event_ctxp[ctxn] = next_ctx;
			next->perf_event_ctxp[ctxn] = ctx;
			ctx->task = next;
			next_ctx->task = task;
			do_switch = 0;

			perf_event_sync_stat(ctx, next_ctx);
		}
		raw_spin_unlock(&next_ctx->lock);
		raw_spin_unlock(&ctx->lock);
	}
unlock:
	rcu_read_unlock();

	if (do_switch) {
		raw_spin_lock(&ctx->lock);
		ctx_sched_out(ctx, cpuctx, EVENT_ALL);
		cpuctx->task_ctx = NULL;
		raw_spin_unlock(&ctx->lock);
	}
}

#define for_each_task_context_nr(ctxn)					\
	for ((ctxn) = 0; (ctxn) < perf_nr_task_contexts; (ctxn)++)

/*
 * Called from scheduler to remove the events of the current task,
 * with interrupts disabled.
 *
 * We stop each event and update the event value in event->count.
 *
 * This does not protect us against NMI, but disable()
 * sets the disabled bit in the control field of event _before_
 * accessing the event control register. If a NMI hits, then it will
 * not restart the event.
 */
void __perf_event_task_sched_out(struct task_struct *task,
				 struct task_struct *next)
{
	int ctxn;

	for_each_task_context_nr(ctxn)
		perf_event_context_sched_out(task, ctxn, next);

	/*
	 * if cgroup events exist on this CPU, then we need
	 * to check if we have to switch out PMU state.
	 * cgroup event are system-wide mode only
	 */
	if (atomic_read(&__get_cpu_var(perf_cgroup_events)))
		perf_cgroup_sched_out(task, next);
}

static void task_ctx_sched_out(struct perf_event_context *ctx)
{
	struct perf_cpu_context *cpuctx = __get_cpu_context(ctx);

	if (!cpuctx->task_ctx)
		return;

	if (WARN_ON_ONCE(ctx != cpuctx->task_ctx))
		return;

	ctx_sched_out(ctx, cpuctx, EVENT_ALL);
	cpuctx->task_ctx = NULL;
}

/*
 * Called with IRQs disabled
 */
static void cpu_ctx_sched_out(struct perf_cpu_context *cpuctx,
			      enum event_type_t event_type)
{
	ctx_sched_out(&cpuctx->ctx, cpuctx, event_type);
}

static void
ctx_pinned_sched_in(struct perf_event_context *ctx,
		    struct perf_cpu_context *cpuctx)
{
	struct perf_event *event;

	list_for_each_entry(event, &ctx->pinned_groups, group_entry) {
		if (event->state <= PERF_EVENT_STATE_OFF)
			continue;
		if (!event_filter_match(event))
			continue;

		/* may need to reset tstamp_enabled */
		if (is_cgroup_event(event))
			perf_cgroup_mark_enabled(event, ctx);

		if (group_can_go_on(event, cpuctx, 1))
			group_sched_in(event, cpuctx, ctx);

		/*
		 * If this pinned group hasn't been scheduled,
		 * put it in error state.
		 */
		if (event->state == PERF_EVENT_STATE_INACTIVE) {
			update_group_times(event);
			event->state = PERF_EVENT_STATE_ERROR;
		}
	}
}

static void
ctx_flexible_sched_in(struct perf_event_context *ctx,
		      struct perf_cpu_context *cpuctx)
{
	struct perf_event *event;
	int can_add_hw = 1;

	list_for_each_entry(event, &ctx->flexible_groups, group_entry) {
		/* Ignore events in OFF or ERROR state */
		if (event->state <= PERF_EVENT_STATE_OFF)
			continue;
		/*
		 * Listen to the 'cpu' scheduling filter constraint
		 * of events:
		 */
		if (!event_filter_match(event))
			continue;

		/* may need to reset tstamp_enabled */
		if (is_cgroup_event(event))
			perf_cgroup_mark_enabled(event, ctx);

		if (group_can_go_on(event, cpuctx, can_add_hw)) {
			if (group_sched_in(event, cpuctx, ctx))
				can_add_hw = 0;
		}
	}
}

static void
ctx_sched_in(struct perf_event_context *ctx,
	     struct perf_cpu_context *cpuctx,
	     enum event_type_t event_type,
	     struct task_struct *task)
{
	u64 now;
	int is_active = ctx->is_active;

	ctx->is_active |= event_type;
	if (likely(!ctx->nr_events))
		return;

	now = perf_clock();
	ctx->timestamp = now;
	perf_cgroup_set_timestamp(task, ctx);
	/*
	 * First go through the list and put on any pinned groups
	 * in order to give them the best chance of going on.
	 */
	if (!(is_active & EVENT_PINNED) && (event_type & EVENT_PINNED))
		ctx_pinned_sched_in(ctx, cpuctx);

	/* Then walk through the lower prio flexible groups */
	if (!(is_active & EVENT_FLEXIBLE) && (event_type & EVENT_FLEXIBLE))
		ctx_flexible_sched_in(ctx, cpuctx);
}

static void cpu_ctx_sched_in(struct perf_cpu_context *cpuctx,
			     enum event_type_t event_type,
			     struct task_struct *task)
{
	struct perf_event_context *ctx = &cpuctx->ctx;

	ctx_sched_in(ctx, cpuctx, event_type, task);
}

static void perf_event_context_sched_in(struct perf_event_context *ctx,
					struct task_struct *task)
{
	struct perf_cpu_context *cpuctx;

	cpuctx = __get_cpu_context(ctx);
	if (cpuctx->task_ctx == ctx)
		return;

	perf_ctx_lock(cpuctx, ctx);
	perf_pmu_disable(ctx->pmu);
	/*
	 * We want to keep the following priority order:
	 * cpu pinned (that don't need to move), task pinned,
	 * cpu flexible, task flexible.
	 */
	cpu_ctx_sched_out(cpuctx, EVENT_FLEXIBLE);

	if (ctx->nr_events)
		cpuctx->task_ctx = ctx;

	perf_event_sched_in(cpuctx, cpuctx->task_ctx, task);

	perf_pmu_enable(ctx->pmu);
	perf_ctx_unlock(cpuctx, ctx);

	/*
	 * Since these rotations are per-cpu, we need to ensure the
	 * cpu-context we got scheduled on is actually rotating.
	 */
	perf_pmu_rotate_start(ctx->pmu);
}

/*
 * When sampling the branck stack in system-wide, it may be necessary
 * to flush the stack on context switch. This happens when the branch
 * stack does not tag its entries with the pid of the current task.
 * Otherwise it becomes impossible to associate a branch entry with a
 * task. This ambiguity is more likely to appear when the branch stack
 * supports priv level filtering and the user sets it to monitor only
 * at the user level (which could be a useful measurement in system-wide
 * mode). In that case, the risk is high of having a branch stack with
 * branch from multiple tasks. Flushing may mean dropping the existing
 * entries or stashing them somewhere in the PMU specific code layer.
 *
 * This function provides the context switch callback to the lower code
 * layer. It is invoked ONLY when there is at least one system-wide context
 * with at least one active event using taken branch sampling.
 */
static void perf_branch_stack_sched_in(struct task_struct *prev,
				       struct task_struct *task)
{
	struct perf_cpu_context *cpuctx;
	struct pmu *pmu;
	unsigned long flags;

	/* no need to flush branch stack if not changing task */
	if (prev == task)
		return;

	local_irq_save(flags);

	rcu_read_lock();

	list_for_each_entry_rcu(pmu, &pmus, entry) {
		cpuctx = this_cpu_ptr(pmu->pmu_cpu_context);

		/*
		 * check if the context has at least one
		 * event using PERF_SAMPLE_BRANCH_STACK
		 */
		if (cpuctx->ctx.nr_branch_stack > 0
		    && pmu->flush_branch_stack) {

			perf_ctx_lock(cpuctx, cpuctx->task_ctx);

			perf_pmu_disable(pmu);

			pmu->flush_branch_stack();

			perf_pmu_enable(pmu);

			perf_ctx_unlock(cpuctx, cpuctx->task_ctx);
		}
	}

	rcu_read_unlock();

	local_irq_restore(flags);
}

/*
 * Called from scheduler to add the events of the current task
 * with interrupts disabled.
 *
 * We restore the event value and then enable it.
 *
 * This does not protect us against NMI, but enable()
 * sets the enabled bit in the control field of event _before_
 * accessing the event control register. If a NMI hits, then it will
 * keep the event running.
 */
void __perf_event_task_sched_in(struct task_struct *prev,
				struct task_struct *task)
{
	struct perf_event_context *ctx;
	int ctxn;

	for_each_task_context_nr(ctxn) {
		ctx = task->perf_event_ctxp[ctxn];
		if (likely(!ctx))
			continue;

		perf_event_context_sched_in(ctx, task);
	}
	/*
	 * if cgroup events exist on this CPU, then we need
	 * to check if we have to switch in PMU state.
	 * cgroup event are system-wide mode only
	 */
	if (atomic_read(&__get_cpu_var(perf_cgroup_events)))
		perf_cgroup_sched_in(prev, task);

	/* check for system-wide branch_stack events */
	if (atomic_read(&__get_cpu_var(perf_branch_stack_events)))
		perf_branch_stack_sched_in(prev, task);
}

static u64 perf_calculate_period(struct perf_event *event, u64 nsec, u64 count)
{
	u64 frequency = event->attr.sample_freq;
	u64 sec = NSEC_PER_SEC;
	u64 divisor, dividend;

	int count_fls, nsec_fls, frequency_fls, sec_fls;

	count_fls = fls64(count);
	nsec_fls = fls64(nsec);
	frequency_fls = fls64(frequency);
	sec_fls = 30;

	/*
	 * We got @count in @nsec, with a target of sample_freq HZ
	 * the target period becomes:
	 *
	 *             @count * 10^9
	 * period = -------------------
	 *          @nsec * sample_freq
	 *
	 */

	/*
	 * Reduce accuracy by one bit such that @a and @b converge
	 * to a similar magnitude.
	 */
#define REDUCE_FLS(a, b)		\
do {					\
	if (a##_fls > b##_fls) {	\
		a >>= 1;		\
		a##_fls--;		\
	} else {			\
		b >>= 1;		\
		b##_fls--;		\
	}				\
} while (0)

	/*
	 * Reduce accuracy until either term fits in a u64, then proceed with
	 * the other, so that finally we can do a u64/u64 division.
	 */
	while (count_fls + sec_fls > 64 && nsec_fls + frequency_fls > 64) {
		REDUCE_FLS(nsec, frequency);
		REDUCE_FLS(sec, count);
	}

	if (count_fls + sec_fls > 64) {
		divisor = nsec * frequency;

		while (count_fls + sec_fls > 64) {
			REDUCE_FLS(count, sec);
			divisor >>= 1;
		}

		dividend = count * sec;
	} else {
		dividend = count * sec;

		while (nsec_fls + frequency_fls > 64) {
			REDUCE_FLS(nsec, frequency);
			dividend >>= 1;
		}

		divisor = nsec * frequency;
	}

	if (!divisor)
		return dividend;

	return div64_u64(dividend, divisor);
}

static DEFINE_PER_CPU(int, perf_throttled_count);
static DEFINE_PER_CPU(u64, perf_throttled_seq);

static void perf_adjust_period(struct perf_event *event, u64 nsec, u64 count, bool disable)
{
	struct hw_perf_event *hwc = &event->hw;
	s64 period, sample_period;
	s64 delta;

	period = perf_calculate_period(event, nsec, count);

	delta = (s64)(period - hwc->sample_period);
	delta = (delta + 7) / 8; /* low pass filter */

	sample_period = hwc->sample_period + delta;

	if (!sample_period)
		sample_period = 1;

	hwc->sample_period = sample_period;

	if (local64_read(&hwc->period_left) > 8*sample_period) {
		if (disable)
			event->pmu->stop(event, PERF_EF_UPDATE);

		local64_set(&hwc->period_left, 0);

		if (disable)
			event->pmu->start(event, PERF_EF_RELOAD);
	}
}

/*
 * combine freq adjustment with unthrottling to avoid two passes over the
 * events. At the same time, make sure, having freq events does not change
 * the rate of unthrottling as that would introduce bias.
 */
static void perf_adjust_freq_unthr_context(struct perf_event_context *ctx,
					   int needs_unthr)
{
	struct perf_event *event;
	struct hw_perf_event *hwc;
	u64 now, period = TICK_NSEC;
	s64 delta;

	/*
	 * only need to iterate over all events iff:
	 * - context have events in frequency mode (needs freq adjust)
	 * - there are events to unthrottle on this cpu
	 */
	if (!(ctx->nr_freq || needs_unthr))
		return;

	raw_spin_lock(&ctx->lock);
	perf_pmu_disable(ctx->pmu);

	list_for_each_entry_rcu(event, &ctx->event_list, event_entry) {
		if (event->state != PERF_EVENT_STATE_ACTIVE)
			continue;

		if (!event_filter_match(event))
			continue;

		perf_pmu_disable(event->pmu);

		hwc = &event->hw;

		if (hwc->interrupts == MAX_INTERRUPTS) {
			hwc->interrupts = 0;
			perf_log_throttle(event, 1);
			event->pmu->start(event, 0);
		}

		if (!event->attr.freq || !event->attr.sample_freq)
			goto next;

		/*
		 * stop the event and update event->count
		 */
		event->pmu->stop(event, PERF_EF_UPDATE);

		now = local64_read(&event->count);
		delta = now - hwc->freq_count_stamp;
		hwc->freq_count_stamp = now;

		/*
		 * restart the event
		 * reload only if value has changed
		 * we have stopped the event so tell that
		 * to perf_adjust_period() to avoid stopping it
		 * twice.
		 */
		if (delta > 0)
			perf_adjust_period(event, period, delta, false);

		event->pmu->start(event, delta > 0 ? PERF_EF_RELOAD : 0);
	next:
		perf_pmu_enable(event->pmu);
	}

	perf_pmu_enable(ctx->pmu);
	raw_spin_unlock(&ctx->lock);
}

/*
 * Round-robin a context's events:
 */
static void rotate_ctx(struct perf_event_context *ctx)
{
	/*
	 * Rotate the first entry last of non-pinned groups. Rotation might be
	 * disabled by the inheritance code.
	 */
	if (!ctx->rotate_disable)
		list_rotate_left(&ctx->flexible_groups);
}

/*
 * perf_pmu_rotate_start() and perf_rotate_context() are fully serialized
 * because they're strictly cpu affine and rotate_start is called with IRQs
 * disabled, while rotate_context is called from IRQ context.
 */
static int perf_rotate_context(struct perf_cpu_context *cpuctx)
{
	struct perf_event_context *ctx = NULL;
	int rotate = 0, remove = 1;

	if (cpuctx->ctx.nr_events) {
		remove = 0;
		if (cpuctx->ctx.nr_events != cpuctx->ctx.nr_active)
			rotate = 1;
	}

	ctx = cpuctx->task_ctx;
	if (ctx && ctx->nr_events) {
		remove = 0;
		if (ctx->nr_events != ctx->nr_active)
			rotate = 1;
	}

	if (!rotate)
		goto done;

	perf_ctx_lock(cpuctx, cpuctx->task_ctx);
	perf_pmu_disable(cpuctx->ctx.pmu);

	cpu_ctx_sched_out(cpuctx, EVENT_FLEXIBLE);
	if (ctx)
		ctx_sched_out(ctx, cpuctx, EVENT_FLEXIBLE);

	rotate_ctx(&cpuctx->ctx);
	if (ctx)
		rotate_ctx(ctx);

	perf_event_sched_in(cpuctx, ctx, current);

	perf_pmu_enable(cpuctx->ctx.pmu);
	perf_ctx_unlock(cpuctx, cpuctx->task_ctx);
done:
	if (remove)
		list_del_init(&cpuctx->rotation_list);

	return rotate;
}

#ifdef CONFIG_NO_HZ_FULL
bool perf_event_can_stop_tick(void)
{
	if (atomic_read(&nr_freq_events) ||
	    __this_cpu_read(perf_throttled_count))
		return false;
	else
		return true;
}
#endif

void perf_event_task_tick(void)
{
	struct list_head *head = &__get_cpu_var(rotation_list);
	struct perf_cpu_context *cpuctx, *tmp;
	struct perf_event_context *ctx;
	int throttled;

	WARN_ON(!irqs_disabled());

	__this_cpu_inc(perf_throttled_seq);
	throttled = __this_cpu_xchg(perf_throttled_count, 0);

	list_for_each_entry_safe(cpuctx, tmp, head, rotation_list) {
		ctx = &cpuctx->ctx;
		perf_adjust_freq_unthr_context(ctx, throttled);

		ctx = cpuctx->task_ctx;
		if (ctx)
			perf_adjust_freq_unthr_context(ctx, throttled);
	}
}

static int event_enable_on_exec(struct perf_event *event,
				struct perf_event_context *ctx)
{
	if (!event->attr.enable_on_exec)
		return 0;

	event->attr.enable_on_exec = 0;
	if (event->state >= PERF_EVENT_STATE_INACTIVE)
		return 0;

	__perf_event_mark_enabled(event);

	return 1;
}

/*
 * Enable all of a task's events that have been marked enable-on-exec.
 * This expects task == current.
 */
static void perf_event_enable_on_exec(struct perf_event_context *ctx)
{
	struct perf_event *event;
	unsigned long flags;
	int enabled = 0;
	int ret;

	local_irq_save(flags);
	if (!ctx || !ctx->nr_events)
		goto out;

	/*
	 * We must ctxsw out cgroup events to avoid conflict
	 * when invoking perf_task_event_sched_in() later on
	 * in this function. Otherwise we end up trying to
	 * ctxswin cgroup events which are already scheduled
	 * in.
	 */
	perf_cgroup_sched_out(current, NULL);

	raw_spin_lock(&ctx->lock);
	task_ctx_sched_out(ctx);

	list_for_each_entry(event, &ctx->event_list, event_entry) {
		ret = event_enable_on_exec(event, ctx);
		if (ret)
			enabled = 1;
	}

	/*
	 * Unclone this context if we enabled any event.
	 */
	if (enabled)
		unclone_ctx(ctx);

	raw_spin_unlock(&ctx->lock);

	/*
	 * Also calls ctxswin for cgroup events, if any:
	 */
	perf_event_context_sched_in(ctx, ctx->task);
out:
	local_irq_restore(flags);
}

void perf_event_exec(void)
{
	struct perf_event_context *ctx;
	int ctxn;

	rcu_read_lock();
	for_each_task_context_nr(ctxn) {
		ctx = current->perf_event_ctxp[ctxn];
		if (!ctx)
			continue;

		perf_event_enable_on_exec(ctx);
	}
	rcu_read_unlock();
}

/*
 * Cross CPU call to read the hardware event
 */
static void __perf_event_read(void *info)
{
	struct perf_event *event = info;
	struct perf_event_context *ctx = event->ctx;
	struct perf_cpu_context *cpuctx = __get_cpu_context(ctx);

	/*
	 * If this is a task context, we need to check whether it is
	 * the current task context of this cpu.  If not it has been
	 * scheduled out before the smp call arrived.  In that case
	 * event->count would have been updated to a recent sample
	 * when the event was scheduled out.
	 */
	if (ctx->task && cpuctx->task_ctx != ctx)
		return;

	raw_spin_lock(&ctx->lock);
	if (ctx->is_active) {
		update_context_time(ctx);
		update_cgrp_time_from_event(event);
	}
	update_event_times(event);
	if (event->state == PERF_EVENT_STATE_ACTIVE)
		event->pmu->read(event);
	raw_spin_unlock(&ctx->lock);
}

static inline u64 perf_event_count(struct perf_event *event)
{
	return local64_read(&event->count) + atomic64_read(&event->child_count);
}

static u64 perf_event_read(struct perf_event *event)
{
	/*
	 * If event is enabled and currently active on a CPU, update the
	 * value in the event structure:
	 */
	if (event->state == PERF_EVENT_STATE_ACTIVE) {
		smp_call_function_single(event->oncpu,
					 __perf_event_read, event, 1);
	} else if (event->state == PERF_EVENT_STATE_INACTIVE) {
		struct perf_event_context *ctx = event->ctx;
		unsigned long flags;

		raw_spin_lock_irqsave(&ctx->lock, flags);
		/*
		 * may read while context is not active
		 * (e.g., thread is blocked), in that case
		 * we cannot update context time
		 */
		if (ctx->is_active) {
			update_context_time(ctx);
			update_cgrp_time_from_event(event);
		}
		update_event_times(event);
		raw_spin_unlock_irqrestore(&ctx->lock, flags);
	}

	return perf_event_count(event);
}

/*
 * Initialize the perf_event context in a task_struct:
 */
static void __perf_event_init_context(struct perf_event_context *ctx)
{
	raw_spin_lock_init(&ctx->lock);
	mutex_init(&ctx->mutex);
	INIT_LIST_HEAD(&ctx->pinned_groups);
	INIT_LIST_HEAD(&ctx->flexible_groups);
	INIT_LIST_HEAD(&ctx->event_list);
	atomic_set(&ctx->refcount, 1);
}

static struct perf_event_context *
alloc_perf_context(struct pmu *pmu, struct task_struct *task)
{
	struct perf_event_context *ctx;

	ctx = kzalloc(sizeof(struct perf_event_context), GFP_KERNEL);
	if (!ctx)
		return NULL;

	__perf_event_init_context(ctx);
	if (task) {
		ctx->task = task;
		get_task_struct(task);
	}
	ctx->pmu = pmu;

	return ctx;
}

static struct task_struct *
find_lively_task_by_vpid(pid_t vpid)
{
	struct task_struct *task;
	int err;

	rcu_read_lock();
	if (!vpid)
		task = current;
	else
		task = find_task_by_vpid(vpid);
	if (task)
		get_task_struct(task);
	rcu_read_unlock();

	if (!task)
		return ERR_PTR(-ESRCH);

	/* Reuse ptrace permission checks for now. */
	err = -EACCES;
	if (!ptrace_may_access(task, PTRACE_MODE_READ))
		goto errout;

	return task;
errout:
	put_task_struct(task);
	return ERR_PTR(err);

}

/*
 * Returns a matching context with refcount and pincount.
 */
static struct perf_event_context *
find_get_context(struct pmu *pmu, struct task_struct *task, int cpu)
{
	struct perf_event_context *ctx;
	struct perf_cpu_context *cpuctx;
	unsigned long flags;
	int ctxn, err;

	if (!task) {
		/* Must be root to operate on a CPU event: */
		if (perf_paranoid_cpu() && !capable(CAP_SYS_ADMIN))
			return ERR_PTR(-EACCES);

		/*
		 * We could be clever and allow to attach a event to an
		 * offline CPU and activate it when the CPU comes up, but
		 * that's for later.
		 */
		if (!cpu_online(cpu))
			return ERR_PTR(-ENODEV);

		cpuctx = per_cpu_ptr(pmu->pmu_cpu_context, cpu);
		ctx = &cpuctx->ctx;
		get_ctx(ctx);
		++ctx->pin_count;

		return ctx;
	}

	err = -EINVAL;
	ctxn = pmu->task_ctx_nr;
	if (ctxn < 0)
		goto errout;

retry:
	ctx = perf_lock_task_context(task, ctxn, &flags);
	if (ctx) {
		unclone_ctx(ctx);
		++ctx->pin_count;
		raw_spin_unlock_irqrestore(&ctx->lock, flags);
	} else {
		ctx = alloc_perf_context(pmu, task);
		err = -ENOMEM;
		if (!ctx)
			goto errout;

		err = 0;
		mutex_lock(&task->perf_event_mutex);
		/*
		 * If it has already passed perf_event_exit_task().
		 * we must see PF_EXITING, it takes this mutex too.
		 */
		if (task->flags & PF_EXITING)
			err = -ESRCH;
		else if (task->perf_event_ctxp[ctxn])
			err = -EAGAIN;
		else {
			get_ctx(ctx);
			++ctx->pin_count;
			rcu_assign_pointer(task->perf_event_ctxp[ctxn], ctx);
		}
		mutex_unlock(&task->perf_event_mutex);

		if (unlikely(err)) {
			put_ctx(ctx);

			if (err == -EAGAIN)
				goto retry;
			goto errout;
		}
	}

	return ctx;

errout:
	return ERR_PTR(err);
}

static void perf_event_free_filter(struct perf_event *event);

static void free_event_rcu(struct rcu_head *head)
{
	struct perf_event *event;

	event = container_of(head, struct perf_event, rcu_head);
	if (event->ns)
		put_pid_ns(event->ns);
	perf_event_free_filter(event);
	kfree(event);
}

static void ring_buffer_put(struct ring_buffer *rb);
static void ring_buffer_attach(struct perf_event *event,
			       struct ring_buffer *rb);

static void unaccount_event_cpu(struct perf_event *event, int cpu)
{
	if (event->parent)
		return;

	if (has_branch_stack(event)) {
		if (!(event->attach_state & PERF_ATTACH_TASK))
			atomic_dec(&per_cpu(perf_branch_stack_events, cpu));
	}
	if (is_cgroup_event(event))
		atomic_dec(&per_cpu(perf_cgroup_events, cpu));
}

static void unaccount_event(struct perf_event *event)
{
	if (event->parent)
		return;

	if (event->attach_state & PERF_ATTACH_TASK)
		static_key_slow_dec_deferred(&perf_sched_events);
	if (event->attr.mmap || event->attr.mmap_data)
		atomic_dec(&nr_mmap_events);
	if (event->attr.comm)
		atomic_dec(&nr_comm_events);
	if (event->attr.task)
		atomic_dec(&nr_task_events);
	if (event->attr.freq)
		atomic_dec(&nr_freq_events);
	if (is_cgroup_event(event))
		static_key_slow_dec_deferred(&perf_sched_events);
	if (has_branch_stack(event))
		static_key_slow_dec_deferred(&perf_sched_events);

	unaccount_event_cpu(event, event->cpu);
}

static void __free_event(struct perf_event *event)
{
	if (!event->parent) {
		if (event->attr.sample_type & PERF_SAMPLE_CALLCHAIN)
			put_callchain_buffers();
	}

	if (event->destroy)
		event->destroy(event);

	if (event->ctx)
		put_ctx(event->ctx);

	if (event->pmu)
		module_put(event->pmu->module);

	call_rcu(&event->rcu_head, free_event_rcu);
}

static void _free_event(struct perf_event *event)
{
	irq_work_sync(&event->pending);

	unaccount_event(event);

	if (event->rb) {
		/*
		 * Can happen when we close an event with re-directed output.
		 *
		 * Since we have a 0 refcount, perf_mmap_close() will skip
		 * over us; possibly making our ring_buffer_put() the last.
		 */
		mutex_lock(&event->mmap_mutex);
		ring_buffer_attach(event, NULL);
		mutex_unlock(&event->mmap_mutex);
	}

	if (is_cgroup_event(event))
		perf_detach_cgroup(event);

	__free_event(event);
}

/*
 * Used to free events which have a known refcount of 1, such as in error paths
 * where the event isn't exposed yet and inherited events.
 */
static void free_event(struct perf_event *event)
{
	if (WARN(atomic_long_cmpxchg(&event->refcount, 1, 0) != 1,
				"unexpected event refcount: %ld; ptr=%p\n",
				atomic_long_read(&event->refcount), event)) {
		/* leak to avoid use-after-free */
		return;
	}

	_free_event(event);
}

/*
 * Called when the last reference to the file is gone.
 */
static void put_event(struct perf_event *event)
{
	struct perf_event_context *ctx = event->ctx;
	struct task_struct *owner;

	if (!atomic_long_dec_and_test(&event->refcount))
		return;

	rcu_read_lock();
	owner = ACCESS_ONCE(event->owner);
	/*
	 * Matches the smp_wmb() in perf_event_exit_task(). If we observe
	 * !owner it means the list deletion is complete and we can indeed
	 * free this event, otherwise we need to serialize on
	 * owner->perf_event_mutex.
	 */
	smp_read_barrier_depends();
	if (owner) {
		/*
		 * Since delayed_put_task_struct() also drops the last
		 * task reference we can safely take a new reference
		 * while holding the rcu_read_lock().
		 */
		get_task_struct(owner);
	}
	rcu_read_unlock();

	if (owner) {
		mutex_lock(&owner->perf_event_mutex);
		/*
		 * We have to re-check the event->owner field, if it is cleared
		 * we raced with perf_event_exit_task(), acquiring the mutex
		 * ensured they're done, and we can proceed with freeing the
		 * event.
		 */
		if (event->owner)
			list_del_init(&event->owner_entry);
		mutex_unlock(&owner->perf_event_mutex);
		put_task_struct(owner);
	}

	WARN_ON_ONCE(ctx->parent_ctx);
	/*
	 * There are two ways this annotation is useful:
	 *
	 *  1) there is a lock recursion from perf_event_exit_task
	 *     see the comment there.
	 *
	 *  2) there is a lock-inversion with mmap_sem through
	 *     perf_event_read_group(), which takes faults while
	 *     holding ctx->mutex, however this is called after
	 *     the last filedesc died, so there is no possibility
	 *     to trigger the AB-BA case.
	 */
	mutex_lock_nested(&ctx->mutex, SINGLE_DEPTH_NESTING);
	perf_remove_from_context(event, true);
	mutex_unlock(&ctx->mutex);

	_free_event(event);
}

int perf_event_release_kernel(struct perf_event *event)
{
	put_event(event);
	return 0;
}
EXPORT_SYMBOL_GPL(perf_event_release_kernel);

static int perf_release(struct inode *inode, struct file *file)
{
	put_event(file->private_data);
	return 0;
}

u64 perf_event_read_value(struct perf_event *event, u64 *enabled, u64 *running)
{
	struct perf_event *child;
	u64 total = 0;

	*enabled = 0;
	*running = 0;

	mutex_lock(&event->child_mutex);
	total += perf_event_read(event);
	*enabled += event->total_time_enabled +
			atomic64_read(&event->child_total_time_enabled);
	*running += event->total_time_running +
			atomic64_read(&event->child_total_time_running);

	list_for_each_entry(child, &event->child_list, child_list) {
		total += perf_event_read(child);
		*enabled += child->total_time_enabled;
		*running += child->total_time_running;
	}
	mutex_unlock(&event->child_mutex);

	return total;
}
EXPORT_SYMBOL_GPL(perf_event_read_value);

static int perf_event_read_group(struct perf_event *event,
				   u64 read_format, char __user *buf)
{
	struct perf_event *leader = event->group_leader, *sub;
	int n = 0, size = 0, ret = -EFAULT;
	struct perf_event_context *ctx = leader->ctx;
	u64 values[5];
	u64 count, enabled, running;

	mutex_lock(&ctx->mutex);
	count = perf_event_read_value(leader, &enabled, &running);

	values[n++] = 1 + leader->nr_siblings;
	if (read_format & PERF_FORMAT_TOTAL_TIME_ENABLED)
		values[n++] = enabled;
	if (read_format & PERF_FORMAT_TOTAL_TIME_RUNNING)
		values[n++] = running;
	values[n++] = count;
	if (read_format & PERF_FORMAT_ID)
		values[n++] = primary_event_id(leader);

	size = n * sizeof(u64);

	if (copy_to_user(buf, values, size))
		goto unlock;

	ret = size;

	list_for_each_entry(sub, &leader->sibling_list, group_entry) {
		n = 0;

		values[n++] = perf_event_read_value(sub, &enabled, &running);
		if (read_format & PERF_FORMAT_ID)
			values[n++] = primary_event_id(sub);

		size = n * sizeof(u64);

		if (copy_to_user(buf + ret, values, size)) {
			ret = -EFAULT;
			goto unlock;
		}

		ret += size;
	}
unlock:
	mutex_unlock(&ctx->mutex);

	return ret;
}

static int perf_event_read_one(struct perf_event *event,
				 u64 read_format, char __user *buf)
{
	u64 enabled, running;
	u64 values[4];
	int n = 0;

	values[n++] = perf_event_read_value(event, &enabled, &running);
	if (read_format & PERF_FORMAT_TOTAL_TIME_ENABLED)
		values[n++] = enabled;
	if (read_format & PERF_FORMAT_TOTAL_TIME_RUNNING)
		values[n++] = running;
	if (read_format & PERF_FORMAT_ID)
		values[n++] = primary_event_id(event);

	if (copy_to_user(buf, values, n * sizeof(u64)))
		return -EFAULT;

	return n * sizeof(u64);
}

/*
 * Read the performance event - simple non blocking version for now
 */
static ssize_t
perf_read_hw(struct perf_event *event, char __user *buf, size_t count)
{
	u64 read_format = event->attr.read_format;
	int ret;

	/*
	 * Return end-of-file for a read on a event that is in
	 * error state (i.e. because it was pinned but it couldn't be
	 * scheduled on to the CPU at some point).
	 */
	if (event->state == PERF_EVENT_STATE_ERROR)
		return 0;

	if (count < event->read_size)
		return -ENOSPC;

	WARN_ON_ONCE(event->ctx->parent_ctx);
	if (read_format & PERF_FORMAT_GROUP)
		ret = perf_event_read_group(event, read_format, buf);
	else
		ret = perf_event_read_one(event, read_format, buf);

	return ret;
}

static ssize_t
perf_read(struct file *file, char __user *buf, size_t count, loff_t *ppos)
{
	struct perf_event *event = file->private_data;

	return perf_read_hw(event, buf, count);
}

static unsigned int perf_poll(struct file *file, poll_table *wait)
{
	struct perf_event *event = file->private_data;
	struct ring_buffer *rb;
	unsigned int events = POLL_HUP;

	/*
	 * Pin the event->rb by taking event->mmap_mutex; otherwise
	 * perf_event_set_output() can swizzle our rb and make us miss wakeups.
	 */
	mutex_lock(&event->mmap_mutex);
	rb = event->rb;
	if (rb)
		events = atomic_xchg(&rb->poll, 0);
	mutex_unlock(&event->mmap_mutex);

	poll_wait(file, &event->waitq, wait);

	return events;
}

static void perf_event_reset(struct perf_event *event)
{
	(void)perf_event_read(event);
	local64_set(&event->count, 0);
	perf_event_update_userpage(event);
}

/*
 * Holding the top-level event's child_mutex means that any
 * descendant process that has inherited this event will block
 * in sync_child_event if it goes to exit, thus satisfying the
 * task existence requirements of perf_event_enable/disable.
 */
static void perf_event_for_each_child(struct perf_event *event,
					void (*func)(struct perf_event *))
{
	struct perf_event *child;

	WARN_ON_ONCE(event->ctx->parent_ctx);
	mutex_lock(&event->child_mutex);
	func(event);
	list_for_each_entry(child, &event->child_list, child_list)
		func(child);
	mutex_unlock(&event->child_mutex);
}

static void perf_event_for_each(struct perf_event *event,
				  void (*func)(struct perf_event *))
{
	struct perf_event_context *ctx = event->ctx;
	struct perf_event *sibling;

	WARN_ON_ONCE(ctx->parent_ctx);
	mutex_lock(&ctx->mutex);
	event = event->group_leader;

	perf_event_for_each_child(event, func);
	list_for_each_entry(sibling, &event->sibling_list, group_entry)
		perf_event_for_each_child(sibling, func);
	mutex_unlock(&ctx->mutex);
}

static int perf_event_period(struct perf_event *event, u64 __user *arg)
{
	struct perf_event_context *ctx = event->ctx;
	int ret = 0, active;
	u64 value;

	if (!is_sampling_event(event))
		return -EINVAL;

	if (copy_from_user(&value, arg, sizeof(value)))
		return -EFAULT;

	if (!value)
		return -EINVAL;

	raw_spin_lock_irq(&ctx->lock);
	if (event->attr.freq) {
		if (value > sysctl_perf_event_sample_rate) {
			ret = -EINVAL;
			goto unlock;
		}

		event->attr.sample_freq = value;
	} else {
		event->attr.sample_period = value;
		event->hw.sample_period = value;
	}

	active = (event->state == PERF_EVENT_STATE_ACTIVE);
	if (active) {
		perf_pmu_disable(ctx->pmu);
		event->pmu->stop(event, PERF_EF_UPDATE);
	}

	local64_set(&event->hw.period_left, 0);

	if (active) {
		event->pmu->start(event, PERF_EF_RELOAD);
		perf_pmu_enable(ctx->pmu);
	}

unlock:
	raw_spin_unlock_irq(&ctx->lock);

	return ret;
}

static const struct file_operations perf_fops;

static inline int perf_fget_light(int fd, struct fd *p)
{
	struct fd f = fdget(fd);
	if (!f.file)
		return -EBADF;

	if (f.file->f_op != &perf_fops) {
		fdput(f);
		return -EBADF;
	}
	*p = f;
	return 0;
}

static int perf_event_set_output(struct perf_event *event,
				 struct perf_event *output_event);
static int perf_event_set_filter(struct perf_event *event, void __user *arg);

static long perf_ioctl(struct file *file, unsigned int cmd, unsigned long arg)
{
	struct perf_event *event = file->private_data;
	void (*func)(struct perf_event *);
	u32 flags = arg;

	switch (cmd) {
	case PERF_EVENT_IOC_ENABLE:
		func = perf_event_enable;
		break;
	case PERF_EVENT_IOC_DISABLE:
		func = perf_event_disable;
		break;
	case PERF_EVENT_IOC_RESET:
		func = perf_event_reset;
		break;

	case PERF_EVENT_IOC_REFRESH:
		return perf_event_refresh(event, arg);

	case PERF_EVENT_IOC_PERIOD:
		return perf_event_period(event, (u64 __user *)arg);

	case PERF_EVENT_IOC_ID:
	{
		u64 id = primary_event_id(event);

		if (copy_to_user((void __user *)arg, &id, sizeof(id)))
			return -EFAULT;
		return 0;
	}

	case PERF_EVENT_IOC_SET_OUTPUT:
	{
		int ret;
		if (arg != -1) {
			struct perf_event *output_event;
			struct fd output;
			ret = perf_fget_light(arg, &output);
			if (ret)
				return ret;
			output_event = output.file->private_data;
			ret = perf_event_set_output(event, output_event);
			fdput(output);
		} else {
			ret = perf_event_set_output(event, NULL);
		}
		return ret;
	}

	case PERF_EVENT_IOC_SET_FILTER:
		return perf_event_set_filter(event, (void __user *)arg);

	default:
		return -ENOTTY;
	}

	if (flags & PERF_IOC_FLAG_GROUP)
		perf_event_for_each(event, func);
	else
		perf_event_for_each_child(event, func);

	return 0;
}

int perf_event_task_enable(void)
{
	struct perf_event *event;

	mutex_lock(&current->perf_event_mutex);
	list_for_each_entry(event, &current->perf_event_list, owner_entry)
		perf_event_for_each_child(event, perf_event_enable);
	mutex_unlock(&current->perf_event_mutex);

	return 0;
}

int perf_event_task_disable(void)
{
	struct perf_event *event;

	mutex_lock(&current->perf_event_mutex);
	list_for_each_entry(event, &current->perf_event_list, owner_entry)
		perf_event_for_each_child(event, perf_event_disable);
	mutex_unlock(&current->perf_event_mutex);

	return 0;
}

static int perf_event_index(struct perf_event *event)
{
	if (event->hw.state & PERF_HES_STOPPED)
		return 0;

	if (event->state != PERF_EVENT_STATE_ACTIVE)
		return 0;

	return event->pmu->event_idx(event);
}

static void calc_timer_values(struct perf_event *event,
				u64 *now,
				u64 *enabled,
				u64 *running)
{
	u64 ctx_time;

	*now = perf_clock();
	ctx_time = event->shadow_ctx_time + *now;
	*enabled = ctx_time - event->tstamp_enabled;
	*running = ctx_time - event->tstamp_running;
}

static void perf_event_init_userpage(struct perf_event *event)
{
	struct perf_event_mmap_page *userpg;
	struct ring_buffer *rb;

	rcu_read_lock();
	rb = rcu_dereference(event->rb);
	if (!rb)
		goto unlock;

	userpg = rb->user_page;

	/* Allow new userspace to detect that bit 0 is deprecated */
	userpg->cap_bit0_is_deprecated = 1;
	userpg->size = offsetof(struct perf_event_mmap_page, __reserved);

unlock:
	rcu_read_unlock();
}

void __weak arch_perf_update_userpage(struct perf_event_mmap_page *userpg, u64 now)
{
}

/*
 * Callers need to ensure there can be no nesting of this function, otherwise
 * the seqlock logic goes bad. We can not serialize this because the arch
 * code calls this from NMI context.
 */
void perf_event_update_userpage(struct perf_event *event)
{
	struct perf_event_mmap_page *userpg;
	struct ring_buffer *rb;
	u64 enabled, running, now;

	rcu_read_lock();
	rb = rcu_dereference(event->rb);
	if (!rb)
		goto unlock;

	/*
	 * compute total_time_enabled, total_time_running
	 * based on snapshot values taken when the event
	 * was last scheduled in.
	 *
	 * we cannot simply called update_context_time()
	 * because of locking issue as we can be called in
	 * NMI context
	 */
	calc_timer_values(event, &now, &enabled, &running);

	userpg = rb->user_page;
	/*
	 * Disable preemption so as to not let the corresponding user-space
	 * spin too long if we get preempted.
	 */
	preempt_disable();
	++userpg->lock;
	barrier();
	userpg->index = perf_event_index(event);
	userpg->offset = perf_event_count(event);
	if (userpg->index)
		userpg->offset -= local64_read(&event->hw.prev_count);

	userpg->time_enabled = enabled +
			atomic64_read(&event->child_total_time_enabled);

	userpg->time_running = running +
			atomic64_read(&event->child_total_time_running);

	arch_perf_update_userpage(userpg, now);

	barrier();
	++userpg->lock;
	preempt_enable();
unlock:
	rcu_read_unlock();
}

static int perf_mmap_fault(struct vm_area_struct *vma, struct vm_fault *vmf)
{
	struct perf_event *event = vma->vm_file->private_data;
	struct ring_buffer *rb;
	int ret = VM_FAULT_SIGBUS;

	if (vmf->flags & FAULT_FLAG_MKWRITE) {
		if (vmf->pgoff == 0)
			ret = 0;
		return ret;
	}

	rcu_read_lock();
	rb = rcu_dereference(event->rb);
	if (!rb)
		goto unlock;

	if (vmf->pgoff && (vmf->flags & FAULT_FLAG_WRITE))
		goto unlock;

	vmf->page = perf_mmap_to_page(rb, vmf->pgoff);
	if (!vmf->page)
		goto unlock;

	get_page(vmf->page);
	vmf->page->mapping = vma->vm_file->f_mapping;
	vmf->page->index   = vmf->pgoff;

	ret = 0;
unlock:
	rcu_read_unlock();

	return ret;
}

static void ring_buffer_attach(struct perf_event *event,
			       struct ring_buffer *rb)
{
	struct ring_buffer *old_rb = NULL;
	unsigned long flags;

	if (event->rb) {
		/*
		 * Should be impossible, we set this when removing
		 * event->rb_entry and wait/clear when adding event->rb_entry.
		 */
		WARN_ON_ONCE(event->rcu_pending);

		old_rb = event->rb;
		event->rcu_batches = get_state_synchronize_rcu();
		event->rcu_pending = 1;

		spin_lock_irqsave(&old_rb->event_lock, flags);
		list_del_rcu(&event->rb_entry);
		spin_unlock_irqrestore(&old_rb->event_lock, flags);
	}

	if (event->rcu_pending && rb) {
		cond_synchronize_rcu(event->rcu_batches);
		event->rcu_pending = 0;
	}

	if (rb) {
		spin_lock_irqsave(&rb->event_lock, flags);
		list_add_rcu(&event->rb_entry, &rb->event_list);
		spin_unlock_irqrestore(&rb->event_lock, flags);
	}

	rcu_assign_pointer(event->rb, rb);

	if (old_rb) {
		ring_buffer_put(old_rb);
		/*
		 * Since we detached before setting the new rb, so that we
		 * could attach the new rb, we could have missed a wakeup.
		 * Provide it now.
		 */
		wake_up_all(&event->waitq);
	}
}

static void ring_buffer_wakeup(struct perf_event *event)
{
	struct ring_buffer *rb;

	rcu_read_lock();
	rb = rcu_dereference(event->rb);
	if (rb) {
		list_for_each_entry_rcu(event, &rb->event_list, rb_entry)
			wake_up_all(&event->waitq);
	}
	rcu_read_unlock();
}

static void rb_free_rcu(struct rcu_head *rcu_head)
{
	struct ring_buffer *rb;

	rb = container_of(rcu_head, struct ring_buffer, rcu_head);
	rb_free(rb);
}

static struct ring_buffer *ring_buffer_get(struct perf_event *event)
{
	struct ring_buffer *rb;

	rcu_read_lock();
	rb = rcu_dereference(event->rb);
	if (rb) {
		if (!atomic_inc_not_zero(&rb->refcount))
			rb = NULL;
	}
	rcu_read_unlock();

	return rb;
}

static void ring_buffer_put(struct ring_buffer *rb)
{
	if (!atomic_dec_and_test(&rb->refcount))
		return;

	WARN_ON_ONCE(!list_empty(&rb->event_list));

	call_rcu(&rb->rcu_head, rb_free_rcu);
}

static void perf_mmap_open(struct vm_area_struct *vma)
{
	struct perf_event *event = vma->vm_file->private_data;

	atomic_inc(&event->mmap_count);
	atomic_inc(&event->rb->mmap_count);
}

/*
 * A buffer can be mmap()ed multiple times; either directly through the same
 * event, or through other events by use of perf_event_set_output().
 *
 * In order to undo the VM accounting done by perf_mmap() we need to destroy
 * the buffer here, where we still have a VM context. This means we need
 * to detach all events redirecting to us.
 */
static void perf_mmap_close(struct vm_area_struct *vma)
{
	struct perf_event *event = vma->vm_file->private_data;

	struct ring_buffer *rb = ring_buffer_get(event);
	struct user_struct *mmap_user = rb->mmap_user;
	int mmap_locked = rb->mmap_locked;
	unsigned long size = perf_data_size(rb);

	atomic_dec(&rb->mmap_count);

	if (!atomic_dec_and_mutex_lock(&event->mmap_count, &event->mmap_mutex))
		goto out_put;

	ring_buffer_attach(event, NULL);
	mutex_unlock(&event->mmap_mutex);

	/* If there's still other mmap()s of this buffer, we're done. */
	if (atomic_read(&rb->mmap_count))
		goto out_put;

	/*
	 * No other mmap()s, detach from all other events that might redirect
	 * into the now unreachable buffer. Somewhat complicated by the
	 * fact that rb::event_lock otherwise nests inside mmap_mutex.
	 */
again:
	rcu_read_lock();
	list_for_each_entry_rcu(event, &rb->event_list, rb_entry) {
		if (!atomic_long_inc_not_zero(&event->refcount)) {
			/*
			 * This event is en-route to free_event() which will
			 * detach it and remove it from the list.
			 */
			continue;
		}
		rcu_read_unlock();

		mutex_lock(&event->mmap_mutex);
		/*
		 * Check we didn't race with perf_event_set_output() which can
		 * swizzle the rb from under us while we were waiting to
		 * acquire mmap_mutex.
		 *
		 * If we find a different rb; ignore this event, a next
		 * iteration will no longer find it on the list. We have to
		 * still restart the iteration to make sure we're not now
		 * iterating the wrong list.
		 */
		if (event->rb == rb)
			ring_buffer_attach(event, NULL);

		mutex_unlock(&event->mmap_mutex);
		put_event(event);

		/*
		 * Restart the iteration; either we're on the wrong list or
		 * destroyed its integrity by doing a deletion.
		 */
		goto again;
	}
	rcu_read_unlock();

	/*
	 * It could be there's still a few 0-ref events on the list; they'll
	 * get cleaned up by free_event() -- they'll also still have their
	 * ref on the rb and will free it whenever they are done with it.
	 *
	 * Aside from that, this buffer is 'fully' detached and unmapped,
	 * undo the VM accounting.
	 */

	atomic_long_sub((size >> PAGE_SHIFT) + 1, &mmap_user->locked_vm);
	vma->vm_mm->pinned_vm -= mmap_locked;
	free_uid(mmap_user);

out_put:
	ring_buffer_put(rb); /* could be last */
}

static const struct vm_operations_struct perf_mmap_vmops = {
	.open		= perf_mmap_open,
	.close		= perf_mmap_close,
	.fault		= perf_mmap_fault,
	.page_mkwrite	= perf_mmap_fault,
};

static int perf_mmap(struct file *file, struct vm_area_struct *vma)
{
	struct perf_event *event = file->private_data;
	unsigned long user_locked, user_lock_limit;
	struct user_struct *user = current_user();
	unsigned long locked, lock_limit;
	struct ring_buffer *rb;
	unsigned long vma_size;
	unsigned long nr_pages;
	long user_extra, extra;
	int ret = 0, flags = 0;

	/*
	 * Don't allow mmap() of inherited per-task counters. This would
	 * create a performance issue due to all children writing to the
	 * same rb.
	 */
	if (event->cpu == -1 && event->attr.inherit)
		return -EINVAL;

	if (!(vma->vm_flags & VM_SHARED))
		return -EINVAL;

	vma_size = vma->vm_end - vma->vm_start;
	nr_pages = (vma_size / PAGE_SIZE) - 1;

	/*
	 * If we have rb pages ensure they're a power-of-two number, so we
	 * can do bitmasks instead of modulo.
	 */
	if (nr_pages != 0 && !is_power_of_2(nr_pages))
		return -EINVAL;

	if (vma_size != PAGE_SIZE * (1 + nr_pages))
		return -EINVAL;

	if (vma->vm_pgoff != 0)
		return -EINVAL;

	WARN_ON_ONCE(event->ctx->parent_ctx);
again:
	mutex_lock(&event->mmap_mutex);
	if (event->rb) {
		if (event->rb->nr_pages != nr_pages) {
			ret = -EINVAL;
			goto unlock;
		}

		if (!atomic_inc_not_zero(&event->rb->mmap_count)) {
			/*
			 * Raced against perf_mmap_close() through
			 * perf_event_set_output(). Try again, hope for better
			 * luck.
			 */
			mutex_unlock(&event->mmap_mutex);
			goto again;
		}

		goto unlock;
	}

	user_extra = nr_pages + 1;
	user_lock_limit = sysctl_perf_event_mlock >> (PAGE_SHIFT - 10);

	/*
	 * Increase the limit linearly with more CPUs:
	 */
	user_lock_limit *= num_online_cpus();

	user_locked = atomic_long_read(&user->locked_vm) + user_extra;

	extra = 0;
	if (user_locked > user_lock_limit)
		extra = user_locked - user_lock_limit;

	lock_limit = rlimit(RLIMIT_MEMLOCK);
	lock_limit >>= PAGE_SHIFT;
	locked = vma->vm_mm->pinned_vm + extra;

	if ((locked > lock_limit) && perf_paranoid_tracepoint_raw() &&
		!capable(CAP_IPC_LOCK)) {
		ret = -EPERM;
		goto unlock;
	}

	WARN_ON(event->rb);

	if (vma->vm_flags & VM_WRITE)
		flags |= RING_BUFFER_WRITABLE;

	rb = rb_alloc(nr_pages, 
		event->attr.watermark ? event->attr.wakeup_watermark : 0,
		event->cpu, flags);

	if (!rb) {
		ret = -ENOMEM;
		goto unlock;
	}

	atomic_set(&rb->mmap_count, 1);
	rb->mmap_locked = extra;
	rb->mmap_user = get_current_user();

	atomic_long_add(user_extra, &user->locked_vm);
	vma->vm_mm->pinned_vm += extra;

	ring_buffer_attach(event, rb);

	perf_event_init_userpage(event);
	perf_event_update_userpage(event);

unlock:
	if (!ret)
		atomic_inc(&event->mmap_count);
	mutex_unlock(&event->mmap_mutex);

	/*
	 * Since pinned accounting is per vm we cannot allow fork() to copy our
	 * vma.
	 */
	vma->vm_flags |= VM_DONTCOPY | VM_DONTEXPAND | VM_DONTDUMP;
	vma->vm_ops = &perf_mmap_vmops;

	return ret;
}

static int perf_fasync(int fd, struct file *filp, int on)
{
	struct inode *inode = file_inode(filp);
	struct perf_event *event = filp->private_data;
	int retval;

	mutex_lock(&inode->i_mutex);
	retval = fasync_helper(fd, filp, on, &event->fasync);
	mutex_unlock(&inode->i_mutex);

	if (retval < 0)
		return retval;

	return 0;
}

static const struct file_operations perf_fops = {
	.llseek			= no_llseek,
	.release		= perf_release,
	.read			= perf_read,
	.poll			= perf_poll,
	.unlocked_ioctl		= perf_ioctl,
	.compat_ioctl		= perf_ioctl,
	.mmap			= perf_mmap,
	.fasync			= perf_fasync,
};

/*
 * Perf event wakeup
 *
 * If there's data, ensure we set the poll() state and publish everything
 * to user-space before waking everybody up.
 */

void perf_event_wakeup(struct perf_event *event)
{
	ring_buffer_wakeup(event);

	if (event->pending_kill) {
		kill_fasync(&event->fasync, SIGIO, event->pending_kill);
		event->pending_kill = 0;
	}
}

static void perf_pending_event(struct irq_work *entry)
{
	struct perf_event *event = container_of(entry,
			struct perf_event, pending);

	if (event->pending_disable) {
		event->pending_disable = 0;
		__perf_event_disable(event);
	}

	if (event->pending_wakeup) {
		event->pending_wakeup = 0;
		perf_event_wakeup(event);
	}
}

/*
 * We assume there is only KVM supporting the callbacks.
 * Later on, we might change it to a list if there is
 * another virtualization implementation supporting the callbacks.
 */
struct perf_guest_info_callbacks *perf_guest_cbs;

int perf_register_guest_info_callbacks(struct perf_guest_info_callbacks *cbs)
{
	perf_guest_cbs = cbs;
	return 0;
}
EXPORT_SYMBOL_GPL(perf_register_guest_info_callbacks);

int perf_unregister_guest_info_callbacks(struct perf_guest_info_callbacks *cbs)
{
	perf_guest_cbs = NULL;
	return 0;
}
EXPORT_SYMBOL_GPL(perf_unregister_guest_info_callbacks);

static void
perf_output_sample_regs(struct perf_output_handle *handle,
			struct pt_regs *regs, u64 mask)
{
	int bit;

	for_each_set_bit(bit, (const unsigned long *) &mask,
			 sizeof(mask) * BITS_PER_BYTE) {
		u64 val;

		val = perf_reg_value(regs, bit);
		perf_output_put(handle, val);
	}
}

static void perf_sample_regs_user(struct perf_regs_user *regs_user,
				  struct pt_regs *regs)
{
	if (!user_mode(regs)) {
		if (current->mm)
			regs = task_pt_regs(current);
		else
			regs = NULL;
	}

	if (regs) {
		regs_user->regs = regs;
		regs_user->abi  = perf_reg_abi(current);
	}
}

/*
 * Get remaining task size from user stack pointer.
 *
 * It'd be better to take stack vma map and limit this more
 * precisly, but there's no way to get it safely under interrupt,
 * so using TASK_SIZE as limit.
 */
static u64 perf_ustack_task_size(struct pt_regs *regs)
{
	unsigned long addr = perf_user_stack_pointer(regs);

	if (!addr || addr >= TASK_SIZE)
		return 0;

	return TASK_SIZE - addr;
}

static u16
perf_sample_ustack_size(u16 stack_size, u16 header_size,
			struct pt_regs *regs)
{
	u64 task_size;

	/* No regs, no stack pointer, no dump. */
	if (!regs)
		return 0;

	/*
	 * Check if we fit in with the requested stack size into the:
	 * - TASK_SIZE
	 *   If we don't, we limit the size to the TASK_SIZE.
	 *
	 * - remaining sample size
	 *   If we don't, we customize the stack size to
	 *   fit in to the remaining sample size.
	 */

	task_size  = min((u64) USHRT_MAX, perf_ustack_task_size(regs));
	stack_size = min(stack_size, (u16) task_size);

	/* Current header size plus static size and dynamic size. */
	header_size += 2 * sizeof(u64);

	/* Do we fit in with the current stack dump size? */
	if ((u16) (header_size + stack_size) < header_size) {
		/*
		 * If we overflow the maximum size for the sample,
		 * we customize the stack dump size to fit in.
		 */
		stack_size = USHRT_MAX - header_size - sizeof(u64);
		stack_size = round_up(stack_size, sizeof(u64));
	}

	return stack_size;
}

static void
perf_output_sample_ustack(struct perf_output_handle *handle, u64 dump_size,
			  struct pt_regs *regs)
{
	/* Case of a kernel thread, nothing to dump */
	if (!regs) {
		u64 size = 0;
		perf_output_put(handle, size);
	} else {
		unsigned long sp;
		unsigned int rem;
		u64 dyn_size;

		/*
		 * We dump:
		 * static size
		 *   - the size requested by user or the best one we can fit
		 *     in to the sample max size
		 * data
		 *   - user stack dump data
		 * dynamic size
		 *   - the actual dumped size
		 */

		/* Static size. */
		perf_output_put(handle, dump_size);

		/* Data. */
		sp = perf_user_stack_pointer(regs);
		rem = __output_copy_user(handle, (void *) sp, dump_size);
		dyn_size = dump_size - rem;

		perf_output_skip(handle, rem);

		/* Dynamic size. */
		perf_output_put(handle, dyn_size);
	}
}

static void __perf_event_header__init_id(struct perf_event_header *header,
					 struct perf_sample_data *data,
					 struct perf_event *event)
{
	u64 sample_type = event->attr.sample_type;

	data->type = sample_type;
	header->size += event->id_header_size;

	if (sample_type & PERF_SAMPLE_TID) {
		/* namespace issues */
		data->tid_entry.pid = perf_event_pid(event, current);
		data->tid_entry.tid = perf_event_tid(event, current);
	}

	if (sample_type & PERF_SAMPLE_TIME)
		data->time = perf_clock();

	if (sample_type & (PERF_SAMPLE_ID | PERF_SAMPLE_IDENTIFIER))
		data->id = primary_event_id(event);

	if (sample_type & PERF_SAMPLE_STREAM_ID)
		data->stream_id = event->id;

	if (sample_type & PERF_SAMPLE_CPU) {
		data->cpu_entry.cpu	 = raw_smp_processor_id();
		data->cpu_entry.reserved = 0;
	}
}

void perf_event_header__init_id(struct perf_event_header *header,
				struct perf_sample_data *data,
				struct perf_event *event)
{
	if (event->attr.sample_id_all)
		__perf_event_header__init_id(header, data, event);
}

static void __perf_event__output_id_sample(struct perf_output_handle *handle,
					   struct perf_sample_data *data)
{
	u64 sample_type = data->type;

	if (sample_type & PERF_SAMPLE_TID)
		perf_output_put(handle, data->tid_entry);

	if (sample_type & PERF_SAMPLE_TIME)
		perf_output_put(handle, data->time);

	if (sample_type & PERF_SAMPLE_ID)
		perf_output_put(handle, data->id);

	if (sample_type & PERF_SAMPLE_STREAM_ID)
		perf_output_put(handle, data->stream_id);

	if (sample_type & PERF_SAMPLE_CPU)
		perf_output_put(handle, data->cpu_entry);

	if (sample_type & PERF_SAMPLE_IDENTIFIER)
		perf_output_put(handle, data->id);
}

void perf_event__output_id_sample(struct perf_event *event,
				  struct perf_output_handle *handle,
				  struct perf_sample_data *sample)
{
	if (event->attr.sample_id_all)
		__perf_event__output_id_sample(handle, sample);
}

static void perf_output_read_one(struct perf_output_handle *handle,
				 struct perf_event *event,
				 u64 enabled, u64 running)
{
	u64 read_format = event->attr.read_format;
	u64 values[4];
	int n = 0;

	values[n++] = perf_event_count(event);
	if (read_format & PERF_FORMAT_TOTAL_TIME_ENABLED) {
		values[n++] = enabled +
			atomic64_read(&event->child_total_time_enabled);
	}
	if (read_format & PERF_FORMAT_TOTAL_TIME_RUNNING) {
		values[n++] = running +
			atomic64_read(&event->child_total_time_running);
	}
	if (read_format & PERF_FORMAT_ID)
		values[n++] = primary_event_id(event);

	__output_copy(handle, values, n * sizeof(u64));
}

/*
 * XXX PERF_FORMAT_GROUP vs inherited events seems difficult.
 */
static void perf_output_read_group(struct perf_output_handle *handle,
			    struct perf_event *event,
			    u64 enabled, u64 running)
{
	struct perf_event *leader = event->group_leader, *sub;
	u64 read_format = event->attr.read_format;
	u64 values[5];
	int n = 0;

	values[n++] = 1 + leader->nr_siblings;

	if (read_format & PERF_FORMAT_TOTAL_TIME_ENABLED)
		values[n++] = enabled;

	if (read_format & PERF_FORMAT_TOTAL_TIME_RUNNING)
		values[n++] = running;

	if (leader != event)
		leader->pmu->read(leader);

	values[n++] = perf_event_count(leader);
	if (read_format & PERF_FORMAT_ID)
		values[n++] = primary_event_id(leader);

	__output_copy(handle, values, n * sizeof(u64));

	list_for_each_entry(sub, &leader->sibling_list, group_entry) {
		n = 0;

		if ((sub != event) &&
		    (sub->state == PERF_EVENT_STATE_ACTIVE))
			sub->pmu->read(sub);

		values[n++] = perf_event_count(sub);
		if (read_format & PERF_FORMAT_ID)
			values[n++] = primary_event_id(sub);

		__output_copy(handle, values, n * sizeof(u64));
	}
}

#define PERF_FORMAT_TOTAL_TIMES (PERF_FORMAT_TOTAL_TIME_ENABLED|\
				 PERF_FORMAT_TOTAL_TIME_RUNNING)

static void perf_output_read(struct perf_output_handle *handle,
			     struct perf_event *event)
{
	u64 enabled = 0, running = 0, now;
	u64 read_format = event->attr.read_format;

	/*
	 * compute total_time_enabled, total_time_running
	 * based on snapshot values taken when the event
	 * was last scheduled in.
	 *
	 * we cannot simply called update_context_time()
	 * because of locking issue as we are called in
	 * NMI context
	 */
	if (read_format & PERF_FORMAT_TOTAL_TIMES)
		calc_timer_values(event, &now, &enabled, &running);

	if (event->attr.read_format & PERF_FORMAT_GROUP)
		perf_output_read_group(handle, event, enabled, running);
	else
		perf_output_read_one(handle, event, enabled, running);
}

void perf_output_sample(struct perf_output_handle *handle,
			struct perf_event_header *header,
			struct perf_sample_data *data,
			struct perf_event *event)
{
	u64 sample_type = data->type;

	perf_output_put(handle, *header);

	if (sample_type & PERF_SAMPLE_IDENTIFIER)
		perf_output_put(handle, data->id);

	if (sample_type & PERF_SAMPLE_IP)
		perf_output_put(handle, data->ip);

	if (sample_type & PERF_SAMPLE_TID)
		perf_output_put(handle, data->tid_entry);

	if (sample_type & PERF_SAMPLE_TIME)
		perf_output_put(handle, data->time);

	if (sample_type & PERF_SAMPLE_ADDR)
		perf_output_put(handle, data->addr);

	if (sample_type & PERF_SAMPLE_ID)
		perf_output_put(handle, data->id);

	if (sample_type & PERF_SAMPLE_STREAM_ID)
		perf_output_put(handle, data->stream_id);

	if (sample_type & PERF_SAMPLE_CPU)
		perf_output_put(handle, data->cpu_entry);

	if (sample_type & PERF_SAMPLE_PERIOD)
		perf_output_put(handle, data->period);

	if (sample_type & PERF_SAMPLE_READ)
		perf_output_read(handle, event);

	if (sample_type & PERF_SAMPLE_CALLCHAIN) {
		if (data->callchain) {
			int size = 1;

			if (data->callchain)
				size += data->callchain->nr;

			size *= sizeof(u64);

			__output_copy(handle, data->callchain, size);
		} else {
			u64 nr = 0;
			perf_output_put(handle, nr);
		}
	}

	if (sample_type & PERF_SAMPLE_RAW) {
		if (data->raw) {
			perf_output_put(handle, data->raw->size);
			__output_copy(handle, data->raw->data,
					   data->raw->size);
		} else {
			struct {
				u32	size;
				u32	data;
			} raw = {
				.size = sizeof(u32),
				.data = 0,
			};
			perf_output_put(handle, raw);
		}
	}

	if (sample_type & PERF_SAMPLE_BRANCH_STACK) {
		if (data->br_stack) {
			size_t size;

			size = data->br_stack->nr
			     * sizeof(struct perf_branch_entry);

			perf_output_put(handle, data->br_stack->nr);
			perf_output_copy(handle, data->br_stack->entries, size);
		} else {
			/*
			 * we always store at least the value of nr
			 */
			u64 nr = 0;
			perf_output_put(handle, nr);
		}
	}

	if (sample_type & PERF_SAMPLE_REGS_USER) {
		u64 abi = data->regs_user.abi;

		/*
		 * If there are no regs to dump, notice it through
		 * first u64 being zero (PERF_SAMPLE_REGS_ABI_NONE).
		 */
		perf_output_put(handle, abi);

		if (abi) {
			u64 mask = event->attr.sample_regs_user;
			perf_output_sample_regs(handle,
						data->regs_user.regs,
						mask);
		}
	}

	if (sample_type & PERF_SAMPLE_STACK_USER) {
		perf_output_sample_ustack(handle,
					  data->stack_user_size,
					  data->regs_user.regs);
	}

	if (sample_type & PERF_SAMPLE_WEIGHT)
		perf_output_put(handle, data->weight);

	if (sample_type & PERF_SAMPLE_DATA_SRC)
		perf_output_put(handle, data->data_src.val);

	if (sample_type & PERF_SAMPLE_TRANSACTION)
		perf_output_put(handle, data->txn);

	if (!event->attr.watermark) {
		int wakeup_events = event->attr.wakeup_events;

		if (wakeup_events) {
			struct ring_buffer *rb = handle->rb;
			int events = local_inc_return(&rb->events);

			if (events >= wakeup_events) {
				local_sub(wakeup_events, &rb->events);
				local_inc(&rb->wakeup);
			}
		}
	}
}

void perf_prepare_sample(struct perf_event_header *header,
			 struct perf_sample_data *data,
			 struct perf_event *event,
			 struct pt_regs *regs)
{
	u64 sample_type = event->attr.sample_type;

	header->type = PERF_RECORD_SAMPLE;
	header->size = sizeof(*header) + event->header_size;

	header->misc = 0;
	header->misc |= perf_misc_flags(regs);

	__perf_event_header__init_id(header, data, event);

	if (sample_type & PERF_SAMPLE_IP)
		data->ip = perf_instruction_pointer(regs);

	if (sample_type & PERF_SAMPLE_CALLCHAIN) {
		int size = 1;

		data->callchain = perf_callchain(event, regs);

		if (data->callchain)
			size += data->callchain->nr;

		header->size += size * sizeof(u64);
	}

	if (sample_type & PERF_SAMPLE_RAW) {
		int size = sizeof(u32);

		if (data->raw)
			size += data->raw->size;
		else
			size += sizeof(u32);

		WARN_ON_ONCE(size & (sizeof(u64)-1));
		header->size += size;
	}

	if (sample_type & PERF_SAMPLE_BRANCH_STACK) {
		int size = sizeof(u64); /* nr */
		if (data->br_stack) {
			size += data->br_stack->nr
			      * sizeof(struct perf_branch_entry);
		}
		header->size += size;
	}

	if (sample_type & PERF_SAMPLE_REGS_USER) {
		/* regs dump ABI info */
		int size = sizeof(u64);

		perf_sample_regs_user(&data->regs_user, regs);

		if (data->regs_user.regs) {
			u64 mask = event->attr.sample_regs_user;
			size += hweight64(mask) * sizeof(u64);
		}

		header->size += size;
	}

	if (sample_type & PERF_SAMPLE_STACK_USER) {
		/*
		 * Either we need PERF_SAMPLE_STACK_USER bit to be allways
		 * processed as the last one or have additional check added
		 * in case new sample type is added, because we could eat
		 * up the rest of the sample size.
		 */
		struct perf_regs_user *uregs = &data->regs_user;
		u16 stack_size = event->attr.sample_stack_user;
		u16 size = sizeof(u64);

		if (!uregs->abi)
			perf_sample_regs_user(uregs, regs);

		stack_size = perf_sample_ustack_size(stack_size, header->size,
						     uregs->regs);

		/*
		 * If there is something to dump, add space for the dump
		 * itself and for the field that tells the dynamic size,
		 * which is how many have been actually dumped.
		 */
		if (stack_size)
			size += sizeof(u64) + stack_size;

		data->stack_user_size = stack_size;
		header->size += size;
	}
}

static void perf_event_output(struct perf_event *event,
				struct perf_sample_data *data,
				struct pt_regs *regs)
{
	struct perf_output_handle handle;
	struct perf_event_header header;

	/* protect the callchain buffers */
	rcu_read_lock();

	perf_prepare_sample(&header, data, event, regs);

	if (perf_output_begin(&handle, event, header.size))
		goto exit;

	perf_output_sample(&handle, &header, data, event);

	perf_output_end(&handle);

exit:
	rcu_read_unlock();
}

/*
 * read event_id
 */

struct perf_read_event {
	struct perf_event_header	header;

	u32				pid;
	u32				tid;
};

static void
perf_event_read_event(struct perf_event *event,
			struct task_struct *task)
{
	struct perf_output_handle handle;
	struct perf_sample_data sample;
	struct perf_read_event read_event = {
		.header = {
			.type = PERF_RECORD_READ,
			.misc = 0,
			.size = sizeof(read_event) + event->read_size,
		},
		.pid = perf_event_pid(event, task),
		.tid = perf_event_tid(event, task),
	};
	int ret;

	perf_event_header__init_id(&read_event.header, &sample, event);
	ret = perf_output_begin(&handle, event, read_event.header.size);
	if (ret)
		return;

	perf_output_put(&handle, read_event);
	perf_output_read(&handle, event);
	perf_event__output_id_sample(event, &handle, &sample);

	perf_output_end(&handle);
}

typedef void (perf_event_aux_output_cb)(struct perf_event *event, void *data);

static void
perf_event_aux_ctx(struct perf_event_context *ctx,
		   perf_event_aux_output_cb output,
		   void *data)
{
	struct perf_event *event;

	list_for_each_entry_rcu(event, &ctx->event_list, event_entry) {
		if (event->state < PERF_EVENT_STATE_INACTIVE)
			continue;
		if (!event_filter_match(event))
			continue;
		output(event, data);
	}
}

static void
perf_event_aux(perf_event_aux_output_cb output, void *data,
	       struct perf_event_context *task_ctx)
{
	struct perf_cpu_context *cpuctx;
	struct perf_event_context *ctx;
	struct pmu *pmu;
	int ctxn;

	rcu_read_lock();
	list_for_each_entry_rcu(pmu, &pmus, entry) {
		cpuctx = get_cpu_ptr(pmu->pmu_cpu_context);
		if (cpuctx->unique_pmu != pmu)
			goto next;
		perf_event_aux_ctx(&cpuctx->ctx, output, data);
		if (task_ctx)
			goto next;
		ctxn = pmu->task_ctx_nr;
		if (ctxn < 0)
			goto next;
		ctx = rcu_dereference(current->perf_event_ctxp[ctxn]);
		if (ctx)
			perf_event_aux_ctx(ctx, output, data);
next:
		put_cpu_ptr(pmu->pmu_cpu_context);
	}

	if (task_ctx) {
		preempt_disable();
		perf_event_aux_ctx(task_ctx, output, data);
		preempt_enable();
	}
	rcu_read_unlock();
}

/*
 * task tracking -- fork/exit
 *
 * enabled by: attr.comm | attr.mmap | attr.mmap2 | attr.mmap_data | attr.task
 */

struct perf_task_event {
	struct task_struct		*task;
	struct perf_event_context	*task_ctx;

	struct {
		struct perf_event_header	header;

		u32				pid;
		u32				ppid;
		u32				tid;
		u32				ptid;
		u64				time;
	} event_id;
};

static int perf_event_task_match(struct perf_event *event)
{
	return event->attr.comm  || event->attr.mmap ||
	       event->attr.mmap2 || event->attr.mmap_data ||
	       event->attr.task;
}

static void perf_event_task_output(struct perf_event *event,
				   void *data)
{
	struct perf_task_event *task_event = data;
	struct perf_output_handle handle;
	struct perf_sample_data	sample;
	struct task_struct *task = task_event->task;
	int ret, size = task_event->event_id.header.size;

	if (!perf_event_task_match(event))
		return;

	perf_event_header__init_id(&task_event->event_id.header, &sample, event);

	ret = perf_output_begin(&handle, event,
				task_event->event_id.header.size);
	if (ret)
		goto out;

	task_event->event_id.pid = perf_event_pid(event, task);
	task_event->event_id.ppid = perf_event_pid(event, current);

	task_event->event_id.tid = perf_event_tid(event, task);
	task_event->event_id.ptid = perf_event_tid(event, current);

	perf_output_put(&handle, task_event->event_id);

	perf_event__output_id_sample(event, &handle, &sample);

	perf_output_end(&handle);
out:
	task_event->event_id.header.size = size;
}

static void perf_event_task(struct task_struct *task,
			      struct perf_event_context *task_ctx,
			      int new)
{
	struct perf_task_event task_event;

	if (!atomic_read(&nr_comm_events) &&
	    !atomic_read(&nr_mmap_events) &&
	    !atomic_read(&nr_task_events))
		return;

	task_event = (struct perf_task_event){
		.task	  = task,
		.task_ctx = task_ctx,
		.event_id    = {
			.header = {
				.type = new ? PERF_RECORD_FORK : PERF_RECORD_EXIT,
				.misc = 0,
				.size = sizeof(task_event.event_id),
			},
			/* .pid  */
			/* .ppid */
			/* .tid  */
			/* .ptid */
			.time = perf_clock(),
		},
	};

	perf_event_aux(perf_event_task_output,
		       &task_event,
		       task_ctx);
}

void perf_event_fork(struct task_struct *task)
{
	perf_event_task(task, NULL, 1);
}

/*
 * comm tracking
 */

struct perf_comm_event {
	struct task_struct	*task;
	char			*comm;
	int			comm_size;

	struct {
		struct perf_event_header	header;

		u32				pid;
		u32				tid;
	} event_id;
};

static int perf_event_comm_match(struct perf_event *event)
{
	return event->attr.comm;
}

static void perf_event_comm_output(struct perf_event *event,
				   void *data)
{
	struct perf_comm_event *comm_event = data;
	struct perf_output_handle handle;
	struct perf_sample_data sample;
	int size = comm_event->event_id.header.size;
	int ret;

	if (!perf_event_comm_match(event))
		return;

	perf_event_header__init_id(&comm_event->event_id.header, &sample, event);
	ret = perf_output_begin(&handle, event,
				comm_event->event_id.header.size);

	if (ret)
		goto out;

	comm_event->event_id.pid = perf_event_pid(event, comm_event->task);
	comm_event->event_id.tid = perf_event_tid(event, comm_event->task);

	perf_output_put(&handle, comm_event->event_id);
	__output_copy(&handle, comm_event->comm,
				   comm_event->comm_size);

	perf_event__output_id_sample(event, &handle, &sample);

	perf_output_end(&handle);
out:
	comm_event->event_id.header.size = size;
}

static void perf_event_comm_event(struct perf_comm_event *comm_event)
{
	char comm[TASK_COMM_LEN];
	unsigned int size;

	memset(comm, 0, sizeof(comm));
	strlcpy(comm, comm_event->task->comm, sizeof(comm));
	size = ALIGN(strlen(comm)+1, sizeof(u64));

	comm_event->comm = comm;
	comm_event->comm_size = size;

	comm_event->event_id.header.size = sizeof(comm_event->event_id) + size;

	perf_event_aux(perf_event_comm_output,
		       comm_event,
		       NULL);
}

void perf_event_comm(struct task_struct *task, bool exec)
{
	struct perf_comm_event comm_event;

	if (!atomic_read(&nr_comm_events))
		return;

	comm_event = (struct perf_comm_event){
		.task	= task,
		/* .comm      */
		/* .comm_size */
		.event_id  = {
			.header = {
				.type = PERF_RECORD_COMM,
				.misc = exec ? PERF_RECORD_MISC_COMM_EXEC : 0,
				/* .size */
			},
			/* .pid */
			/* .tid */
		},
	};

	perf_event_comm_event(&comm_event);
}

/*
 * mmap tracking
 */

struct perf_mmap_event {
	struct vm_area_struct	*vma;

	const char		*file_name;
	int			file_size;
	int			maj, min;
	u64			ino;
	u64			ino_generation;

	struct {
		struct perf_event_header	header;

		u32				pid;
		u32				tid;
		u64				start;
		u64				len;
		u64				pgoff;
	} event_id;
};

static int perf_event_mmap_match(struct perf_event *event,
				 void *data)
{
	struct perf_mmap_event *mmap_event = data;
	struct vm_area_struct *vma = mmap_event->vma;
	int executable = vma->vm_flags & VM_EXEC;

	return (!executable && event->attr.mmap_data) ||
	       (executable && (event->attr.mmap || event->attr.mmap2));
}

static void perf_event_mmap_output(struct perf_event *event,
				   void *data)
{
	struct perf_mmap_event *mmap_event = data;
	struct perf_output_handle handle;
	struct perf_sample_data sample;
	int size = mmap_event->event_id.header.size;
	int ret;

	if (!perf_event_mmap_match(event, data))
		return;

	if (event->attr.mmap2) {
		mmap_event->event_id.header.type = PERF_RECORD_MMAP2;
		mmap_event->event_id.header.size += sizeof(mmap_event->maj);
		mmap_event->event_id.header.size += sizeof(mmap_event->min);
		mmap_event->event_id.header.size += sizeof(mmap_event->ino);
		mmap_event->event_id.header.size += sizeof(mmap_event->ino_generation);
	}

	perf_event_header__init_id(&mmap_event->event_id.header, &sample, event);
	ret = perf_output_begin(&handle, event,
				mmap_event->event_id.header.size);
	if (ret)
		goto out;

	mmap_event->event_id.pid = perf_event_pid(event, current);
	mmap_event->event_id.tid = perf_event_tid(event, current);

	perf_output_put(&handle, mmap_event->event_id);

	if (event->attr.mmap2) {
		perf_output_put(&handle, mmap_event->maj);
		perf_output_put(&handle, mmap_event->min);
		perf_output_put(&handle, mmap_event->ino);
		perf_output_put(&handle, mmap_event->ino_generation);
	}

	__output_copy(&handle, mmap_event->file_name,
				   mmap_event->file_size);

	perf_event__output_id_sample(event, &handle, &sample);

	perf_output_end(&handle);
out:
	mmap_event->event_id.header.size = size;
}

static void perf_event_mmap_event(struct perf_mmap_event *mmap_event)
{
	struct vm_area_struct *vma = mmap_event->vma;
	struct file *file = vma->vm_file;
	int maj = 0, min = 0;
	u64 ino = 0, gen = 0;
	unsigned int size;
	char tmp[16];
	char *buf = NULL;
	char *name;

	if (file) {
		struct inode *inode;
		dev_t dev;

		buf = kmalloc(PATH_MAX, GFP_KERNEL);
		if (!buf) {
			name = "//enomem";
			goto cpy_name;
		}
		/*
		 * d_path() works from the end of the rb backwards, so we
		 * need to add enough zero bytes after the string to handle
		 * the 64bit alignment we do later.
		 */
		name = d_path(&file->f_path, buf, PATH_MAX - sizeof(u64));
		if (IS_ERR(name)) {
			name = "//toolong";
			goto cpy_name;
		}
		inode = file_inode(vma->vm_file);
		dev = inode->i_sb->s_dev;
		ino = inode->i_ino;
		gen = inode->i_generation;
		maj = MAJOR(dev);
		min = MINOR(dev);
		goto got_name;
	} else {
		name = (char *)arch_vma_name(vma);
		if (name)
			goto cpy_name;

		if (vma->vm_start <= vma->vm_mm->start_brk &&
				vma->vm_end >= vma->vm_mm->brk) {
			name = "[heap]";
			goto cpy_name;
		}
		if (vma->vm_start <= vma->vm_mm->start_stack &&
				vma->vm_end >= vma->vm_mm->start_stack) {
			name = "[stack]";
			goto cpy_name;
		}

		name = "//anon";
		goto cpy_name;
	}

cpy_name:
	strlcpy(tmp, name, sizeof(tmp));
	name = tmp;
got_name:
	/*
	 * Since our buffer works in 8 byte units we need to align our string
	 * size to a multiple of 8. However, we must guarantee the tail end is
	 * zero'd out to avoid leaking random bits to userspace.
	 */
	size = strlen(name)+1;
	while (!IS_ALIGNED(size, sizeof(u64)))
		name[size++] = '\0';

	mmap_event->file_name = name;
	mmap_event->file_size = size;
	mmap_event->maj = maj;
	mmap_event->min = min;
	mmap_event->ino = ino;
	mmap_event->ino_generation = gen;

	if (!(vma->vm_flags & VM_EXEC))
		mmap_event->event_id.header.misc |= PERF_RECORD_MISC_MMAP_DATA;

	mmap_event->event_id.header.size = sizeof(mmap_event->event_id) + size;

	perf_event_aux(perf_event_mmap_output,
		       mmap_event,
		       NULL);

	kfree(buf);
}

void perf_event_mmap(struct vm_area_struct *vma)
{
	struct perf_mmap_event mmap_event;

	if (!atomic_read(&nr_mmap_events))
		return;

	mmap_event = (struct perf_mmap_event){
		.vma	= vma,
		/* .file_name */
		/* .file_size */
		.event_id  = {
			.header = {
				.type = PERF_RECORD_MMAP,
				.misc = PERF_RECORD_MISC_USER,
				/* .size */
			},
			/* .pid */
			/* .tid */
			.start  = vma->vm_start,
			.len    = vma->vm_end - vma->vm_start,
			.pgoff  = (u64)vma->vm_pgoff << PAGE_SHIFT,
		},
		/* .maj (attr_mmap2 only) */
		/* .min (attr_mmap2 only) */
		/* .ino (attr_mmap2 only) */
		/* .ino_generation (attr_mmap2 only) */
	};

	perf_event_mmap_event(&mmap_event);
}

/*
 * IRQ throttle logging
 */

static void perf_log_throttle(struct perf_event *event, int enable)
{
	struct perf_output_handle handle;
	struct perf_sample_data sample;
	int ret;

	struct {
		struct perf_event_header	header;
		u64				time;
		u64				id;
		u64				stream_id;
	} throttle_event = {
		.header = {
			.type = PERF_RECORD_THROTTLE,
			.misc = 0,
			.size = sizeof(throttle_event),
		},
		.time		= perf_clock(),
		.id		= primary_event_id(event),
		.stream_id	= event->id,
	};

	if (enable)
		throttle_event.header.type = PERF_RECORD_UNTHROTTLE;

	perf_event_header__init_id(&throttle_event.header, &sample, event);

	ret = perf_output_begin(&handle, event,
				throttle_event.header.size);
	if (ret)
		return;

	perf_output_put(&handle, throttle_event);
	perf_event__output_id_sample(event, &handle, &sample);
	perf_output_end(&handle);
}

/*
 * Generic event overflow handling, sampling.
 */

static int __perf_event_overflow(struct perf_event *event,
				   int throttle, struct perf_sample_data *data,
				   struct pt_regs *regs)
{
	int events = atomic_read(&event->event_limit);
	struct hw_perf_event *hwc = &event->hw;
	u64 seq;
	int ret = 0;

	/*
	 * Non-sampling counters might still use the PMI to fold short
	 * hardware counters, ignore those.
	 */
	if (unlikely(!is_sampling_event(event)))
		return 0;

	seq = __this_cpu_read(perf_throttled_seq);
	if (seq != hwc->interrupts_seq) {
		hwc->interrupts_seq = seq;
		hwc->interrupts = 1;
	} else {
		hwc->interrupts++;
		if (unlikely(throttle
			     && hwc->interrupts >= max_samples_per_tick)) {
			__this_cpu_inc(perf_throttled_count);
			hwc->interrupts = MAX_INTERRUPTS;
			perf_log_throttle(event, 0);
			tick_nohz_full_kick();
			ret = 1;
		}
	}

	if (event->attr.freq) {
		u64 now = perf_clock();
		s64 delta = now - hwc->freq_time_stamp;

		hwc->freq_time_stamp = now;

		if (delta > 0 && delta < 2*TICK_NSEC)
			perf_adjust_period(event, delta, hwc->last_period, true);
	}

	/*
	 * XXX event_limit might not quite work as expected on inherited
	 * events
	 */

	event->pending_kill = POLL_IN;
	if (events && atomic_dec_and_test(&event->event_limit)) {
		ret = 1;
		event->pending_kill = POLL_HUP;
		event->pending_disable = 1;
		irq_work_queue(&event->pending);
	}

	if (event->overflow_handler)
		event->overflow_handler(event, data, regs);
	else
		perf_event_output(event, data, regs);

	if (event->fasync && event->pending_kill) {
		event->pending_wakeup = 1;
		irq_work_queue(&event->pending);
	}

	return ret;
}

int perf_event_overflow(struct perf_event *event,
			  struct perf_sample_data *data,
			  struct pt_regs *regs)
{
	return __perf_event_overflow(event, 1, data, regs);
}

/*
 * Generic software event infrastructure
 */

struct swevent_htable {
	struct swevent_hlist		*swevent_hlist;
	struct mutex			hlist_mutex;
	int				hlist_refcount;

	/* Recursion avoidance in each contexts */
	int				recursion[PERF_NR_CONTEXTS];

	/* Keeps track of cpu being initialized/exited */
	bool				online;
};

static DEFINE_PER_CPU(struct swevent_htable, swevent_htable);

/*
 * We directly increment event->count and keep a second value in
 * event->hw.period_left to count intervals. This period event
 * is kept in the range [-sample_period, 0] so that we can use the
 * sign as trigger.
 */

u64 perf_swevent_set_period(struct perf_event *event)
{
	struct hw_perf_event *hwc = &event->hw;
	u64 period = hwc->last_period;
	u64 nr, offset;
	s64 old, val;

	hwc->last_period = hwc->sample_period;

again:
	old = val = local64_read(&hwc->period_left);
	if (val < 0)
		return 0;

	nr = div64_u64(period + val, period);
	offset = nr * period;
	val -= offset;
	if (local64_cmpxchg(&hwc->period_left, old, val) != old)
		goto again;

	return nr;
}

static void perf_swevent_overflow(struct perf_event *event, u64 overflow,
				    struct perf_sample_data *data,
				    struct pt_regs *regs)
{
	struct hw_perf_event *hwc = &event->hw;
	int throttle = 0;

	if (!overflow)
		overflow = perf_swevent_set_period(event);

	if (hwc->interrupts == MAX_INTERRUPTS)
		return;

	for (; overflow; overflow--) {
		if (__perf_event_overflow(event, throttle,
					    data, regs)) {
			/*
			 * We inhibit the overflow from happening when
			 * hwc->interrupts == MAX_INTERRUPTS.
			 */
			break;
		}
		throttle = 1;
	}
}

static void perf_swevent_event(struct perf_event *event, u64 nr,
			       struct perf_sample_data *data,
			       struct pt_regs *regs)
{
	struct hw_perf_event *hwc = &event->hw;

	local64_add(nr, &event->count);

	if (!regs)
		return;

	if (!is_sampling_event(event))
		return;

	if ((event->attr.sample_type & PERF_SAMPLE_PERIOD) && !event->attr.freq) {
		data->period = nr;
		return perf_swevent_overflow(event, 1, data, regs);
	} else
		data->period = event->hw.last_period;

	if (nr == 1 && hwc->sample_period == 1 && !event->attr.freq)
		return perf_swevent_overflow(event, 1, data, regs);

	if (local64_add_negative(nr, &hwc->period_left))
		return;

	perf_swevent_overflow(event, 0, data, regs);
}

static int perf_exclude_event(struct perf_event *event,
			      struct pt_regs *regs)
{
	if (event->hw.state & PERF_HES_STOPPED)
		return 1;

	if (regs) {
		if (event->attr.exclude_user && user_mode(regs))
			return 1;

		if (event->attr.exclude_kernel && !user_mode(regs))
			return 1;
	}

	return 0;
}

static int perf_swevent_match(struct perf_event *event,
				enum perf_type_id type,
				u32 event_id,
				struct perf_sample_data *data,
				struct pt_regs *regs)
{
	if (event->attr.type != type)
		return 0;

	if (event->attr.config != event_id)
		return 0;

	if (perf_exclude_event(event, regs))
		return 0;

	return 1;
}

static inline u64 swevent_hash(u64 type, u32 event_id)
{
	u64 val = event_id | (type << 32);

	return hash_64(val, SWEVENT_HLIST_BITS);
}

static inline struct hlist_head *
__find_swevent_head(struct swevent_hlist *hlist, u64 type, u32 event_id)
{
	u64 hash = swevent_hash(type, event_id);

	return &hlist->heads[hash];
}

/* For the read side: events when they trigger */
static inline struct hlist_head *
find_swevent_head_rcu(struct swevent_htable *swhash, u64 type, u32 event_id)
{
	struct swevent_hlist *hlist;

	hlist = rcu_dereference(swhash->swevent_hlist);
	if (!hlist)
		return NULL;

	return __find_swevent_head(hlist, type, event_id);
}

/* For the event head insertion and removal in the hlist */
static inline struct hlist_head *
find_swevent_head(struct swevent_htable *swhash, struct perf_event *event)
{
	struct swevent_hlist *hlist;
	u32 event_id = event->attr.config;
	u64 type = event->attr.type;

	/*
	 * Event scheduling is always serialized against hlist allocation
	 * and release. Which makes the protected version suitable here.
	 * The context lock guarantees that.
	 */
	hlist = rcu_dereference_protected(swhash->swevent_hlist,
					  lockdep_is_held(&event->ctx->lock));
	if (!hlist)
		return NULL;

	return __find_swevent_head(hlist, type, event_id);
}

static void do_perf_sw_event(enum perf_type_id type, u32 event_id,
				    u64 nr,
				    struct perf_sample_data *data,
				    struct pt_regs *regs)
{
	struct swevent_htable *swhash = &__get_cpu_var(swevent_htable);
	struct perf_event *event;
	struct hlist_head *head;

	rcu_read_lock();
	head = find_swevent_head_rcu(swhash, type, event_id);
	if (!head)
		goto end;

	hlist_for_each_entry_rcu(event, head, hlist_entry) {
		if (perf_swevent_match(event, type, event_id, data, regs))
			perf_swevent_event(event, nr, data, regs);
	}
end:
	rcu_read_unlock();
}

int perf_swevent_get_recursion_context(void)
{
	struct swevent_htable *swhash = &__get_cpu_var(swevent_htable);

	return get_recursion_context(swhash->recursion);
}
EXPORT_SYMBOL_GPL(perf_swevent_get_recursion_context);

inline void perf_swevent_put_recursion_context(int rctx)
{
	struct swevent_htable *swhash = &__get_cpu_var(swevent_htable);

	put_recursion_context(swhash->recursion, rctx);
}

void __perf_sw_event(u32 event_id, u64 nr, struct pt_regs *regs, u64 addr)
{
	struct perf_sample_data data;
	int rctx;

	preempt_disable_notrace();
	rctx = perf_swevent_get_recursion_context();
	if (rctx < 0)
		return;

	perf_sample_data_init(&data, addr, 0);

	do_perf_sw_event(PERF_TYPE_SOFTWARE, event_id, nr, &data, regs);

	perf_swevent_put_recursion_context(rctx);
	preempt_enable_notrace();
}

static void perf_swevent_read(struct perf_event *event)
{
}

static int perf_swevent_add(struct perf_event *event, int flags)
{
	struct swevent_htable *swhash = &__get_cpu_var(swevent_htable);
	struct hw_perf_event *hwc = &event->hw;
	struct hlist_head *head;

	if (is_sampling_event(event)) {
		hwc->last_period = hwc->sample_period;
		perf_swevent_set_period(event);
	}

	hwc->state = !(flags & PERF_EF_START);

	head = find_swevent_head(swhash, event);
	if (!head) {
		/*
		 * We can race with cpu hotplug code. Do not
		 * WARN if the cpu just got unplugged.
		 */
		WARN_ON_ONCE(swhash->online);
		return -EINVAL;
	}

	hlist_add_head_rcu(&event->hlist_entry, head);

	return 0;
}

static void perf_swevent_del(struct perf_event *event, int flags)
{
	hlist_del_rcu(&event->hlist_entry);
}

static void perf_swevent_start(struct perf_event *event, int flags)
{
	event->hw.state = 0;
}

static void perf_swevent_stop(struct perf_event *event, int flags)
{
	event->hw.state = PERF_HES_STOPPED;
}

/* Deref the hlist from the update side */
static inline struct swevent_hlist *
swevent_hlist_deref(struct swevent_htable *swhash)
{
	return rcu_dereference_protected(swhash->swevent_hlist,
					 lockdep_is_held(&swhash->hlist_mutex));
}

static void swevent_hlist_release(struct swevent_htable *swhash)
{
	struct swevent_hlist *hlist = swevent_hlist_deref(swhash);

	if (!hlist)
		return;

	rcu_assign_pointer(swhash->swevent_hlist, NULL);
	kfree_rcu(hlist, rcu_head);
}

static void swevent_hlist_put_cpu(struct perf_event *event, int cpu)
{
	struct swevent_htable *swhash = &per_cpu(swevent_htable, cpu);

	mutex_lock(&swhash->hlist_mutex);

	if (!--swhash->hlist_refcount)
		swevent_hlist_release(swhash);

	mutex_unlock(&swhash->hlist_mutex);
}

static void swevent_hlist_put(struct perf_event *event)
{
	int cpu;

	for_each_possible_cpu(cpu)
		swevent_hlist_put_cpu(event, cpu);
}

static int swevent_hlist_get_cpu(struct perf_event *event, int cpu)
{
	struct swevent_htable *swhash = &per_cpu(swevent_htable, cpu);
	int err = 0;

	mutex_lock(&swhash->hlist_mutex);

	if (!swevent_hlist_deref(swhash) && cpu_online(cpu)) {
		struct swevent_hlist *hlist;

		hlist = kzalloc(sizeof(*hlist), GFP_KERNEL);
		if (!hlist) {
			err = -ENOMEM;
			goto exit;
		}
		rcu_assign_pointer(swhash->swevent_hlist, hlist);
	}
	swhash->hlist_refcount++;
exit:
	mutex_unlock(&swhash->hlist_mutex);

	return err;
}

static int swevent_hlist_get(struct perf_event *event)
{
	int err;
	int cpu, failed_cpu;

	get_online_cpus();
	for_each_possible_cpu(cpu) {
		err = swevent_hlist_get_cpu(event, cpu);
		if (err) {
			failed_cpu = cpu;
			goto fail;
		}
	}
	put_online_cpus();

	return 0;
fail:
	for_each_possible_cpu(cpu) {
		if (cpu == failed_cpu)
			break;
		swevent_hlist_put_cpu(event, cpu);
	}

	put_online_cpus();
	return err;
}

struct static_key perf_swevent_enabled[PERF_COUNT_SW_MAX];

static void sw_perf_event_destroy(struct perf_event *event)
{
	u64 event_id = event->attr.config;

	WARN_ON(event->parent);

	static_key_slow_dec(&perf_swevent_enabled[event_id]);
	swevent_hlist_put(event);
}

static int perf_swevent_init(struct perf_event *event)
{
	u64 event_id = event->attr.config;

	if (event->attr.type != PERF_TYPE_SOFTWARE)
		return -ENOENT;

	/*
	 * no branch sampling for software events
	 */
	if (has_branch_stack(event))
		return -EOPNOTSUPP;

	switch (event_id) {
	case PERF_COUNT_SW_CPU_CLOCK:
	case PERF_COUNT_SW_TASK_CLOCK:
		return -ENOENT;

	default:
		break;
	}

	if (event_id >= PERF_COUNT_SW_MAX)
		return -ENOENT;

	if (!event->parent) {
		int err;

		err = swevent_hlist_get(event);
		if (err)
			return err;

		static_key_slow_inc(&perf_swevent_enabled[event_id]);
		event->destroy = sw_perf_event_destroy;
	}

	return 0;
}

static int perf_swevent_event_idx(struct perf_event *event)
{
	return 0;
}

static struct pmu perf_swevent = {
	.task_ctx_nr	= perf_sw_context,

	.event_init	= perf_swevent_init,
	.add		= perf_swevent_add,
	.del		= perf_swevent_del,
	.start		= perf_swevent_start,
	.stop		= perf_swevent_stop,
	.read		= perf_swevent_read,

	.event_idx	= perf_swevent_event_idx,
};

#ifdef CONFIG_EVENT_TRACING

static int perf_tp_filter_match(struct perf_event *event,
				struct perf_sample_data *data)
{
	void *record = data->raw->data;

	if (likely(!event->filter) || filter_match_preds(event->filter, record))
		return 1;
	return 0;
}

static int perf_tp_event_match(struct perf_event *event,
				struct perf_sample_data *data,
				struct pt_regs *regs)
{
	if (event->hw.state & PERF_HES_STOPPED)
		return 0;
	/*
	 * All tracepoints are from kernel-space.
	 */
	if (event->attr.exclude_kernel)
		return 0;

	if (!perf_tp_filter_match(event, data))
		return 0;

	return 1;
}

void perf_tp_event(u64 addr, u64 count, void *record, int entry_size,
		   struct pt_regs *regs, struct hlist_head *head, int rctx,
		   struct task_struct *task)
{
	struct perf_sample_data data;
	struct perf_event *event;

	struct perf_raw_record raw = {
		.size = entry_size,
		.data = record,
	};

	perf_sample_data_init(&data, addr, 0);
	data.raw = &raw;

	hlist_for_each_entry_rcu(event, head, hlist_entry) {
		if (perf_tp_event_match(event, &data, regs))
			perf_swevent_event(event, count, &data, regs);
	}

	/*
	 * If we got specified a target task, also iterate its context and
	 * deliver this event there too.
	 */
	if (task && task != current) {
		struct perf_event_context *ctx;
		struct trace_entry *entry = record;

		rcu_read_lock();
		ctx = rcu_dereference(task->perf_event_ctxp[perf_sw_context]);
		if (!ctx)
			goto unlock;

		list_for_each_entry_rcu(event, &ctx->event_list, event_entry) {
			if (event->attr.type != PERF_TYPE_TRACEPOINT)
				continue;
			if (event->attr.config != entry->type)
				continue;
			if (perf_tp_event_match(event, &data, regs))
				perf_swevent_event(event, count, &data, regs);
		}
unlock:
		rcu_read_unlock();
	}

	perf_swevent_put_recursion_context(rctx);
}
EXPORT_SYMBOL_GPL(perf_tp_event);

static void tp_perf_event_destroy(struct perf_event *event)
{
	perf_trace_destroy(event);
}

static int perf_tp_event_init(struct perf_event *event)
{
	int err;

	if (event->attr.type != PERF_TYPE_TRACEPOINT)
		return -ENOENT;

	/*
	 * no branch sampling for tracepoint events
	 */
	if (has_branch_stack(event))
		return -EOPNOTSUPP;

	err = perf_trace_init(event);
	if (err)
		return err;

	event->destroy = tp_perf_event_destroy;

	return 0;
}

static struct pmu perf_tracepoint = {
	.task_ctx_nr	= perf_sw_context,

	.event_init	= perf_tp_event_init,
	.add		= perf_trace_add,
	.del		= perf_trace_del,
	.start		= perf_swevent_start,
	.stop		= perf_swevent_stop,
	.read		= perf_swevent_read,

	.event_idx	= perf_swevent_event_idx,
};

static inline void perf_tp_register(void)
{
	perf_pmu_register(&perf_tracepoint, "tracepoint", PERF_TYPE_TRACEPOINT);
}

static int perf_event_set_filter(struct perf_event *event, void __user *arg)
{
	char *filter_str;
	int ret;

	if (event->attr.type != PERF_TYPE_TRACEPOINT)
		return -EINVAL;

	filter_str = strndup_user(arg, PAGE_SIZE);
	if (IS_ERR(filter_str))
		return PTR_ERR(filter_str);

	ret = ftrace_profile_set_filter(event, event->attr.config, filter_str);

	kfree(filter_str);
	return ret;
}

static void perf_event_free_filter(struct perf_event *event)
{
	ftrace_profile_free_filter(event);
}

#else

static inline void perf_tp_register(void)
{
}

static int perf_event_set_filter(struct perf_event *event, void __user *arg)
{
	return -ENOENT;
}

static void perf_event_free_filter(struct perf_event *event)
{
}

#endif /* CONFIG_EVENT_TRACING */

#ifdef CONFIG_HAVE_HW_BREAKPOINT
void perf_bp_event(struct perf_event *bp, void *data)
{
	struct perf_sample_data sample;
	struct pt_regs *regs = data;

	perf_sample_data_init(&sample, bp->attr.bp_addr, 0);

	if (!bp->hw.state && !perf_exclude_event(bp, regs))
		perf_swevent_event(bp, 1, &sample, regs);
}
#endif

/*
 * hrtimer based swevent callback
 */

static enum hrtimer_restart perf_swevent_hrtimer(struct hrtimer *hrtimer)
{
	enum hrtimer_restart ret = HRTIMER_RESTART;
	struct perf_sample_data data;
	struct pt_regs *regs;
	struct perf_event *event;
	u64 period;

	event = container_of(hrtimer, struct perf_event, hw.hrtimer);

	if (event->state != PERF_EVENT_STATE_ACTIVE)
		return HRTIMER_NORESTART;

	event->pmu->read(event);

	perf_sample_data_init(&data, 0, event->hw.last_period);
	regs = get_irq_regs();

	if (regs && !perf_exclude_event(event, regs)) {
		if (!(event->attr.exclude_idle && is_idle_task(current)))
			if (__perf_event_overflow(event, 1, &data, regs))
				ret = HRTIMER_NORESTART;
	}

	period = max_t(u64, 10000, event->hw.sample_period);
	hrtimer_forward_now(hrtimer, ns_to_ktime(period));

	return ret;
}

static void perf_swevent_start_hrtimer(struct perf_event *event)
{
	struct hw_perf_event *hwc = &event->hw;
	s64 period;

	if (!is_sampling_event(event))
		return;

	period = local64_read(&hwc->period_left);
	if (period) {
		if (period < 0)
			period = 10000;

		local64_set(&hwc->period_left, 0);
	} else {
		period = max_t(u64, 10000, hwc->sample_period);
	}
	__hrtimer_start_range_ns(&hwc->hrtimer,
				ns_to_ktime(period), 0,
				HRTIMER_MODE_REL_PINNED, 0);
}

static void perf_swevent_cancel_hrtimer(struct perf_event *event)
{
	struct hw_perf_event *hwc = &event->hw;

	if (is_sampling_event(event)) {
		ktime_t remaining = hrtimer_get_remaining(&hwc->hrtimer);
		local64_set(&hwc->period_left, ktime_to_ns(remaining));

		hrtimer_cancel(&hwc->hrtimer);
	}
}

static void perf_swevent_init_hrtimer(struct perf_event *event)
{
	struct hw_perf_event *hwc = &event->hw;

	if (!is_sampling_event(event))
		return;

	hrtimer_init(&hwc->hrtimer, CLOCK_MONOTONIC, HRTIMER_MODE_REL);
	hwc->hrtimer.function = perf_swevent_hrtimer;

	/*
	 * Since hrtimers have a fixed rate, we can do a static freq->period
	 * mapping and avoid the whole period adjust feedback stuff.
	 */
	if (event->attr.freq) {
		long freq = event->attr.sample_freq;

		event->attr.sample_period = NSEC_PER_SEC / freq;
		hwc->sample_period = event->attr.sample_period;
		local64_set(&hwc->period_left, hwc->sample_period);
		hwc->last_period = hwc->sample_period;
		event->attr.freq = 0;
	}
}

/*
 * Software event: cpu wall time clock
 */

static void cpu_clock_event_update(struct perf_event *event)
{
	s64 prev;
	u64 now;

	now = local_clock();
	prev = local64_xchg(&event->hw.prev_count, now);
	local64_add(now - prev, &event->count);
}

static void cpu_clock_event_start(struct perf_event *event, int flags)
{
	local64_set(&event->hw.prev_count, local_clock());
	perf_swevent_start_hrtimer(event);
}

static void cpu_clock_event_stop(struct perf_event *event, int flags)
{
	perf_swevent_cancel_hrtimer(event);
	cpu_clock_event_update(event);
}

static int cpu_clock_event_add(struct perf_event *event, int flags)
{
	if (flags & PERF_EF_START)
		cpu_clock_event_start(event, flags);

	return 0;
}

static void cpu_clock_event_del(struct perf_event *event, int flags)
{
	cpu_clock_event_stop(event, flags);
}

static void cpu_clock_event_read(struct perf_event *event)
{
	cpu_clock_event_update(event);
}

static int cpu_clock_event_init(struct perf_event *event)
{
	if (event->attr.type != PERF_TYPE_SOFTWARE)
		return -ENOENT;

	if (event->attr.config != PERF_COUNT_SW_CPU_CLOCK)
		return -ENOENT;

	/*
	 * no branch sampling for software events
	 */
	if (has_branch_stack(event))
		return -EOPNOTSUPP;

	perf_swevent_init_hrtimer(event);

	return 0;
}

static struct pmu perf_cpu_clock = {
	.task_ctx_nr	= perf_sw_context,

	.event_init	= cpu_clock_event_init,
	.add		= cpu_clock_event_add,
	.del		= cpu_clock_event_del,
	.start		= cpu_clock_event_start,
	.stop		= cpu_clock_event_stop,
	.read		= cpu_clock_event_read,

	.event_idx	= perf_swevent_event_idx,
};

/*
 * Software event: task time clock
 */

static void task_clock_event_update(struct perf_event *event, u64 now)
{
	u64 prev;
	s64 delta;

	prev = local64_xchg(&event->hw.prev_count, now);
	delta = now - prev;
	local64_add(delta, &event->count);
}

static void task_clock_event_start(struct perf_event *event, int flags)
{
	local64_set(&event->hw.prev_count, event->ctx->time);
	perf_swevent_start_hrtimer(event);
}

static void task_clock_event_stop(struct perf_event *event, int flags)
{
	perf_swevent_cancel_hrtimer(event);
	task_clock_event_update(event, event->ctx->time);
}

static int task_clock_event_add(struct perf_event *event, int flags)
{
	if (flags & PERF_EF_START)
		task_clock_event_start(event, flags);

	return 0;
}

static void task_clock_event_del(struct perf_event *event, int flags)
{
	task_clock_event_stop(event, PERF_EF_UPDATE);
}

static void task_clock_event_read(struct perf_event *event)
{
	u64 now = perf_clock();
	u64 delta = now - event->ctx->timestamp;
	u64 time = event->ctx->time + delta;

	task_clock_event_update(event, time);
}

static int task_clock_event_init(struct perf_event *event)
{
	if (event->attr.type != PERF_TYPE_SOFTWARE)
		return -ENOENT;

	if (event->attr.config != PERF_COUNT_SW_TASK_CLOCK)
		return -ENOENT;

	/*
	 * no branch sampling for software events
	 */
	if (has_branch_stack(event))
		return -EOPNOTSUPP;

	perf_swevent_init_hrtimer(event);

	return 0;
}

static struct pmu perf_task_clock = {
	.task_ctx_nr	= perf_sw_context,

	.event_init	= task_clock_event_init,
	.add		= task_clock_event_add,
	.del		= task_clock_event_del,
	.start		= task_clock_event_start,
	.stop		= task_clock_event_stop,
	.read		= task_clock_event_read,

	.event_idx	= perf_swevent_event_idx,
};

static void perf_pmu_nop_void(struct pmu *pmu)
{
}

static int perf_pmu_nop_int(struct pmu *pmu)
{
	return 0;
}

static void perf_pmu_start_txn(struct pmu *pmu)
{
	perf_pmu_disable(pmu);
}

static int perf_pmu_commit_txn(struct pmu *pmu)
{
	perf_pmu_enable(pmu);
	return 0;
}

static void perf_pmu_cancel_txn(struct pmu *pmu)
{
	perf_pmu_enable(pmu);
}

static int perf_event_idx_default(struct perf_event *event)
{
	return event->hw.idx + 1;
}

/*
 * Ensures all contexts with the same task_ctx_nr have the same
 * pmu_cpu_context too.
 */
static struct perf_cpu_context __percpu *find_pmu_context(int ctxn)
{
	struct pmu *pmu;

	if (ctxn < 0)
		return NULL;

	list_for_each_entry(pmu, &pmus, entry) {
		if (pmu->task_ctx_nr == ctxn)
			return pmu->pmu_cpu_context;
	}

	return NULL;
}

static void update_pmu_context(struct pmu *pmu, struct pmu *old_pmu)
{
	int cpu;

	for_each_possible_cpu(cpu) {
		struct perf_cpu_context *cpuctx;

		cpuctx = per_cpu_ptr(pmu->pmu_cpu_context, cpu);

		if (cpuctx->unique_pmu == old_pmu)
			cpuctx->unique_pmu = pmu;
	}
}

static void free_pmu_context(struct pmu *pmu)
{
	struct pmu *i;

	mutex_lock(&pmus_lock);
	/*
	 * Like a real lame refcount.
	 */
	list_for_each_entry(i, &pmus, entry) {
		if (i->pmu_cpu_context == pmu->pmu_cpu_context) {
			update_pmu_context(i, pmu);
			goto out;
		}
	}

	free_percpu(pmu->pmu_cpu_context);
out:
	mutex_unlock(&pmus_lock);
}
static struct idr pmu_idr;

static ssize_t
type_show(struct device *dev, struct device_attribute *attr, char *page)
{
	struct pmu *pmu = dev_get_drvdata(dev);

	return snprintf(page, PAGE_SIZE-1, "%d\n", pmu->type);
}
static DEVICE_ATTR_RO(type);

static ssize_t
perf_event_mux_interval_ms_show(struct device *dev,
				struct device_attribute *attr,
				char *page)
{
	struct pmu *pmu = dev_get_drvdata(dev);

	return snprintf(page, PAGE_SIZE-1, "%d\n", pmu->hrtimer_interval_ms);
}

static ssize_t
perf_event_mux_interval_ms_store(struct device *dev,
				 struct device_attribute *attr,
				 const char *buf, size_t count)
{
	struct pmu *pmu = dev_get_drvdata(dev);
	int timer, cpu, ret;

	ret = kstrtoint(buf, 0, &timer);
	if (ret)
		return ret;

	if (timer < 1)
		return -EINVAL;

	/* same value, noting to do */
	if (timer == pmu->hrtimer_interval_ms)
		return count;

	pmu->hrtimer_interval_ms = timer;

	/* update all cpuctx for this PMU */
	for_each_possible_cpu(cpu) {
		struct perf_cpu_context *cpuctx;
		cpuctx = per_cpu_ptr(pmu->pmu_cpu_context, cpu);
		cpuctx->hrtimer_interval = ns_to_ktime(NSEC_PER_MSEC * timer);

		if (hrtimer_active(&cpuctx->hrtimer))
			hrtimer_forward_now(&cpuctx->hrtimer, cpuctx->hrtimer_interval);
	}

	return count;
}
static DEVICE_ATTR_RW(perf_event_mux_interval_ms);

static struct attribute *pmu_dev_attrs[] = {
	&dev_attr_type.attr,
	&dev_attr_perf_event_mux_interval_ms.attr,
	NULL,
};
ATTRIBUTE_GROUPS(pmu_dev);

static int pmu_bus_running;
static struct bus_type pmu_bus = {
	.name		= "event_source",
	.dev_groups	= pmu_dev_groups,
};

static void pmu_dev_release(struct device *dev)
{
	kfree(dev);
}

static int pmu_dev_alloc(struct pmu *pmu)
{
	int ret = -ENOMEM;

	pmu->dev = kzalloc(sizeof(struct device), GFP_KERNEL);
	if (!pmu->dev)
		goto out;

	pmu->dev->groups = pmu->attr_groups;
	device_initialize(pmu->dev);
	ret = dev_set_name(pmu->dev, "%s", pmu->name);
	if (ret)
		goto free_dev;

	dev_set_drvdata(pmu->dev, pmu);
	pmu->dev->bus = &pmu_bus;
	pmu->dev->release = pmu_dev_release;
	ret = device_add(pmu->dev);
	if (ret)
		goto free_dev;

out:
	return ret;

free_dev:
	put_device(pmu->dev);
	goto out;
}

static struct lock_class_key cpuctx_mutex;
static struct lock_class_key cpuctx_lock;

int perf_pmu_register(struct pmu *pmu, const char *name, int type)
{
	int cpu, ret;

	mutex_lock(&pmus_lock);
	ret = -ENOMEM;
	pmu->pmu_disable_count = alloc_percpu(int);
	if (!pmu->pmu_disable_count)
		goto unlock;

	pmu->type = -1;
	if (!name)
		goto skip_type;
	pmu->name = name;

	if (type < 0) {
		type = idr_alloc(&pmu_idr, pmu, PERF_TYPE_MAX, 0, GFP_KERNEL);
		if (type < 0) {
			ret = type;
			goto free_pdc;
		}
	}
	pmu->type = type;

	if (pmu_bus_running) {
		ret = pmu_dev_alloc(pmu);
		if (ret)
			goto free_idr;
	}

skip_type:
	pmu->pmu_cpu_context = find_pmu_context(pmu->task_ctx_nr);
	if (pmu->pmu_cpu_context)
		goto got_cpu_context;

	ret = -ENOMEM;
	pmu->pmu_cpu_context = alloc_percpu(struct perf_cpu_context);
	if (!pmu->pmu_cpu_context)
		goto free_dev;

	for_each_possible_cpu(cpu) {
		struct perf_cpu_context *cpuctx;

		cpuctx = per_cpu_ptr(pmu->pmu_cpu_context, cpu);
		__perf_event_init_context(&cpuctx->ctx);
		lockdep_set_class(&cpuctx->ctx.mutex, &cpuctx_mutex);
		lockdep_set_class(&cpuctx->ctx.lock, &cpuctx_lock);
		cpuctx->ctx.type = cpu_context;
		cpuctx->ctx.pmu = pmu;

		__perf_cpu_hrtimer_init(cpuctx, cpu);

		INIT_LIST_HEAD(&cpuctx->rotation_list);
		cpuctx->unique_pmu = pmu;
	}

got_cpu_context:
	if (!pmu->start_txn) {
		if (pmu->pmu_enable) {
			/*
			 * If we have pmu_enable/pmu_disable calls, install
			 * transaction stubs that use that to try and batch
			 * hardware accesses.
			 */
			pmu->start_txn  = perf_pmu_start_txn;
			pmu->commit_txn = perf_pmu_commit_txn;
			pmu->cancel_txn = perf_pmu_cancel_txn;
		} else {
			pmu->start_txn  = perf_pmu_nop_void;
			pmu->commit_txn = perf_pmu_nop_int;
			pmu->cancel_txn = perf_pmu_nop_void;
		}
	}

	if (!pmu->pmu_enable) {
		pmu->pmu_enable  = perf_pmu_nop_void;
		pmu->pmu_disable = perf_pmu_nop_void;
	}

	if (!pmu->event_idx)
		pmu->event_idx = perf_event_idx_default;

	list_add_rcu(&pmu->entry, &pmus);
	ret = 0;
unlock:
	mutex_unlock(&pmus_lock);

	return ret;

free_dev:
	device_del(pmu->dev);
	put_device(pmu->dev);

free_idr:
	if (pmu->type >= PERF_TYPE_MAX)
		idr_remove(&pmu_idr, pmu->type);

free_pdc:
	free_percpu(pmu->pmu_disable_count);
	goto unlock;
}
EXPORT_SYMBOL_GPL(perf_pmu_register);

void perf_pmu_unregister(struct pmu *pmu)
{
	mutex_lock(&pmus_lock);
	list_del_rcu(&pmu->entry);
	mutex_unlock(&pmus_lock);

	/*
	 * We dereference the pmu list under both SRCU and regular RCU, so
	 * synchronize against both of those.
	 */
	synchronize_srcu(&pmus_srcu);
	synchronize_rcu();

	free_percpu(pmu->pmu_disable_count);
	if (pmu->type >= PERF_TYPE_MAX)
		idr_remove(&pmu_idr, pmu->type);
	device_del(pmu->dev);
	put_device(pmu->dev);
	free_pmu_context(pmu);
}
EXPORT_SYMBOL_GPL(perf_pmu_unregister);

struct pmu *perf_init_event(struct perf_event *event)
{
	struct pmu *pmu = NULL;
	int idx;
	int ret;

	idx = srcu_read_lock(&pmus_srcu);

	rcu_read_lock();
	pmu = idr_find(&pmu_idr, event->attr.type);
	rcu_read_unlock();
	if (pmu) {
		if (!try_module_get(pmu->module)) {
			pmu = ERR_PTR(-ENODEV);
			goto unlock;
		}
		event->pmu = pmu;
		ret = pmu->event_init(event);
		if (ret)
			pmu = ERR_PTR(ret);
		goto unlock;
	}

	list_for_each_entry_rcu(pmu, &pmus, entry) {
		if (!try_module_get(pmu->module)) {
			pmu = ERR_PTR(-ENODEV);
			goto unlock;
		}
		event->pmu = pmu;
		ret = pmu->event_init(event);
		if (!ret)
			goto unlock;

		if (ret != -ENOENT) {
			pmu = ERR_PTR(ret);
			goto unlock;
		}
	}
	pmu = ERR_PTR(-ENOENT);
unlock:
	srcu_read_unlock(&pmus_srcu, idx);

	return pmu;
}

static void account_event_cpu(struct perf_event *event, int cpu)
{
	if (event->parent)
		return;

	if (has_branch_stack(event)) {
		if (!(event->attach_state & PERF_ATTACH_TASK))
			atomic_inc(&per_cpu(perf_branch_stack_events, cpu));
	}
	if (is_cgroup_event(event))
		atomic_inc(&per_cpu(perf_cgroup_events, cpu));
}

static void account_event(struct perf_event *event)
{
	if (event->parent)
		return;

	if (event->attach_state & PERF_ATTACH_TASK)
		static_key_slow_inc(&perf_sched_events.key);
	if (event->attr.mmap || event->attr.mmap_data)
		atomic_inc(&nr_mmap_events);
	if (event->attr.comm)
		atomic_inc(&nr_comm_events);
	if (event->attr.task)
		atomic_inc(&nr_task_events);
	if (event->attr.freq) {
		if (atomic_inc_return(&nr_freq_events) == 1)
			tick_nohz_full_kick_all();
	}
	if (has_branch_stack(event))
		static_key_slow_inc(&perf_sched_events.key);
	if (is_cgroup_event(event))
		static_key_slow_inc(&perf_sched_events.key);

	account_event_cpu(event, event->cpu);
}

/*
 * Allocate and initialize a event structure
 */
static struct perf_event *
perf_event_alloc(struct perf_event_attr *attr, int cpu,
		 struct task_struct *task,
		 struct perf_event *group_leader,
		 struct perf_event *parent_event,
		 perf_overflow_handler_t overflow_handler,
		 void *context)
{
	struct pmu *pmu;
	struct perf_event *event;
	struct hw_perf_event *hwc;
	long err = -EINVAL;

	if ((unsigned)cpu >= nr_cpu_ids) {
		if (!task || cpu != -1)
			return ERR_PTR(-EINVAL);
	}

	event = kzalloc(sizeof(*event), GFP_KERNEL);
	if (!event)
		return ERR_PTR(-ENOMEM);

	/*
	 * Single events are their own group leaders, with an
	 * empty sibling list:
	 */
	if (!group_leader)
		group_leader = event;

	mutex_init(&event->child_mutex);
	INIT_LIST_HEAD(&event->child_list);

	INIT_LIST_HEAD(&event->group_entry);
	INIT_LIST_HEAD(&event->event_entry);
	INIT_LIST_HEAD(&event->sibling_list);
	INIT_LIST_HEAD(&event->rb_entry);
	INIT_LIST_HEAD(&event->active_entry);
	INIT_HLIST_NODE(&event->hlist_entry);


	init_waitqueue_head(&event->waitq);
	init_irq_work(&event->pending, perf_pending_event);

	mutex_init(&event->mmap_mutex);

	atomic_long_set(&event->refcount, 1);
	event->cpu		= cpu;
	event->attr		= *attr;
	event->group_leader	= group_leader;
	event->pmu		= NULL;
	event->oncpu		= -1;

	event->parent		= parent_event;

	event->ns		= get_pid_ns(task_active_pid_ns(current));
	event->id		= atomic64_inc_return(&perf_event_id);

	event->state		= PERF_EVENT_STATE_INACTIVE;

	if (task) {
		event->attach_state = PERF_ATTACH_TASK;

		if (attr->type == PERF_TYPE_TRACEPOINT)
			event->hw.tp_target = task;
#ifdef CONFIG_HAVE_HW_BREAKPOINT
		/*
		 * hw_breakpoint is a bit difficult here..
		 */
		else if (attr->type == PERF_TYPE_BREAKPOINT)
			event->hw.bp_target = task;
#endif
	}

	if (!overflow_handler && parent_event) {
		overflow_handler = parent_event->overflow_handler;
		context = parent_event->overflow_handler_context;
	}

	event->overflow_handler	= overflow_handler;
	event->overflow_handler_context = context;

	perf_event__state_init(event);

	pmu = NULL;

	hwc = &event->hw;
	hwc->sample_period = attr->sample_period;
	if (attr->freq && attr->sample_freq)
		hwc->sample_period = 1;
	hwc->last_period = hwc->sample_period;

	local64_set(&hwc->period_left, hwc->sample_period);

	/*
	 * we currently do not support PERF_FORMAT_GROUP on inherited events
	 */
	if (attr->inherit && (attr->read_format & PERF_FORMAT_GROUP))
		goto err_ns;

	pmu = perf_init_event(event);
	if (!pmu)
		goto err_ns;
	else if (IS_ERR(pmu)) {
		err = PTR_ERR(pmu);
		goto err_ns;
	}

	if (!event->parent) {
		if (event->attr.sample_type & PERF_SAMPLE_CALLCHAIN) {
			err = get_callchain_buffers();
			if (err)
				goto err_pmu;
		}
	}

	return event;

err_pmu:
	if (event->destroy)
		event->destroy(event);
	module_put(pmu->module);
err_ns:
	if (event->ns)
		put_pid_ns(event->ns);
	kfree(event);

	return ERR_PTR(err);
}

static int perf_copy_attr(struct perf_event_attr __user *uattr,
			  struct perf_event_attr *attr)
{
	u32 size;
	int ret;

	if (!access_ok(VERIFY_WRITE, uattr, PERF_ATTR_SIZE_VER0))
		return -EFAULT;

	/*
	 * zero the full structure, so that a short copy will be nice.
	 */
	memset(attr, 0, sizeof(*attr));

	ret = get_user(size, &uattr->size);
	if (ret)
		return ret;

	if (size > PAGE_SIZE)	/* silly large */
		goto err_size;

	if (!size)		/* abi compat */
		size = PERF_ATTR_SIZE_VER0;

	if (size < PERF_ATTR_SIZE_VER0)
		goto err_size;

	/*
	 * If we're handed a bigger struct than we know of,
	 * ensure all the unknown bits are 0 - i.e. new
	 * user-space does not rely on any kernel feature
	 * extensions we dont know about yet.
	 */
	if (size > sizeof(*attr)) {
		unsigned char __user *addr;
		unsigned char __user *end;
		unsigned char val;

		addr = (void __user *)uattr + sizeof(*attr);
		end  = (void __user *)uattr + size;

		for (; addr < end; addr++) {
			ret = get_user(val, addr);
			if (ret)
				return ret;
			if (val)
				goto err_size;
		}
		size = sizeof(*attr);
	}

	ret = copy_from_user(attr, uattr, size);
	if (ret)
		return -EFAULT;

	/* disabled for now */
	if (attr->mmap2)
		return -EINVAL;

	if (attr->__reserved_1)
		return -EINVAL;

	if (attr->sample_type & ~(PERF_SAMPLE_MAX-1))
		return -EINVAL;

	if (attr->read_format & ~(PERF_FORMAT_MAX-1))
		return -EINVAL;

	if (attr->sample_type & PERF_SAMPLE_BRANCH_STACK) {
		u64 mask = attr->branch_sample_type;

		/* only using defined bits */
		if (mask & ~(PERF_SAMPLE_BRANCH_MAX-1))
			return -EINVAL;

		/* at least one branch bit must be set */
		if (!(mask & ~PERF_SAMPLE_BRANCH_PLM_ALL))
			return -EINVAL;

		/* propagate priv level, when not set for branch */
		if (!(mask & PERF_SAMPLE_BRANCH_PLM_ALL)) {

			/* exclude_kernel checked on syscall entry */
			if (!attr->exclude_kernel)
				mask |= PERF_SAMPLE_BRANCH_KERNEL;

			if (!attr->exclude_user)
				mask |= PERF_SAMPLE_BRANCH_USER;

			if (!attr->exclude_hv)
				mask |= PERF_SAMPLE_BRANCH_HV;
			/*
			 * adjust user setting (for HW filter setup)
			 */
			attr->branch_sample_type = mask;
		}
		/* privileged levels capture (kernel, hv): check permissions */
		if ((mask & PERF_SAMPLE_BRANCH_PERM_PLM)
		    && perf_paranoid_kernel() && !capable(CAP_SYS_ADMIN))
			return -EACCES;
	}

	if (attr->sample_type & PERF_SAMPLE_REGS_USER) {
		ret = perf_reg_validate(attr->sample_regs_user);
		if (ret)
			return ret;
	}

	if (attr->sample_type & PERF_SAMPLE_STACK_USER) {
		if (!arch_perf_have_user_stack_dump())
			return -ENOSYS;

		/*
		 * We have __u32 type for the size, but so far
		 * we can only use __u16 as maximum due to the
		 * __u16 sample size limit.
		 */
		if (attr->sample_stack_user >= USHRT_MAX)
			ret = -EINVAL;
		else if (!IS_ALIGNED(attr->sample_stack_user, sizeof(u64)))
			ret = -EINVAL;
	}

out:
	return ret;

err_size:
	put_user(sizeof(*attr), &uattr->size);
	ret = -E2BIG;
	goto out;
}

static int
perf_event_set_output(struct perf_event *event, struct perf_event *output_event)
{
	struct ring_buffer *rb = NULL;
	int ret = -EINVAL;

	if (!output_event)
		goto set;

	/* don't allow circular references */
	if (event == output_event)
		goto out;

	/*
	 * Don't allow cross-cpu buffers
	 */
	if (output_event->cpu != event->cpu)
		goto out;

	/*
	 * If its not a per-cpu rb, it must be the same task.
	 */
	if (output_event->cpu == -1 && output_event->ctx != event->ctx)
		goto out;

set:
	mutex_lock(&event->mmap_mutex);
	/* Can't redirect output if we've got an active mmap() */
	if (atomic_read(&event->mmap_count))
		goto unlock;

	if (output_event) {
		/* get the rb we want to redirect to */
		rb = ring_buffer_get(output_event);
		if (!rb)
			goto unlock;
	}

	ring_buffer_attach(event, rb);

	ret = 0;
unlock:
	mutex_unlock(&event->mmap_mutex);

out:
	return ret;
}

/**
 * sys_perf_event_open - open a performance event, associate it to a task/cpu
 *
 * @attr_uptr:	event_id type attributes for monitoring/sampling
 * @pid:		target pid
 * @cpu:		target cpu
 * @group_fd:		group leader event fd
 */
SYSCALL_DEFINE5(perf_event_open,
		struct perf_event_attr __user *, attr_uptr,
		pid_t, pid, int, cpu, int, group_fd, unsigned long, flags)
{
	struct perf_event *group_leader = NULL, *output_event = NULL;
	struct perf_event *event, *sibling;
	struct perf_event_attr attr;
	struct perf_event_context *ctx;
	struct file *event_file = NULL;
	struct fd group = {NULL, 0};
	struct task_struct *task = NULL;
	struct pmu *pmu;
	int event_fd;
	int move_group = 0;
	int err;
	int f_flags = O_RDWR;

	/* for future expandability... */
	if (flags & ~PERF_FLAG_ALL)
		return -EINVAL;

	err = perf_copy_attr(attr_uptr, &attr);
	if (err)
		return err;

	if (!attr.exclude_kernel) {
		if (perf_paranoid_kernel() && !capable(CAP_SYS_ADMIN))
			return -EACCES;
	}

	if (attr.freq) {
		if (attr.sample_freq > sysctl_perf_event_sample_rate)
			return -EINVAL;
	} else {
		if (attr.sample_period & (1ULL << 63))
			return -EINVAL;
	}

	/*
	 * In cgroup mode, the pid argument is used to pass the fd
	 * opened to the cgroup directory in cgroupfs. The cpu argument
	 * designates the cpu on which to monitor threads from that
	 * cgroup.
	 */
	if ((flags & PERF_FLAG_PID_CGROUP) && (pid == -1 || cpu == -1))
		return -EINVAL;

	if (flags & PERF_FLAG_FD_CLOEXEC)
		f_flags |= O_CLOEXEC;

	event_fd = get_unused_fd_flags(f_flags);
	if (event_fd < 0)
		return event_fd;

	if (group_fd != -1) {
		err = perf_fget_light(group_fd, &group);
		if (err)
			goto err_fd;
		group_leader = group.file->private_data;
		if (flags & PERF_FLAG_FD_OUTPUT)
			output_event = group_leader;
		if (flags & PERF_FLAG_FD_NO_GROUP)
			group_leader = NULL;
	}

	if (pid != -1 && !(flags & PERF_FLAG_PID_CGROUP)) {
		task = find_lively_task_by_vpid(pid);
		if (IS_ERR(task)) {
			err = PTR_ERR(task);
			goto err_group_fd;
		}
	}

	if (task && group_leader &&
	    group_leader->attr.inherit != attr.inherit) {
		err = -EINVAL;
		goto err_task;
	}

	get_online_cpus();

	event = perf_event_alloc(&attr, cpu, task, group_leader, NULL,
				 NULL, NULL);
	if (IS_ERR(event)) {
		err = PTR_ERR(event);
		goto err_cpus;
	}

	if (flags & PERF_FLAG_PID_CGROUP) {
		err = perf_cgroup_connect(pid, event, &attr, group_leader);
		if (err) {
			__free_event(event);
			goto err_cpus;
<<<<<<< HEAD
=======
		}
	}

	if (is_sampling_event(event)) {
		if (event->pmu->capabilities & PERF_PMU_CAP_NO_INTERRUPT) {
			err = -ENOTSUPP;
			goto err_alloc;
>>>>>>> 82b89778
		}
	}

	account_event(event);

	/*
	 * Special case software events and allow them to be part of
	 * any hardware group.
	 */
	pmu = event->pmu;

	if (group_leader &&
	    (is_software_event(event) != is_software_event(group_leader))) {
		if (is_software_event(event)) {
			/*
			 * If event and group_leader are not both a software
			 * event, and event is, then group leader is not.
			 *
			 * Allow the addition of software events to !software
			 * groups, this is safe because software events never
			 * fail to schedule.
			 */
			pmu = group_leader->pmu;
		} else if (is_software_event(group_leader) &&
			   (group_leader->group_flags & PERF_GROUP_SOFTWARE)) {
			/*
			 * In case the group is a pure software group, and we
			 * try to add a hardware event, move the whole group to
			 * the hardware context.
			 */
			move_group = 1;
		}
	}

	/*
	 * Get the target context (task or percpu):
	 */
	ctx = find_get_context(pmu, task, event->cpu);
	if (IS_ERR(ctx)) {
		err = PTR_ERR(ctx);
		goto err_alloc;
	}

	if (task) {
		put_task_struct(task);
		task = NULL;
	}

	/*
	 * Look up the group leader (we will attach this event to it):
	 */
	if (group_leader) {
		err = -EINVAL;

		/*
		 * Do not allow a recursive hierarchy (this new sibling
		 * becoming part of another group-sibling):
		 */
		if (group_leader->group_leader != group_leader)
			goto err_context;
		/*
		 * Do not allow to attach to a group in a different
		 * task or CPU context:
		 */
		if (move_group) {
			if (group_leader->ctx->type != ctx->type)
				goto err_context;
		} else {
			if (group_leader->ctx != ctx)
				goto err_context;
		}

		/*
		 * Only a group leader can be exclusive or pinned
		 */
		if (attr.exclusive || attr.pinned)
			goto err_context;
	}

	if (output_event) {
		err = perf_event_set_output(event, output_event);
		if (err)
			goto err_context;
	}

	event_file = anon_inode_getfile("[perf_event]", &perf_fops, event,
					f_flags);
	if (IS_ERR(event_file)) {
		err = PTR_ERR(event_file);
		goto err_context;
	}

	if (move_group) {
		struct perf_event_context *gctx = group_leader->ctx;

		mutex_lock(&gctx->mutex);
		perf_remove_from_context(group_leader, false);

		/*
		 * Removing from the context ends up with disabled
		 * event. What we want here is event in the initial
		 * startup state, ready to be add into new context.
		 */
		perf_event__state_init(group_leader);
		list_for_each_entry(sibling, &group_leader->sibling_list,
				    group_entry) {
			perf_remove_from_context(sibling, false);
			perf_event__state_init(sibling);
			put_ctx(gctx);
		}
		mutex_unlock(&gctx->mutex);
		put_ctx(gctx);
	}

	WARN_ON_ONCE(ctx->parent_ctx);
	mutex_lock(&ctx->mutex);

	if (move_group) {
		synchronize_rcu();
		perf_install_in_context(ctx, group_leader, event->cpu);
		get_ctx(ctx);
		list_for_each_entry(sibling, &group_leader->sibling_list,
				    group_entry) {
			perf_install_in_context(ctx, sibling, event->cpu);
			get_ctx(ctx);
		}
	}

	perf_install_in_context(ctx, event, event->cpu);
	perf_unpin_context(ctx);
	mutex_unlock(&ctx->mutex);

	put_online_cpus();

	event->owner = current;

	mutex_lock(&current->perf_event_mutex);
	list_add_tail(&event->owner_entry, &current->perf_event_list);
	mutex_unlock(&current->perf_event_mutex);

	/*
	 * Precalculate sample_data sizes
	 */
	perf_event__header_size(event);
	perf_event__id_header_size(event);

	/*
	 * Drop the reference on the group_event after placing the
	 * new event on the sibling_list. This ensures destruction
	 * of the group leader will find the pointer to itself in
	 * perf_group_detach().
	 */
	fdput(group);
	fd_install(event_fd, event_file);
	return event_fd;

err_context:
	perf_unpin_context(ctx);
	put_ctx(ctx);
err_alloc:
	free_event(event);
err_cpus:
	put_online_cpus();
err_task:
	if (task)
		put_task_struct(task);
err_group_fd:
	fdput(group);
err_fd:
	put_unused_fd(event_fd);
	return err;
}

/**
 * perf_event_create_kernel_counter
 *
 * @attr: attributes of the counter to create
 * @cpu: cpu in which the counter is bound
 * @task: task to profile (NULL for percpu)
 */
struct perf_event *
perf_event_create_kernel_counter(struct perf_event_attr *attr, int cpu,
				 struct task_struct *task,
				 perf_overflow_handler_t overflow_handler,
				 void *context)
{
	struct perf_event_context *ctx;
	struct perf_event *event;
	int err;

	/*
	 * Get the target context (task or percpu):
	 */

	event = perf_event_alloc(attr, cpu, task, NULL, NULL,
				 overflow_handler, context);
	if (IS_ERR(event)) {
		err = PTR_ERR(event);
		goto err;
	}

	account_event(event);

	ctx = find_get_context(event->pmu, task, cpu);
	if (IS_ERR(ctx)) {
		err = PTR_ERR(ctx);
		goto err_free;
	}

	WARN_ON_ONCE(ctx->parent_ctx);
	mutex_lock(&ctx->mutex);
	perf_install_in_context(ctx, event, cpu);
	perf_unpin_context(ctx);
	mutex_unlock(&ctx->mutex);

	return event;

err_free:
	free_event(event);
err:
	return ERR_PTR(err);
}
EXPORT_SYMBOL_GPL(perf_event_create_kernel_counter);

void perf_pmu_migrate_context(struct pmu *pmu, int src_cpu, int dst_cpu)
{
	struct perf_event_context *src_ctx;
	struct perf_event_context *dst_ctx;
	struct perf_event *event, *tmp;
	LIST_HEAD(events);

	src_ctx = &per_cpu_ptr(pmu->pmu_cpu_context, src_cpu)->ctx;
	dst_ctx = &per_cpu_ptr(pmu->pmu_cpu_context, dst_cpu)->ctx;

	mutex_lock(&src_ctx->mutex);
	list_for_each_entry_safe(event, tmp, &src_ctx->event_list,
				 event_entry) {
		perf_remove_from_context(event, false);
		unaccount_event_cpu(event, src_cpu);
		put_ctx(src_ctx);
		list_add(&event->migrate_entry, &events);
	}
	mutex_unlock(&src_ctx->mutex);

	synchronize_rcu();

	mutex_lock(&dst_ctx->mutex);
	list_for_each_entry_safe(event, tmp, &events, migrate_entry) {
		list_del(&event->migrate_entry);
		if (event->state >= PERF_EVENT_STATE_OFF)
			event->state = PERF_EVENT_STATE_INACTIVE;
		account_event_cpu(event, dst_cpu);
		perf_install_in_context(dst_ctx, event, dst_cpu);
		get_ctx(dst_ctx);
	}
	mutex_unlock(&dst_ctx->mutex);
}
EXPORT_SYMBOL_GPL(perf_pmu_migrate_context);

static void sync_child_event(struct perf_event *child_event,
			       struct task_struct *child)
{
	struct perf_event *parent_event = child_event->parent;
	u64 child_val;

	if (child_event->attr.inherit_stat)
		perf_event_read_event(child_event, child);

	child_val = perf_event_count(child_event);

	/*
	 * Add back the child's count to the parent's count:
	 */
	atomic64_add(child_val, &parent_event->child_count);
	atomic64_add(child_event->total_time_enabled,
		     &parent_event->child_total_time_enabled);
	atomic64_add(child_event->total_time_running,
		     &parent_event->child_total_time_running);

	/*
	 * Remove this event from the parent's list
	 */
	WARN_ON_ONCE(parent_event->ctx->parent_ctx);
	mutex_lock(&parent_event->child_mutex);
	list_del_init(&child_event->child_list);
	mutex_unlock(&parent_event->child_mutex);

	/*
	 * Release the parent event, if this was the last
	 * reference to it.
	 */
	put_event(parent_event);
}

static void
__perf_event_exit_task(struct perf_event *child_event,
			 struct perf_event_context *child_ctx,
			 struct task_struct *child)
{
	perf_remove_from_context(child_event, true);

	/*
	 * It can happen that the parent exits first, and has events
	 * that are still around due to the child reference. These
	 * events need to be zapped.
	 */
	if (child_event->parent) {
		sync_child_event(child_event, child);
		free_event(child_event);
	}
}

static void perf_event_exit_task_context(struct task_struct *child, int ctxn)
{
<<<<<<< HEAD
	struct perf_event *child_event;
=======
	struct perf_event *child_event, *next;
>>>>>>> 82b89778
	struct perf_event_context *child_ctx;
	unsigned long flags;

	if (likely(!child->perf_event_ctxp[ctxn])) {
		perf_event_task(child, NULL, 0);
		return;
	}

	local_irq_save(flags);
	/*
	 * We can't reschedule here because interrupts are disabled,
	 * and either child is current or it is a task that can't be
	 * scheduled, so we are now safe from rescheduling changing
	 * our context.
	 */
	child_ctx = rcu_dereference_raw(child->perf_event_ctxp[ctxn]);

	/*
	 * Take the context lock here so that if find_get_context is
	 * reading child->perf_event_ctxp, we wait until it has
	 * incremented the context's refcount before we do put_ctx below.
	 */
	raw_spin_lock(&child_ctx->lock);
	task_ctx_sched_out(child_ctx);
	child->perf_event_ctxp[ctxn] = NULL;
	/*
	 * If this context is a clone; unclone it so it can't get
	 * swapped to another process while we're removing all
	 * the events from it.
	 */
	unclone_ctx(child_ctx);
	update_context_time(child_ctx);
	raw_spin_unlock_irqrestore(&child_ctx->lock, flags);

	/*
	 * Report the task dead after unscheduling the events so that we
	 * won't get any samples after PERF_RECORD_EXIT. We can however still
	 * get a few PERF_RECORD_READ events.
	 */
	perf_event_task(child, child_ctx, 0);

	/*
	 * We can recurse on the same lock type through:
	 *
	 *   __perf_event_exit_task()
	 *     sync_child_event()
	 *       put_event()
	 *         mutex_lock(&ctx->mutex)
	 *
	 * But since its the parent context it won't be the same instance.
	 */
	mutex_lock(&child_ctx->mutex);

<<<<<<< HEAD
	list_for_each_entry_rcu(child_event, &child_ctx->event_list, event_entry)
=======
	list_for_each_entry_safe(child_event, next, &child_ctx->event_list, event_entry)
>>>>>>> 82b89778
		__perf_event_exit_task(child_event, child_ctx, child);

	mutex_unlock(&child_ctx->mutex);

	put_ctx(child_ctx);
}

/*
 * When a child task exits, feed back event values to parent events.
 */
void perf_event_exit_task(struct task_struct *child)
{
	struct perf_event *event, *tmp;
	int ctxn;

	mutex_lock(&child->perf_event_mutex);
	list_for_each_entry_safe(event, tmp, &child->perf_event_list,
				 owner_entry) {
		list_del_init(&event->owner_entry);

		/*
		 * Ensure the list deletion is visible before we clear
		 * the owner, closes a race against perf_release() where
		 * we need to serialize on the owner->perf_event_mutex.
		 */
		smp_wmb();
		event->owner = NULL;
	}
	mutex_unlock(&child->perf_event_mutex);

	for_each_task_context_nr(ctxn)
		perf_event_exit_task_context(child, ctxn);
}

static void perf_free_event(struct perf_event *event,
			    struct perf_event_context *ctx)
{
	struct perf_event *parent = event->parent;

	if (WARN_ON_ONCE(!parent))
		return;

	mutex_lock(&parent->child_mutex);
	list_del_init(&event->child_list);
	mutex_unlock(&parent->child_mutex);

	put_event(parent);

	perf_group_detach(event);
	list_del_event(event, ctx);
	free_event(event);
}

/*
 * free an unexposed, unused context as created by inheritance by
 * perf_event_init_task below, used by fork() in case of fail.
 */
void perf_event_free_task(struct task_struct *task)
{
	struct perf_event_context *ctx;
	struct perf_event *event, *tmp;
	int ctxn;

	for_each_task_context_nr(ctxn) {
		ctx = task->perf_event_ctxp[ctxn];
		if (!ctx)
			continue;

		mutex_lock(&ctx->mutex);
again:
		list_for_each_entry_safe(event, tmp, &ctx->pinned_groups,
				group_entry)
			perf_free_event(event, ctx);

		list_for_each_entry_safe(event, tmp, &ctx->flexible_groups,
				group_entry)
			perf_free_event(event, ctx);

		if (!list_empty(&ctx->pinned_groups) ||
				!list_empty(&ctx->flexible_groups))
			goto again;

		mutex_unlock(&ctx->mutex);

		put_ctx(ctx);
	}
}

void perf_event_delayed_put(struct task_struct *task)
{
	int ctxn;

	for_each_task_context_nr(ctxn)
		WARN_ON_ONCE(task->perf_event_ctxp[ctxn]);
}

/*
 * inherit a event from parent task to child task:
 */
static struct perf_event *
inherit_event(struct perf_event *parent_event,
	      struct task_struct *parent,
	      struct perf_event_context *parent_ctx,
	      struct task_struct *child,
	      struct perf_event *group_leader,
	      struct perf_event_context *child_ctx)
{
	struct perf_event *child_event;
	unsigned long flags;

	/*
	 * Instead of creating recursive hierarchies of events,
	 * we link inherited events back to the original parent,
	 * which has a filp for sure, which we use as the reference
	 * count:
	 */
	if (parent_event->parent)
		parent_event = parent_event->parent;

	child_event = perf_event_alloc(&parent_event->attr,
					   parent_event->cpu,
					   child,
					   group_leader, parent_event,
				           NULL, NULL);
	if (IS_ERR(child_event))
		return child_event;

	if (!atomic_long_inc_not_zero(&parent_event->refcount)) {
		free_event(child_event);
		return NULL;
	}

	get_ctx(child_ctx);

	/*
	 * Make the child state follow the state of the parent event,
	 * not its attr.disabled bit.  We hold the parent's mutex,
	 * so we won't race with perf_event_{en, dis}able_family.
	 */
	if (parent_event->state >= PERF_EVENT_STATE_INACTIVE)
		child_event->state = PERF_EVENT_STATE_INACTIVE;
	else
		child_event->state = PERF_EVENT_STATE_OFF;

	if (parent_event->attr.freq) {
		u64 sample_period = parent_event->hw.sample_period;
		struct hw_perf_event *hwc = &child_event->hw;

		hwc->sample_period = sample_period;
		hwc->last_period   = sample_period;

		local64_set(&hwc->period_left, sample_period);
	}

	child_event->ctx = child_ctx;
	child_event->overflow_handler = parent_event->overflow_handler;
	child_event->overflow_handler_context
		= parent_event->overflow_handler_context;

	/*
	 * Precalculate sample_data sizes
	 */
	perf_event__header_size(child_event);
	perf_event__id_header_size(child_event);

	/*
	 * Link it up in the child's context:
	 */
	raw_spin_lock_irqsave(&child_ctx->lock, flags);
	add_event_to_ctx(child_event, child_ctx);
	raw_spin_unlock_irqrestore(&child_ctx->lock, flags);

	/*
	 * Link this into the parent event's child list
	 */
	WARN_ON_ONCE(parent_event->ctx->parent_ctx);
	mutex_lock(&parent_event->child_mutex);
	list_add_tail(&child_event->child_list, &parent_event->child_list);
	mutex_unlock(&parent_event->child_mutex);

	return child_event;
}

static int inherit_group(struct perf_event *parent_event,
	      struct task_struct *parent,
	      struct perf_event_context *parent_ctx,
	      struct task_struct *child,
	      struct perf_event_context *child_ctx)
{
	struct perf_event *leader;
	struct perf_event *sub;
	struct perf_event *child_ctr;

	leader = inherit_event(parent_event, parent, parent_ctx,
				 child, NULL, child_ctx);
	if (IS_ERR(leader))
		return PTR_ERR(leader);
	list_for_each_entry(sub, &parent_event->sibling_list, group_entry) {
		child_ctr = inherit_event(sub, parent, parent_ctx,
					    child, leader, child_ctx);
		if (IS_ERR(child_ctr))
			return PTR_ERR(child_ctr);
	}
	return 0;
}

static int
inherit_task_group(struct perf_event *event, struct task_struct *parent,
		   struct perf_event_context *parent_ctx,
		   struct task_struct *child, int ctxn,
		   int *inherited_all)
{
	int ret;
	struct perf_event_context *child_ctx;

	if (!event->attr.inherit) {
		*inherited_all = 0;
		return 0;
	}

	child_ctx = child->perf_event_ctxp[ctxn];
	if (!child_ctx) {
		/*
		 * This is executed from the parent task context, so
		 * inherit events that have been marked for cloning.
		 * First allocate and initialize a context for the
		 * child.
		 */

		child_ctx = alloc_perf_context(parent_ctx->pmu, child);
		if (!child_ctx)
			return -ENOMEM;

		child->perf_event_ctxp[ctxn] = child_ctx;
	}

	ret = inherit_group(event, parent, parent_ctx,
			    child, child_ctx);

	if (ret)
		*inherited_all = 0;

	return ret;
}

/*
 * Initialize the perf_event context in task_struct
 */
int perf_event_init_context(struct task_struct *child, int ctxn)
{
	struct perf_event_context *child_ctx, *parent_ctx;
	struct perf_event_context *cloned_ctx;
	struct perf_event *event;
	struct task_struct *parent = current;
	int inherited_all = 1;
	unsigned long flags;
	int ret = 0;

	if (likely(!parent->perf_event_ctxp[ctxn]))
		return 0;

	/*
	 * If the parent's context is a clone, pin it so it won't get
	 * swapped under us.
	 */
	parent_ctx = perf_pin_task_context(parent, ctxn);
	if (!parent_ctx)
		return 0;

	/*
	 * No need to check if parent_ctx != NULL here; since we saw
	 * it non-NULL earlier, the only reason for it to become NULL
	 * is if we exit, and since we're currently in the middle of
	 * a fork we can't be exiting at the same time.
	 */

	/*
	 * Lock the parent list. No need to lock the child - not PID
	 * hashed yet and not running, so nobody can access it.
	 */
	mutex_lock(&parent_ctx->mutex);

	/*
	 * We dont have to disable NMIs - we are only looking at
	 * the list, not manipulating it:
	 */
	list_for_each_entry(event, &parent_ctx->pinned_groups, group_entry) {
		ret = inherit_task_group(event, parent, parent_ctx,
					 child, ctxn, &inherited_all);
		if (ret)
			break;
	}

	/*
	 * We can't hold ctx->lock when iterating the ->flexible_group list due
	 * to allocations, but we need to prevent rotation because
	 * rotate_ctx() will change the list from interrupt context.
	 */
	raw_spin_lock_irqsave(&parent_ctx->lock, flags);
	parent_ctx->rotate_disable = 1;
	raw_spin_unlock_irqrestore(&parent_ctx->lock, flags);

	list_for_each_entry(event, &parent_ctx->flexible_groups, group_entry) {
		ret = inherit_task_group(event, parent, parent_ctx,
					 child, ctxn, &inherited_all);
		if (ret)
			break;
	}

	raw_spin_lock_irqsave(&parent_ctx->lock, flags);
	parent_ctx->rotate_disable = 0;

	child_ctx = child->perf_event_ctxp[ctxn];

	if (child_ctx && inherited_all) {
		/*
		 * Mark the child context as a clone of the parent
		 * context, or of whatever the parent is a clone of.
		 *
		 * Note that if the parent is a clone, the holding of
		 * parent_ctx->lock avoids it from being uncloned.
		 */
		cloned_ctx = parent_ctx->parent_ctx;
		if (cloned_ctx) {
			child_ctx->parent_ctx = cloned_ctx;
			child_ctx->parent_gen = parent_ctx->parent_gen;
		} else {
			child_ctx->parent_ctx = parent_ctx;
			child_ctx->parent_gen = parent_ctx->generation;
		}
		get_ctx(child_ctx->parent_ctx);
	}

	raw_spin_unlock_irqrestore(&parent_ctx->lock, flags);
	mutex_unlock(&parent_ctx->mutex);

	perf_unpin_context(parent_ctx);
	put_ctx(parent_ctx);

	return ret;
}

/*
 * Initialize the perf_event context in task_struct
 */
int perf_event_init_task(struct task_struct *child)
{
	int ctxn, ret;

	memset(child->perf_event_ctxp, 0, sizeof(child->perf_event_ctxp));
	mutex_init(&child->perf_event_mutex);
	INIT_LIST_HEAD(&child->perf_event_list);

	for_each_task_context_nr(ctxn) {
		ret = perf_event_init_context(child, ctxn);
		if (ret)
			return ret;
	}

	return 0;
}

static void __init perf_event_init_all_cpus(void)
{
	struct swevent_htable *swhash;
	int cpu;

	for_each_possible_cpu(cpu) {
		swhash = &per_cpu(swevent_htable, cpu);
		mutex_init(&swhash->hlist_mutex);
		INIT_LIST_HEAD(&per_cpu(rotation_list, cpu));
	}
}

static void perf_event_init_cpu(int cpu)
{
	struct swevent_htable *swhash = &per_cpu(swevent_htable, cpu);

	mutex_lock(&swhash->hlist_mutex);
	swhash->online = true;
	if (swhash->hlist_refcount > 0) {
		struct swevent_hlist *hlist;

		hlist = kzalloc_node(sizeof(*hlist), GFP_KERNEL, cpu_to_node(cpu));
		WARN_ON(!hlist);
		rcu_assign_pointer(swhash->swevent_hlist, hlist);
	}
	mutex_unlock(&swhash->hlist_mutex);
}

#if defined CONFIG_HOTPLUG_CPU || defined CONFIG_KEXEC
static void perf_pmu_rotate_stop(struct pmu *pmu)
{
	struct perf_cpu_context *cpuctx = this_cpu_ptr(pmu->pmu_cpu_context);

	WARN_ON(!irqs_disabled());

	list_del_init(&cpuctx->rotation_list);
}

static void __perf_event_exit_context(void *__info)
{
	struct remove_event re = { .detach_group = false };
	struct perf_event_context *ctx = __info;

	perf_pmu_rotate_stop(ctx->pmu);

	rcu_read_lock();
	list_for_each_entry_rcu(re.event, &ctx->event_list, event_entry)
		__perf_remove_from_context(&re);
	rcu_read_unlock();
}

static void perf_event_exit_cpu_context(int cpu)
{
	struct perf_event_context *ctx;
	struct pmu *pmu;
	int idx;

	idx = srcu_read_lock(&pmus_srcu);
	list_for_each_entry_rcu(pmu, &pmus, entry) {
		ctx = &per_cpu_ptr(pmu->pmu_cpu_context, cpu)->ctx;

		mutex_lock(&ctx->mutex);
		smp_call_function_single(cpu, __perf_event_exit_context, ctx, 1);
		mutex_unlock(&ctx->mutex);
	}
	srcu_read_unlock(&pmus_srcu, idx);
}

static void perf_event_exit_cpu(int cpu)
{
	struct swevent_htable *swhash = &per_cpu(swevent_htable, cpu);

	perf_event_exit_cpu_context(cpu);

	mutex_lock(&swhash->hlist_mutex);
	swhash->online = false;
	swevent_hlist_release(swhash);
	mutex_unlock(&swhash->hlist_mutex);
}
#else
static inline void perf_event_exit_cpu(int cpu) { }
#endif

static int
perf_reboot(struct notifier_block *notifier, unsigned long val, void *v)
{
	int cpu;

	for_each_online_cpu(cpu)
		perf_event_exit_cpu(cpu);

	return NOTIFY_OK;
}

/*
 * Run the perf reboot notifier at the very last possible moment so that
 * the generic watchdog code runs as long as possible.
 */
static struct notifier_block perf_reboot_notifier = {
	.notifier_call = perf_reboot,
	.priority = INT_MIN,
};

static int
perf_cpu_notify(struct notifier_block *self, unsigned long action, void *hcpu)
{
	unsigned int cpu = (long)hcpu;

	switch (action & ~CPU_TASKS_FROZEN) {

	case CPU_UP_PREPARE:
	case CPU_DOWN_FAILED:
		perf_event_init_cpu(cpu);
		break;

	case CPU_UP_CANCELED:
	case CPU_DOWN_PREPARE:
		perf_event_exit_cpu(cpu);
		break;
	default:
		break;
	}

	return NOTIFY_OK;
}

void __init perf_event_init(void)
{
	int ret;

	idr_init(&pmu_idr);

	perf_event_init_all_cpus();
	init_srcu_struct(&pmus_srcu);
	perf_pmu_register(&perf_swevent, "software", PERF_TYPE_SOFTWARE);
	perf_pmu_register(&perf_cpu_clock, NULL, -1);
	perf_pmu_register(&perf_task_clock, NULL, -1);
	perf_tp_register();
	perf_cpu_notifier(perf_cpu_notify);
	register_reboot_notifier(&perf_reboot_notifier);

	ret = init_hw_breakpoint();
	WARN(ret, "hw_breakpoint initialization failed with: %d", ret);

	/* do not patch jump label more than once per second */
	jump_label_rate_limit(&perf_sched_events, HZ);

	/*
	 * Build time assertion that we keep the data_head at the intended
	 * location.  IOW, validation we got the __reserved[] size right.
	 */
	BUILD_BUG_ON((offsetof(struct perf_event_mmap_page, data_head))
		     != 1024);
}

static int __init perf_event_sysfs_init(void)
{
	struct pmu *pmu;
	int ret;

	mutex_lock(&pmus_lock);

	ret = bus_register(&pmu_bus);
	if (ret)
		goto unlock;

	list_for_each_entry(pmu, &pmus, entry) {
		if (!pmu->name || pmu->type < 0)
			continue;

		ret = pmu_dev_alloc(pmu);
		WARN(ret, "Failed to register pmu: %s, reason %d\n", pmu->name, ret);
	}
	pmu_bus_running = 1;
	ret = 0;

unlock:
	mutex_unlock(&pmus_lock);

	return ret;
}
device_initcall(perf_event_sysfs_init);

#ifdef CONFIG_CGROUP_PERF
static struct cgroup_subsys_state *
perf_cgroup_css_alloc(struct cgroup_subsys_state *parent_css)
{
	struct perf_cgroup *jc;

	jc = kzalloc(sizeof(*jc), GFP_KERNEL);
	if (!jc)
		return ERR_PTR(-ENOMEM);

	jc->info = alloc_percpu(struct perf_cgroup_info);
	if (!jc->info) {
		kfree(jc);
		return ERR_PTR(-ENOMEM);
	}

	return &jc->css;
}

static void perf_cgroup_css_free(struct cgroup_subsys_state *css)
{
	struct perf_cgroup *jc = container_of(css, struct perf_cgroup, css);

	free_percpu(jc->info);
	kfree(jc);
}

static int __perf_cgroup_move(void *info)
{
	struct task_struct *task = info;
	perf_cgroup_switch(task, PERF_CGROUP_SWOUT | PERF_CGROUP_SWIN);
	return 0;
}

static void perf_cgroup_attach(struct cgroup_subsys_state *css,
			       struct cgroup_taskset *tset)
{
	struct task_struct *task;

	cgroup_taskset_for_each(task, tset)
		task_function_call(task, __perf_cgroup_move, task);
}

static void perf_cgroup_exit(struct cgroup_subsys_state *css,
			     struct cgroup_subsys_state *old_css,
			     struct task_struct *task)
{
	/*
	 * cgroup_exit() is called in the copy_process() failure path.
	 * Ignore this case since the task hasn't ran yet, this avoids
	 * trying to poke a half freed task state from generic code.
	 */
	if (!(task->flags & PF_EXITING))
		return;

	task_function_call(task, __perf_cgroup_move, task);
}

struct cgroup_subsys perf_event_cgrp_subsys = {
	.css_alloc	= perf_cgroup_css_alloc,
	.css_free	= perf_cgroup_css_free,
	.exit		= perf_cgroup_exit,
	.attach		= perf_cgroup_attach,
};
#endif /* CONFIG_CGROUP_PERF */<|MERGE_RESOLUTION|>--- conflicted
+++ resolved
@@ -7123,8 +7123,6 @@
 		if (err) {
 			__free_event(event);
 			goto err_cpus;
-<<<<<<< HEAD
-=======
 		}
 	}
 
@@ -7132,7 +7130,6 @@
 		if (event->pmu->capabilities & PERF_PMU_CAP_NO_INTERRUPT) {
 			err = -ENOTSUPP;
 			goto err_alloc;
->>>>>>> 82b89778
 		}
 	}
 
@@ -7447,11 +7444,7 @@
 
 static void perf_event_exit_task_context(struct task_struct *child, int ctxn)
 {
-<<<<<<< HEAD
-	struct perf_event *child_event;
-=======
 	struct perf_event *child_event, *next;
->>>>>>> 82b89778
 	struct perf_event_context *child_ctx;
 	unsigned long flags;
 
@@ -7505,11 +7498,7 @@
 	 */
 	mutex_lock(&child_ctx->mutex);
 
-<<<<<<< HEAD
-	list_for_each_entry_rcu(child_event, &child_ctx->event_list, event_entry)
-=======
 	list_for_each_entry_safe(child_event, next, &child_ctx->event_list, event_entry)
->>>>>>> 82b89778
 		__perf_event_exit_task(child_event, child_ctx, child);
 
 	mutex_unlock(&child_ctx->mutex);

--- conflicted
+++ resolved
@@ -16,16 +16,11 @@
 else
 obj-y += core.o loadavg.o clock.o cputime.o
 obj-y += idle_task.o fair.o rt.o deadline.o stop_task.o
-<<<<<<< HEAD
-obj-y += wait.o swait.o completion.o idle.o
-obj-$(CONFIG_SMP) += cpupri.o cpudeadline.o
-=======
 obj-$(CONFIG_SMP) += cpudeadline.o
->>>>>>> cc59703c
 obj-$(CONFIG_SCHED_AUTOGROUP) += auto_group.o
 obj-$(CONFIG_SCHED_DEBUG) += debug.o
 obj-$(CONFIG_CGROUP_CPUACCT) += cpuacct.o
 endif
-obj-y += wait.o completion.o idle.o
+obj-y += wait.o swait.o completion.o idle.o
 obj-$(CONFIG_SMP) += cpupri.o
 obj-$(CONFIG_SCHEDSTATS) += stats.o
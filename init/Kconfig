--- conflicted
+++ resolved
@@ -95,7 +95,15 @@
 
 menu "General setup"
 
-<<<<<<< HEAD
+config SCHED_MUQSS
+	bool "MuQSS cpu scheduler"
+	select HIGH_RES_TIMERS
+	default n
+	help
+	  The Multiple Queue Skiplist Scheduler for excellent interactivity and
+	  responsiveness on the desktop and highly scalable deterministic
+	  low latency on any hardware.
+
 config ZEN_INTERACTIVE
 	bool "Tune kernel for interactivity"
 	default y
@@ -130,16 +138,6 @@
 	    Ondemand default freq up thresh:  80    ->  40
 	    Ondemand micro freq up thresh..:  95    ->  45
 	    Ondemand sampling down factor..:   1    ->   5
-=======
-config SCHED_MUQSS
-	bool "MuQSS cpu scheduler"
-	select HIGH_RES_TIMERS
-	default n
-	help
-	  The Multiple Queue Skiplist Scheduler for excellent interactivity and
-	  responsiveness on the desktop and highly scalable deterministic
-	  low latency on any hardware.
->>>>>>> a09dda60
 
 config BROKEN
 	bool

/*
 * board setup for STMP378x-Development-Board
 *
 * based on mx23evk board setup and information gained form the original
 * plat-stmp based board setup, now converted to mach-mxs.
 *
 * Copyright 2010 Freescale Semiconductor, Inc. All Rights Reserved.
 * Copyright (C) 2011 Wolfram Sang, Pengutronix e.K.
 *
 * This program is free software; you can redistribute it and/or modify
 * it under the terms of the GNU General Public License as published by
 * the Free Software Foundation; version 2 of the License.
 *
 * This program is distributed in the hope that it will be useful,
 * but WITHOUT ANY WARRANTY; without even the implied warranty of
 * MERCHANTABILITY or FITNESS FOR A PARTICULAR PURPOSE.  See the
 * GNU General Public License for more details.
 */

#include <linux/platform_device.h>
#include <linux/gpio.h>
#include <linux/spi/spi.h>

#include <asm/mach-types.h>
#include <asm/mach/arch.h>
#include <asm/mach/time.h>

#include <mach/common.h>
#include <mach/iomux-mx23.h>

#include "devices-mx23.h"

#define STMP378X_DEVB_MMC0_WRITE_PROTECT	MXS_GPIO_NR(1, 30)
#define STMP378X_DEVB_MMC0_SLOT_POWER		MXS_GPIO_NR(1, 29)

#define STMP378X_DEVB_PAD_AUART (MXS_PAD_4MA | MXS_PAD_1V8 | MXS_PAD_NOPULL)

static const iomux_cfg_t stmp378x_dvb_pads[] __initconst = {
	/* duart (extended setup missing in old boardcode, too */
	MX23_PAD_PWM0__DUART_RX,
	MX23_PAD_PWM1__DUART_TX,

	/* auart */
	MX23_PAD_AUART1_RX__AUART1_RX | STMP378X_DEVB_PAD_AUART,
	MX23_PAD_AUART1_TX__AUART1_TX | STMP378X_DEVB_PAD_AUART,
	MX23_PAD_AUART1_CTS__AUART1_CTS | STMP378X_DEVB_PAD_AUART,
	MX23_PAD_AUART1_RTS__AUART1_RTS | STMP378X_DEVB_PAD_AUART,

	/* mmc */
	MX23_PAD_SSP1_DATA0__SSP1_DATA0 |
		(MXS_PAD_8MA | MXS_PAD_3V3 | MXS_PAD_PULLUP),
	MX23_PAD_SSP1_DATA1__SSP1_DATA1 |
		(MXS_PAD_8MA | MXS_PAD_3V3 | MXS_PAD_PULLUP),
	MX23_PAD_SSP1_DATA2__SSP1_DATA2 |
		(MXS_PAD_8MA | MXS_PAD_3V3 | MXS_PAD_PULLUP),
	MX23_PAD_SSP1_DATA3__SSP1_DATA3 |
		(MXS_PAD_8MA | MXS_PAD_3V3 | MXS_PAD_PULLUP),
	MX23_PAD_SSP1_CMD__SSP1_CMD |
		(MXS_PAD_8MA | MXS_PAD_3V3 | MXS_PAD_PULLUP),
	MX23_PAD_SSP1_DETECT__SSP1_DETECT |
		(MXS_PAD_8MA | MXS_PAD_3V3 | MXS_PAD_NOPULL),
	MX23_PAD_SSP1_SCK__SSP1_SCK |
		(MXS_PAD_8MA | MXS_PAD_3V3 | MXS_PAD_NOPULL),
	MX23_PAD_PWM4__GPIO_1_30 | MXS_PAD_CTRL, /* write protect */
	MX23_PAD_PWM3__GPIO_1_29 | MXS_PAD_CTRL, /* power enable */
};

static struct mxs_mmc_platform_data stmp378x_dvb_mmc_pdata __initdata = {
	.wp_gpio = STMP378X_DEVB_MMC0_WRITE_PROTECT,
};

static struct spi_board_info spi_board_info[] __initdata = {
#if defined(CONFIG_ENC28J60) || defined(CONFIG_ENC28J60_MODULE)
	{
		.modalias       = "enc28j60",
		.max_speed_hz   = 6 * 1000 * 1000,
		.bus_num	= 1,
		.chip_select    = 0,
		.platform_data  = NULL,
	},
#endif
};

static void __init stmp378x_dvb_init(void)
{
	int ret;

	mxs_iomux_setup_multiple_pads(stmp378x_dvb_pads,
			ARRAY_SIZE(stmp378x_dvb_pads));

	mx23_add_duart();
	mx23_add_auart0();
	mx23_add_rtc_stmp3xxx();

	/* power on mmc slot */
	ret = gpio_request_one(STMP378X_DEVB_MMC0_SLOT_POWER,
		GPIOF_OUT_INIT_LOW, "mmc0-slot-power");
	if (ret)
		pr_warn("could not power mmc (%d)\n", ret);

	mx23_add_mxs_mmc(0, &stmp378x_dvb_mmc_pdata);

	spi_register_board_info(spi_board_info, ARRAY_SIZE(spi_board_info));
}

static void __init stmp378x_dvb_timer_init(void)
{
	mx23_clocks_init();
}

static struct sys_timer stmp378x_dvb_timer = {
	.init	= stmp378x_dvb_timer_init,
};

MACHINE_START(STMP378X, "STMP378X")
	.map_io		= mx23_map_io,
	.init_irq	= mx23_init_irq,
	.timer		= &stmp378x_dvb_timer,
	.init_machine	= stmp378x_dvb_init,
<<<<<<< HEAD
=======
	.restart	= mxs_restart,
>>>>>>> 7b9dd471
MACHINE_END<|MERGE_RESOLUTION|>--- conflicted
+++ resolved
@@ -117,8 +117,5 @@
 	.init_irq	= mx23_init_irq,
 	.timer		= &stmp378x_dvb_timer,
 	.init_machine	= stmp378x_dvb_init,
-<<<<<<< HEAD
-=======
 	.restart	= mxs_restart,
->>>>>>> 7b9dd471
 MACHINE_END
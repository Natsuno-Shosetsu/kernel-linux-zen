/*
 * This file is subject to the terms and conditions of the GNU General Public
 * License.  See the file "COPYING" in the main directory of this archive
 * for more details.
 *
 * Copyright (C) 1994 - 1999, 2000, 01, 06 Ralf Baechle
 * Copyright (C) 1995, 1996 Paul M. Antoine
 * Copyright (C) 1998 Ulf Carlsson
 * Copyright (C) 1999 Silicon Graphics, Inc.
 * Kevin D. Kissell, kevink@mips.com and Carsten Langgaard, carstenl@mips.com
 * Copyright (C) 2000, 01 MIPS Technologies, Inc.
 * Copyright (C) 2002, 2003, 2004, 2005, 2007  Maciej W. Rozycki
 */
#include <linux/bug.h>
#include <linux/compiler.h>
#include <linux/init.h>
#include <linux/kernel.h>
#include <linux/module.h>
#include <linux/mm.h>
#include <linux/sched.h>
#include <linux/smp.h>
#include <linux/spinlock.h>
#include <linux/kallsyms.h>
#include <linux/bootmem.h>
#include <linux/interrupt.h>
#include <linux/ptrace.h>
#include <linux/kgdb.h>
#include <linux/kdebug.h>
#include <linux/kprobes.h>
#include <linux/notifier.h>
#include <linux/kdb.h>
#include <linux/irq.h>
#include <linux/perf_event.h>

#include <asm/bootinfo.h>
#include <asm/branch.h>
#include <asm/break.h>
#include <asm/cop2.h>
#include <asm/cpu.h>
#include <asm/dsp.h>
#include <asm/fpu.h>
#include <asm/fpu_emulator.h>
#include <asm/mipsregs.h>
#include <asm/mipsmtregs.h>
#include <asm/module.h>
#include <asm/pgtable.h>
#include <asm/ptrace.h>
#include <asm/sections.h>
#include <asm/tlbdebug.h>
#include <asm/traps.h>
#include <asm/uaccess.h>
#include <asm/watch.h>
#include <asm/mmu_context.h>
#include <asm/types.h>
#include <asm/stacktrace.h>
#include <asm/uasm.h>

extern void check_wait(void);
extern asmlinkage void r4k_wait(void);
extern asmlinkage void rollback_handle_int(void);
extern asmlinkage void handle_int(void);
extern asmlinkage void handle_tlbm(void);
extern asmlinkage void handle_tlbl(void);
extern asmlinkage void handle_tlbs(void);
extern asmlinkage void handle_adel(void);
extern asmlinkage void handle_ades(void);
extern asmlinkage void handle_ibe(void);
extern asmlinkage void handle_dbe(void);
extern asmlinkage void handle_sys(void);
extern asmlinkage void handle_bp(void);
extern asmlinkage void handle_ri(void);
extern asmlinkage void handle_ri_rdhwr_vivt(void);
extern asmlinkage void handle_ri_rdhwr(void);
extern asmlinkage void handle_cpu(void);
extern asmlinkage void handle_ov(void);
extern asmlinkage void handle_tr(void);
extern asmlinkage void handle_fpe(void);
extern asmlinkage void handle_mdmx(void);
extern asmlinkage void handle_watch(void);
extern asmlinkage void handle_mt(void);
extern asmlinkage void handle_dsp(void);
extern asmlinkage void handle_mcheck(void);
extern asmlinkage void handle_reserved(void);

extern int fpu_emulator_cop1Handler(struct pt_regs *xcp,
				    struct mips_fpu_struct *ctx, int has_fpu,
				    void *__user *fault_addr);

void (*board_be_init)(void);
int (*board_be_handler)(struct pt_regs *regs, int is_fixup);
void (*board_nmi_handler_setup)(void);
void (*board_ejtag_handler_setup)(void);
void (*board_bind_eic_interrupt)(int irq, int regset);
void (*board_ebase_setup)(void);
void __cpuinitdata(*board_cache_error_setup)(void);

static void show_raw_backtrace(unsigned long reg29)
{
	unsigned long *sp = (unsigned long *)(reg29 & ~3);
	unsigned long addr;

	printk("Call Trace:");
#ifdef CONFIG_KALLSYMS
	printk("\n");
#endif
	while (!kstack_end(sp)) {
		unsigned long __user *p =
			(unsigned long __user *)(unsigned long)sp++;
		if (__get_user(addr, p)) {
			printk(" (Bad stack address)");
			break;
		}
		if (__kernel_text_address(addr))
			print_ip_sym(addr);
	}
	printk("\n");
}

#ifdef CONFIG_KALLSYMS
int raw_show_trace;
static int __init set_raw_show_trace(char *str)
{
	raw_show_trace = 1;
	return 1;
}
__setup("raw_show_trace", set_raw_show_trace);
#endif

static void show_backtrace(struct task_struct *task, const struct pt_regs *regs)
{
	unsigned long sp = regs->regs[29];
	unsigned long ra = regs->regs[31];
	unsigned long pc = regs->cp0_epc;

	if (!task)
		task = current;

	if (raw_show_trace || !__kernel_text_address(pc)) {
		show_raw_backtrace(sp);
		return;
	}
	printk("Call Trace:\n");
	do {
		print_ip_sym(pc);
		pc = unwind_stack(task, &sp, pc, &ra);
	} while (pc);
	printk("\n");
}

/*
 * This routine abuses get_user()/put_user() to reference pointers
 * with at least a bit of error checking ...
 */
static void show_stacktrace(struct task_struct *task,
	const struct pt_regs *regs)
{
	const int field = 2 * sizeof(unsigned long);
	long stackdata;
	int i;
	unsigned long __user *sp = (unsigned long __user *)regs->regs[29];

	printk("Stack :");
	i = 0;
	while ((unsigned long) sp & (PAGE_SIZE - 1)) {
		if (i && ((i % (64 / field)) == 0))
			printk("\n       ");
		if (i > 39) {
			printk(" ...");
			break;
		}

		if (__get_user(stackdata, sp++)) {
			printk(" (Bad stack address)");
			break;
		}

		printk(" %0*lx", field, stackdata);
		i++;
	}
	printk("\n");
	show_backtrace(task, regs);
}

void show_stack(struct task_struct *task, unsigned long *sp)
{
	struct pt_regs regs;
	if (sp) {
		regs.regs[29] = (unsigned long)sp;
		regs.regs[31] = 0;
		regs.cp0_epc = 0;
	} else {
		if (task && task != current) {
			regs.regs[29] = task->thread.reg29;
			regs.regs[31] = 0;
			regs.cp0_epc = task->thread.reg31;
#ifdef CONFIG_KGDB_KDB
		} else if (atomic_read(&kgdb_active) != -1 &&
			   kdb_current_regs) {
			memcpy(&regs, kdb_current_regs, sizeof(regs));
#endif /* CONFIG_KGDB_KDB */
		} else {
			prepare_frametrace(&regs);
		}
	}
	show_stacktrace(task, &regs);
}

/*
 * The architecture-independent dump_stack generator
 */
void dump_stack(void)
{
	struct pt_regs regs;

	prepare_frametrace(&regs);
	show_backtrace(current, &regs);
}

EXPORT_SYMBOL(dump_stack);

static void show_code(unsigned int __user *pc)
{
	long i;
	unsigned short __user *pc16 = NULL;

	printk("\nCode:");

	if ((unsigned long)pc & 1)
		pc16 = (unsigned short __user *)((unsigned long)pc & ~1);
	for(i = -3 ; i < 6 ; i++) {
		unsigned int insn;
		if (pc16 ? __get_user(insn, pc16 + i) : __get_user(insn, pc + i)) {
			printk(" (Bad address in epc)\n");
			break;
		}
		printk("%c%0*x%c", (i?' ':'<'), pc16 ? 4 : 8, insn, (i?' ':'>'));
	}
}

static void __show_regs(const struct pt_regs *regs)
{
	const int field = 2 * sizeof(unsigned long);
	unsigned int cause = regs->cp0_cause;
	int i;

	printk("Cpu %d\n", smp_processor_id());

	/*
	 * Saved main processor registers
	 */
	for (i = 0; i < 32; ) {
		if ((i % 4) == 0)
			printk("$%2d   :", i);
		if (i == 0)
			printk(" %0*lx", field, 0UL);
		else if (i == 26 || i == 27)
			printk(" %*s", field, "");
		else
			printk(" %0*lx", field, regs->regs[i]);

		i++;
		if ((i % 4) == 0)
			printk("\n");
	}

#ifdef CONFIG_CPU_HAS_SMARTMIPS
	printk("Acx    : %0*lx\n", field, regs->acx);
#endif
	printk("Hi    : %0*lx\n", field, regs->hi);
	printk("Lo    : %0*lx\n", field, regs->lo);

	/*
	 * Saved cp0 registers
	 */
	printk("epc   : %0*lx %pS\n", field, regs->cp0_epc,
	       (void *) regs->cp0_epc);
	printk("    %s\n", print_tainted());
	printk("ra    : %0*lx %pS\n", field, regs->regs[31],
	       (void *) regs->regs[31]);

	printk("Status: %08x    ", (uint32_t) regs->cp0_status);

	if (current_cpu_data.isa_level == MIPS_CPU_ISA_I) {
		if (regs->cp0_status & ST0_KUO)
			printk("KUo ");
		if (regs->cp0_status & ST0_IEO)
			printk("IEo ");
		if (regs->cp0_status & ST0_KUP)
			printk("KUp ");
		if (regs->cp0_status & ST0_IEP)
			printk("IEp ");
		if (regs->cp0_status & ST0_KUC)
			printk("KUc ");
		if (regs->cp0_status & ST0_IEC)
			printk("IEc ");
	} else {
		if (regs->cp0_status & ST0_KX)
			printk("KX ");
		if (regs->cp0_status & ST0_SX)
			printk("SX ");
		if (regs->cp0_status & ST0_UX)
			printk("UX ");
		switch (regs->cp0_status & ST0_KSU) {
		case KSU_USER:
			printk("USER ");
			break;
		case KSU_SUPERVISOR:
			printk("SUPERVISOR ");
			break;
		case KSU_KERNEL:
			printk("KERNEL ");
			break;
		default:
			printk("BAD_MODE ");
			break;
		}
		if (regs->cp0_status & ST0_ERL)
			printk("ERL ");
		if (regs->cp0_status & ST0_EXL)
			printk("EXL ");
		if (regs->cp0_status & ST0_IE)
			printk("IE ");
	}
	printk("\n");

	printk("Cause : %08x\n", cause);

	cause = (cause & CAUSEF_EXCCODE) >> CAUSEB_EXCCODE;
	if (1 <= cause && cause <= 5)
		printk("BadVA : %0*lx\n", field, regs->cp0_badvaddr);

	printk("PrId  : %08x (%s)\n", read_c0_prid(),
	       cpu_name_string());
}

/*
 * FIXME: really the generic show_regs should take a const pointer argument.
 */
void show_regs(struct pt_regs *regs)
{
	__show_regs((struct pt_regs *)regs);
}

void show_registers(struct pt_regs *regs)
{
	const int field = 2 * sizeof(unsigned long);

	__show_regs(regs);
	print_modules();
	printk("Process %s (pid: %d, threadinfo=%p, task=%p, tls=%0*lx)\n",
	       current->comm, current->pid, current_thread_info(), current,
	      field, current_thread_info()->tp_value);
	if (cpu_has_userlocal) {
		unsigned long tls;

		tls = read_c0_userlocal();
		if (tls != current_thread_info()->tp_value)
			printk("*HwTLS: %0*lx\n", field, tls);
	}

	show_stacktrace(current, regs);
	show_code((unsigned int __user *) regs->cp0_epc);
	printk("\n");
}

static int regs_to_trapnr(struct pt_regs *regs)
{
	return (regs->cp0_cause >> 2) & 0x1f;
}

static DEFINE_RAW_SPINLOCK(die_lock);

void __noreturn die(const char *str, struct pt_regs *regs)
{
	static int die_counter;
	int sig = SIGSEGV;
#ifdef CONFIG_MIPS_MT_SMTC
	unsigned long dvpret;
#endif /* CONFIG_MIPS_MT_SMTC */

	oops_enter();

	if (notify_die(DIE_OOPS, str, regs, 0, regs_to_trapnr(regs), SIGSEGV) == NOTIFY_STOP)
		sig = 0;

	console_verbose();
	raw_spin_lock_irq(&die_lock);
#ifdef CONFIG_MIPS_MT_SMTC
	dvpret = dvpe();
#endif /* CONFIG_MIPS_MT_SMTC */
	bust_spinlocks(1);
#ifdef CONFIG_MIPS_MT_SMTC
	mips_mt_regdump(dvpret);
#endif /* CONFIG_MIPS_MT_SMTC */

	printk("%s[#%d]:\n", str, ++die_counter);
	show_registers(regs);
	add_taint(TAINT_DIE);
	raw_spin_unlock_irq(&die_lock);

	oops_exit();

	if (in_interrupt())
		panic("Fatal exception in interrupt");

	if (panic_on_oops) {
		printk(KERN_EMERG "Fatal exception: panic in 5 seconds");
		ssleep(5);
		panic("Fatal exception");
	}

	do_exit(sig);
}

extern struct exception_table_entry __start___dbe_table[];
extern struct exception_table_entry __stop___dbe_table[];

__asm__(
"	.section	__dbe_table, \"a\"\n"
"	.previous			\n");

/* Given an address, look for it in the exception tables. */
static const struct exception_table_entry *search_dbe_tables(unsigned long addr)
{
	const struct exception_table_entry *e;

	e = search_extable(__start___dbe_table, __stop___dbe_table - 1, addr);
	if (!e)
		e = search_module_dbetables(addr);
	return e;
}

asmlinkage void do_be(struct pt_regs *regs)
{
	const int field = 2 * sizeof(unsigned long);
	const struct exception_table_entry *fixup = NULL;
	int data = regs->cp0_cause & 4;
	int action = MIPS_BE_FATAL;

	/* XXX For now.  Fixme, this searches the wrong table ...  */
	if (data && !user_mode(regs))
		fixup = search_dbe_tables(exception_epc(regs));

	if (fixup)
		action = MIPS_BE_FIXUP;

	if (board_be_handler)
		action = board_be_handler(regs, fixup != NULL);

	switch (action) {
	case MIPS_BE_DISCARD:
		return;
	case MIPS_BE_FIXUP:
		if (fixup) {
			regs->cp0_epc = fixup->nextinsn;
			return;
		}
		break;
	default:
		break;
	}

	/*
	 * Assume it would be too dangerous to continue ...
	 */
	printk(KERN_ALERT "%s bus error, epc == %0*lx, ra == %0*lx\n",
	       data ? "Data" : "Instruction",
	       field, regs->cp0_epc, field, regs->regs[31]);
	if (notify_die(DIE_OOPS, "bus error", regs, 0, regs_to_trapnr(regs), SIGBUS)
	    == NOTIFY_STOP)
		return;

	die_if_kernel("Oops", regs);
	force_sig(SIGBUS, current);
}

/*
 * ll/sc, rdhwr, sync emulation
 */

#define OPCODE 0xfc000000
#define BASE   0x03e00000
#define RT     0x001f0000
#define OFFSET 0x0000ffff
#define LL     0xc0000000
#define SC     0xe0000000
#define SPEC0  0x00000000
#define SPEC3  0x7c000000
#define RD     0x0000f800
#define FUNC   0x0000003f
#define SYNC   0x0000000f
#define RDHWR  0x0000003b

/*
 * The ll_bit is cleared by r*_switch.S
 */

unsigned int ll_bit;
struct task_struct *ll_task;

static inline int simulate_ll(struct pt_regs *regs, unsigned int opcode)
{
	unsigned long value, __user *vaddr;
	long offset;

	/*
	 * analyse the ll instruction that just caused a ri exception
	 * and put the referenced address to addr.
	 */

	/* sign extend offset */
	offset = opcode & OFFSET;
	offset <<= 16;
	offset >>= 16;

	vaddr = (unsigned long __user *)
	        ((unsigned long)(regs->regs[(opcode & BASE) >> 21]) + offset);

	if ((unsigned long)vaddr & 3)
		return SIGBUS;
	if (get_user(value, vaddr))
		return SIGSEGV;

	preempt_disable();

	if (ll_task == NULL || ll_task == current) {
		ll_bit = 1;
	} else {
		ll_bit = 0;
	}
	ll_task = current;

	preempt_enable();

	regs->regs[(opcode & RT) >> 16] = value;

	return 0;
}

static inline int simulate_sc(struct pt_regs *regs, unsigned int opcode)
{
	unsigned long __user *vaddr;
	unsigned long reg;
	long offset;

	/*
	 * analyse the sc instruction that just caused a ri exception
	 * and put the referenced address to addr.
	 */

	/* sign extend offset */
	offset = opcode & OFFSET;
	offset <<= 16;
	offset >>= 16;

	vaddr = (unsigned long __user *)
	        ((unsigned long)(regs->regs[(opcode & BASE) >> 21]) + offset);
	reg = (opcode & RT) >> 16;

	if ((unsigned long)vaddr & 3)
		return SIGBUS;

	preempt_disable();

	if (ll_bit == 0 || ll_task != current) {
		regs->regs[reg] = 0;
		preempt_enable();
		return 0;
	}

	preempt_enable();

	if (put_user(regs->regs[reg], vaddr))
		return SIGSEGV;

	regs->regs[reg] = 1;

	return 0;
}

/*
 * ll uses the opcode of lwc0 and sc uses the opcode of swc0.  That is both
 * opcodes are supposed to result in coprocessor unusable exceptions if
 * executed on ll/sc-less processors.  That's the theory.  In practice a
 * few processors such as NEC's VR4100 throw reserved instruction exceptions
 * instead, so we're doing the emulation thing in both exception handlers.
 */
static int simulate_llsc(struct pt_regs *regs, unsigned int opcode)
{
	if ((opcode & OPCODE) == LL) {
		perf_sw_event(PERF_COUNT_SW_EMULATION_FAULTS,
				1, regs, 0);
		return simulate_ll(regs, opcode);
	}
	if ((opcode & OPCODE) == SC) {
		perf_sw_event(PERF_COUNT_SW_EMULATION_FAULTS,
				1, regs, 0);
		return simulate_sc(regs, opcode);
	}

	return -1;			/* Must be something else ... */
}

/*
 * Simulate trapping 'rdhwr' instructions to provide user accessible
 * registers not implemented in hardware.
 */
static int simulate_rdhwr(struct pt_regs *regs, unsigned int opcode)
{
	struct thread_info *ti = task_thread_info(current);

	if ((opcode & OPCODE) == SPEC3 && (opcode & FUNC) == RDHWR) {
		int rd = (opcode & RD) >> 11;
		int rt = (opcode & RT) >> 16;
		perf_sw_event(PERF_COUNT_SW_EMULATION_FAULTS,
				1, regs, 0);
		switch (rd) {
		case 0:		/* CPU number */
			regs->regs[rt] = smp_processor_id();
			return 0;
		case 1:		/* SYNCI length */
			regs->regs[rt] = min(current_cpu_data.dcache.linesz,
					     current_cpu_data.icache.linesz);
			return 0;
		case 2:		/* Read count register */
			regs->regs[rt] = read_c0_count();
			return 0;
		case 3:		/* Count register resolution */
			switch (current_cpu_data.cputype) {
			case CPU_20KC:
			case CPU_25KF:
				regs->regs[rt] = 1;
				break;
			default:
				regs->regs[rt] = 2;
			}
			return 0;
		case 29:
			regs->regs[rt] = ti->tp_value;
			return 0;
		default:
			return -1;
		}
	}

	/* Not ours.  */
	return -1;
}

static int simulate_sync(struct pt_regs *regs, unsigned int opcode)
{
	if ((opcode & OPCODE) == SPEC0 && (opcode & FUNC) == SYNC) {
		perf_sw_event(PERF_COUNT_SW_EMULATION_FAULTS,
				1, regs, 0);
		return 0;
	}

	return -1;			/* Must be something else ... */
}

asmlinkage void do_ov(struct pt_regs *regs)
{
	siginfo_t info;

	die_if_kernel("Integer overflow", regs);

	info.si_code = FPE_INTOVF;
	info.si_signo = SIGFPE;
	info.si_errno = 0;
	info.si_addr = (void __user *) regs->cp0_epc;
	force_sig_info(SIGFPE, &info, current);
}

static int process_fpemu_return(int sig, void __user *fault_addr)
{
	if (sig == SIGSEGV || sig == SIGBUS) {
		struct siginfo si = {0};
		si.si_addr = fault_addr;
		si.si_signo = sig;
		if (sig == SIGSEGV) {
			if (find_vma(current->mm, (unsigned long)fault_addr))
				si.si_code = SEGV_ACCERR;
			else
				si.si_code = SEGV_MAPERR;
		} else {
			si.si_code = BUS_ADRERR;
		}
		force_sig_info(sig, &si, current);
		return 1;
	} else if (sig) {
		force_sig(sig, current);
		return 1;
	} else {
		return 0;
	}
}

/*
 * XXX Delayed fp exceptions when doing a lazy ctx switch XXX
 */
asmlinkage void do_fpe(struct pt_regs *regs, unsigned long fcr31)
{
	siginfo_t info = {0};

	if (notify_die(DIE_FP, "FP exception", regs, 0, regs_to_trapnr(regs), SIGFPE)
	    == NOTIFY_STOP)
		return;
	die_if_kernel("FP exception in kernel code", regs);

	if (fcr31 & FPU_CSR_UNI_X) {
		int sig;
		void __user *fault_addr = NULL;

		/*
		 * Unimplemented operation exception.  If we've got the full
		 * software emulator on-board, let's use it...
		 *
		 * Force FPU to dump state into task/thread context.  We're
		 * moving a lot of data here for what is probably a single
		 * instruction, but the alternative is to pre-decode the FP
		 * register operands before invoking the emulator, which seems
		 * a bit extreme for what should be an infrequent event.
		 */
		/* Ensure 'resume' not overwrite saved fp context again. */
		lose_fpu(1);

		/* Run the emulator */
		sig = fpu_emulator_cop1Handler(regs, &current->thread.fpu, 1,
					       &fault_addr);

		/*
		 * We can't allow the emulated instruction to leave any of
		 * the cause bit set in $fcr31.
		 */
		current->thread.fpu.fcr31 &= ~FPU_CSR_ALL_X;

		/* Restore the hardware register state */
		own_fpu(1);	/* Using the FPU again.  */

		/* If something went wrong, signal */
		process_fpemu_return(sig, fault_addr);

		return;
	} else if (fcr31 & FPU_CSR_INV_X)
		info.si_code = FPE_FLTINV;
	else if (fcr31 & FPU_CSR_DIV_X)
		info.si_code = FPE_FLTDIV;
	else if (fcr31 & FPU_CSR_OVF_X)
		info.si_code = FPE_FLTOVF;
	else if (fcr31 & FPU_CSR_UDF_X)
		info.si_code = FPE_FLTUND;
	else if (fcr31 & FPU_CSR_INE_X)
		info.si_code = FPE_FLTRES;
	else
		info.si_code = __SI_FAULT;
	info.si_signo = SIGFPE;
	info.si_errno = 0;
	info.si_addr = (void __user *) regs->cp0_epc;
	force_sig_info(SIGFPE, &info, current);
}

static void do_trap_or_bp(struct pt_regs *regs, unsigned int code,
	const char *str)
{
	siginfo_t info;
	char b[40];

#ifdef CONFIG_KGDB_LOW_LEVEL_TRAP
	if (kgdb_ll_trap(DIE_TRAP, str, regs, code, regs_to_trapnr(regs), SIGTRAP) == NOTIFY_STOP)
		return;
#endif /* CONFIG_KGDB_LOW_LEVEL_TRAP */

	if (notify_die(DIE_TRAP, str, regs, code, regs_to_trapnr(regs), SIGTRAP) == NOTIFY_STOP)
		return;

	/*
	 * A short test says that IRIX 5.3 sends SIGTRAP for all trap
	 * insns, even for trap and break codes that indicate arithmetic
	 * failures.  Weird ...
	 * But should we continue the brokenness???  --macro
	 */
	switch (code) {
	case BRK_OVERFLOW:
	case BRK_DIVZERO:
		scnprintf(b, sizeof(b), "%s instruction in kernel code", str);
		die_if_kernel(b, regs);
		if (code == BRK_DIVZERO)
			info.si_code = FPE_INTDIV;
		else
			info.si_code = FPE_INTOVF;
		info.si_signo = SIGFPE;
		info.si_errno = 0;
		info.si_addr = (void __user *) regs->cp0_epc;
		force_sig_info(SIGFPE, &info, current);
		break;
	case BRK_BUG:
		die_if_kernel("Kernel bug detected", regs);
		force_sig(SIGTRAP, current);
		break;
	case BRK_MEMU:
		/*
		 * Address errors may be deliberately induced by the FPU
		 * emulator to retake control of the CPU after executing the
		 * instruction in the delay slot of an emulated branch.
		 *
		 * Terminate if exception was recognized as a delay slot return
		 * otherwise handle as normal.
		 */
		if (do_dsemulret(regs))
			return;

		die_if_kernel("Math emu break/trap", regs);
		force_sig(SIGTRAP, current);
		break;
	default:
		scnprintf(b, sizeof(b), "%s instruction in kernel code", str);
		die_if_kernel(b, regs);
		force_sig(SIGTRAP, current);
	}
}

asmlinkage void do_bp(struct pt_regs *regs)
{
	unsigned int opcode, bcode;

	if (__get_user(opcode, (unsigned int __user *) exception_epc(regs)))
		goto out_sigsegv;

	/*
	 * There is the ancient bug in the MIPS assemblers that the break
	 * code starts left to bit 16 instead to bit 6 in the opcode.
	 * Gas is bug-compatible, but not always, grrr...
	 * We handle both cases with a simple heuristics.  --macro
	 */
	bcode = ((opcode >> 6) & ((1 << 20) - 1));
	if (bcode >= (1 << 10))
		bcode >>= 10;

	/*
	 * notify the kprobe handlers, if instruction is likely to
	 * pertain to them.
	 */
	switch (bcode) {
	case BRK_KPROBE_BP:
		if (notify_die(DIE_BREAK, "debug", regs, bcode, regs_to_trapnr(regs), SIGTRAP) == NOTIFY_STOP)
			return;
		else
			break;
	case BRK_KPROBE_SSTEPBP:
		if (notify_die(DIE_SSTEPBP, "single_step", regs, bcode, regs_to_trapnr(regs), SIGTRAP) == NOTIFY_STOP)
			return;
		else
			break;
	default:
		break;
	}

	do_trap_or_bp(regs, bcode, "Break");
	return;

out_sigsegv:
	force_sig(SIGSEGV, current);
}

asmlinkage void do_tr(struct pt_regs *regs)
{
	unsigned int opcode, tcode = 0;

	if (__get_user(opcode, (unsigned int __user *) exception_epc(regs)))
		goto out_sigsegv;

	/* Immediate versions don't provide a code.  */
	if (!(opcode & OPCODE))
		tcode = ((opcode >> 6) & ((1 << 10) - 1));

	do_trap_or_bp(regs, tcode, "Trap");
	return;

out_sigsegv:
	force_sig(SIGSEGV, current);
}

asmlinkage void do_ri(struct pt_regs *regs)
{
	unsigned int __user *epc = (unsigned int __user *)exception_epc(regs);
	unsigned long old_epc = regs->cp0_epc;
	unsigned int opcode = 0;
	int status = -1;

	if (notify_die(DIE_RI, "RI Fault", regs, 0, regs_to_trapnr(regs), SIGILL)
	    == NOTIFY_STOP)
		return;

	die_if_kernel("Reserved instruction in kernel code", regs);

	if (unlikely(compute_return_epc(regs) < 0))
		return;

	if (unlikely(get_user(opcode, epc) < 0))
		status = SIGSEGV;

	if (!cpu_has_llsc && status < 0)
		status = simulate_llsc(regs, opcode);

	if (status < 0)
		status = simulate_rdhwr(regs, opcode);

	if (status < 0)
		status = simulate_sync(regs, opcode);

	if (status < 0)
		status = SIGILL;

	if (unlikely(status > 0)) {
		regs->cp0_epc = old_epc;		/* Undo skip-over.  */
		force_sig(status, current);
	}
}

/*
 * MIPS MT processors may have fewer FPU contexts than CPU threads. If we've
 * emulated more than some threshold number of instructions, force migration to
 * a "CPU" that has FP support.
 */
static void mt_ase_fp_affinity(void)
{
#ifdef CONFIG_MIPS_MT_FPAFF
	if (mt_fpemul_threshold > 0 &&
	     ((current->thread.emulated_fp++ > mt_fpemul_threshold))) {
		/*
		 * If there's no FPU present, or if the application has already
		 * restricted the allowed set to exclude any CPUs with FPUs,
		 * we'll skip the procedure.
		 */
		if (cpus_intersects(current->cpus_allowed, mt_fpu_cpumask)) {
			cpumask_t tmask;

			current->thread.user_cpus_allowed
				= current->cpus_allowed;
			cpus_and(tmask, current->cpus_allowed,
				mt_fpu_cpumask);
			set_cpus_allowed_ptr(current, &tmask);
			set_thread_flag(TIF_FPUBOUND);
		}
	}
#endif /* CONFIG_MIPS_MT_FPAFF */
}

/*
 * No lock; only written during early bootup by CPU 0.
 */
static RAW_NOTIFIER_HEAD(cu2_chain);

int __ref register_cu2_notifier(struct notifier_block *nb)
{
	return raw_notifier_chain_register(&cu2_chain, nb);
}

int cu2_notifier_call_chain(unsigned long val, void *v)
{
	return raw_notifier_call_chain(&cu2_chain, val, v);
}

static int default_cu2_call(struct notifier_block *nfb, unsigned long action,
        void *data)
{
	struct pt_regs *regs = data;

	switch (action) {
	default:
		die_if_kernel("Unhandled kernel unaligned access or invalid "
			      "instruction", regs);
		/* Fall through  */

	case CU2_EXCEPTION:
		force_sig(SIGILL, current);
	}

	return NOTIFY_OK;
}

asmlinkage void do_cpu(struct pt_regs *regs)
{
	unsigned int __user *epc;
	unsigned long old_epc;
	unsigned int opcode;
	unsigned int cpid;
	int status;
	unsigned long __maybe_unused flags;

	die_if_kernel("do_cpu invoked from kernel context!", regs);

	cpid = (regs->cp0_cause >> CAUSEB_CE) & 3;

	switch (cpid) {
	case 0:
		epc = (unsigned int __user *)exception_epc(regs);
		old_epc = regs->cp0_epc;
		opcode = 0;
		status = -1;

		if (unlikely(compute_return_epc(regs) < 0))
			return;

		if (unlikely(get_user(opcode, epc) < 0))
			status = SIGSEGV;

		if (!cpu_has_llsc && status < 0)
			status = simulate_llsc(regs, opcode);

		if (status < 0)
			status = simulate_rdhwr(regs, opcode);

		if (status < 0)
			status = SIGILL;

		if (unlikely(status > 0)) {
			regs->cp0_epc = old_epc;	/* Undo skip-over.  */
			force_sig(status, current);
		}

		return;

	case 1:
		if (used_math())	/* Using the FPU again.  */
			own_fpu(1);
		else {			/* First time FPU user.  */
			init_fpu();
			set_used_math();
		}

		if (!raw_cpu_has_fpu) {
			int sig;
			void __user *fault_addr = NULL;
			sig = fpu_emulator_cop1Handler(regs,
						       &current->thread.fpu,
						       0, &fault_addr);
			if (!process_fpemu_return(sig, fault_addr))
				mt_ase_fp_affinity();
		}

		return;

	case 2:
		raw_notifier_call_chain(&cu2_chain, CU2_EXCEPTION, regs);
		return;

	case 3:
		break;
	}

	force_sig(SIGILL, current);
}

asmlinkage void do_mdmx(struct pt_regs *regs)
{
	force_sig(SIGILL, current);
}

/*
 * Called with interrupts disabled.
 */
asmlinkage void do_watch(struct pt_regs *regs)
{
	u32 cause;

	/*
	 * Clear WP (bit 22) bit of cause register so we don't loop
	 * forever.
	 */
	cause = read_c0_cause();
	cause &= ~(1 << 22);
	write_c0_cause(cause);

	/*
	 * If the current thread has the watch registers loaded, save
	 * their values and send SIGTRAP.  Otherwise another thread
	 * left the registers set, clear them and continue.
	 */
	if (test_tsk_thread_flag(current, TIF_LOAD_WATCH)) {
		mips_read_watch_registers();
		local_irq_enable();
		force_sig(SIGTRAP, current);
	} else {
		mips_clear_watch_registers();
		local_irq_enable();
	}
}

asmlinkage void do_mcheck(struct pt_regs *regs)
{
	const int field = 2 * sizeof(unsigned long);
	int multi_match = regs->cp0_status & ST0_TS;

	show_regs(regs);

	if (multi_match) {
		printk("Index   : %0x\n", read_c0_index());
		printk("Pagemask: %0x\n", read_c0_pagemask());
		printk("EntryHi : %0*lx\n", field, read_c0_entryhi());
		printk("EntryLo0: %0*lx\n", field, read_c0_entrylo0());
		printk("EntryLo1: %0*lx\n", field, read_c0_entrylo1());
		printk("\n");
		dump_tlb_all();
	}

	show_code((unsigned int __user *) regs->cp0_epc);

	/*
	 * Some chips may have other causes of machine check (e.g. SB1
	 * graduation timer)
	 */
	panic("Caught Machine Check exception - %scaused by multiple "
	      "matching entries in the TLB.",
	      (multi_match) ? "" : "not ");
}

asmlinkage void do_mt(struct pt_regs *regs)
{
	int subcode;

	subcode = (read_vpe_c0_vpecontrol() & VPECONTROL_EXCPT)
			>> VPECONTROL_EXCPT_SHIFT;
	switch (subcode) {
	case 0:
		printk(KERN_DEBUG "Thread Underflow\n");
		break;
	case 1:
		printk(KERN_DEBUG "Thread Overflow\n");
		break;
	case 2:
		printk(KERN_DEBUG "Invalid YIELD Qualifier\n");
		break;
	case 3:
		printk(KERN_DEBUG "Gating Storage Exception\n");
		break;
	case 4:
		printk(KERN_DEBUG "YIELD Scheduler Exception\n");
		break;
	case 5:
		printk(KERN_DEBUG "Gating Storage Scheduler Exception\n");
		break;
	default:
		printk(KERN_DEBUG "*** UNKNOWN THREAD EXCEPTION %d ***\n",
			subcode);
		break;
	}
	die_if_kernel("MIPS MT Thread exception in kernel", regs);

	force_sig(SIGILL, current);
}


asmlinkage void do_dsp(struct pt_regs *regs)
{
	if (cpu_has_dsp)
		panic("Unexpected DSP exception");

	force_sig(SIGILL, current);
}

asmlinkage void do_reserved(struct pt_regs *regs)
{
	/*
	 * Game over - no way to handle this if it ever occurs.  Most probably
	 * caused by a new unknown cpu type or after another deadly
	 * hard/software error.
	 */
	show_regs(regs);
	panic("Caught reserved exception %ld - should not happen.",
	      (regs->cp0_cause & 0x7f) >> 2);
}

static int __initdata l1parity = 1;
static int __init nol1parity(char *s)
{
	l1parity = 0;
	return 1;
}
__setup("nol1par", nol1parity);
static int __initdata l2parity = 1;
static int __init nol2parity(char *s)
{
	l2parity = 0;
	return 1;
}
__setup("nol2par", nol2parity);

/*
 * Some MIPS CPUs can enable/disable for cache parity detection, but do
 * it different ways.
 */
static inline void parity_protection_init(void)
{
	switch (current_cpu_type()) {
	case CPU_24K:
	case CPU_34K:
	case CPU_74K:
	case CPU_1004K:
		{
#define ERRCTL_PE	0x80000000
#define ERRCTL_L2P	0x00800000
			unsigned long errctl;
			unsigned int l1parity_present, l2parity_present;

			errctl = read_c0_ecc();
			errctl &= ~(ERRCTL_PE|ERRCTL_L2P);

			/* probe L1 parity support */
			write_c0_ecc(errctl | ERRCTL_PE);
			back_to_back_c0_hazard();
			l1parity_present = (read_c0_ecc() & ERRCTL_PE);

			/* probe L2 parity support */
			write_c0_ecc(errctl|ERRCTL_L2P);
			back_to_back_c0_hazard();
			l2parity_present = (read_c0_ecc() & ERRCTL_L2P);

			if (l1parity_present && l2parity_present) {
				if (l1parity)
					errctl |= ERRCTL_PE;
				if (l1parity ^ l2parity)
					errctl |= ERRCTL_L2P;
			} else if (l1parity_present) {
				if (l1parity)
					errctl |= ERRCTL_PE;
			} else if (l2parity_present) {
				if (l2parity)
					errctl |= ERRCTL_L2P;
			} else {
				/* No parity available */
			}

			printk(KERN_INFO "Writing ErrCtl register=%08lx\n", errctl);

			write_c0_ecc(errctl);
			back_to_back_c0_hazard();
			errctl = read_c0_ecc();
			printk(KERN_INFO "Readback ErrCtl register=%08lx\n", errctl);

			if (l1parity_present)
				printk(KERN_INFO "Cache parity protection %sabled\n",
				       (errctl & ERRCTL_PE) ? "en" : "dis");

			if (l2parity_present) {
				if (l1parity_present && l1parity)
					errctl ^= ERRCTL_L2P;
				printk(KERN_INFO "L2 cache parity protection %sabled\n",
				       (errctl & ERRCTL_L2P) ? "en" : "dis");
			}
		}
		break;

	case CPU_5KC:
	case CPU_5KE:
<<<<<<< HEAD
=======
	case CPU_LOONGSON1:
>>>>>>> 29fbbf80
		write_c0_ecc(0x80000000);
		back_to_back_c0_hazard();
		/* Set the PE bit (bit 31) in the c0_errctl register. */
		printk(KERN_INFO "Cache parity protection %sabled\n",
		       (read_c0_ecc() & 0x80000000) ? "en" : "dis");
		break;
	case CPU_20KC:
	case CPU_25KF:
		/* Clear the DE bit (bit 16) in the c0_status register. */
		printk(KERN_INFO "Enable cache parity protection for "
		       "MIPS 20KC/25KF CPUs.\n");
		clear_c0_status(ST0_DE);
		break;
	default:
		break;
	}
}

asmlinkage void cache_parity_error(void)
{
	const int field = 2 * sizeof(unsigned long);
	unsigned int reg_val;

	/* For the moment, report the problem and hang. */
	printk("Cache error exception:\n");
	printk("cp0_errorepc == %0*lx\n", field, read_c0_errorepc());
	reg_val = read_c0_cacheerr();
	printk("c0_cacheerr == %08x\n", reg_val);

	printk("Decoded c0_cacheerr: %s cache fault in %s reference.\n",
	       reg_val & (1<<30) ? "secondary" : "primary",
	       reg_val & (1<<31) ? "data" : "insn");
	printk("Error bits: %s%s%s%s%s%s%s\n",
	       reg_val & (1<<29) ? "ED " : "",
	       reg_val & (1<<28) ? "ET " : "",
	       reg_val & (1<<26) ? "EE " : "",
	       reg_val & (1<<25) ? "EB " : "",
	       reg_val & (1<<24) ? "EI " : "",
	       reg_val & (1<<23) ? "E1 " : "",
	       reg_val & (1<<22) ? "E0 " : "");
	printk("IDX: 0x%08x\n", reg_val & ((1<<22)-1));

#if defined(CONFIG_CPU_MIPS32) || defined(CONFIG_CPU_MIPS64)
	if (reg_val & (1<<22))
		printk("DErrAddr0: 0x%0*lx\n", field, read_c0_derraddr0());

	if (reg_val & (1<<23))
		printk("DErrAddr1: 0x%0*lx\n", field, read_c0_derraddr1());
#endif

	panic("Can't handle the cache error!");
}

/*
 * SDBBP EJTAG debug exception handler.
 * We skip the instruction and return to the next instruction.
 */
void ejtag_exception_handler(struct pt_regs *regs)
{
	const int field = 2 * sizeof(unsigned long);
	unsigned long depc, old_epc;
	unsigned int debug;

	printk(KERN_DEBUG "SDBBP EJTAG debug exception - not handled yet, just ignored!\n");
	depc = read_c0_depc();
	debug = read_c0_debug();
	printk(KERN_DEBUG "c0_depc = %0*lx, DEBUG = %08x\n", field, depc, debug);
	if (debug & 0x80000000) {
		/*
		 * In branch delay slot.
		 * We cheat a little bit here and use EPC to calculate the
		 * debug return address (DEPC). EPC is restored after the
		 * calculation.
		 */
		old_epc = regs->cp0_epc;
		regs->cp0_epc = depc;
		__compute_return_epc(regs);
		depc = regs->cp0_epc;
		regs->cp0_epc = old_epc;
	} else
		depc += 4;
	write_c0_depc(depc);

#if 0
	printk(KERN_DEBUG "\n\n----- Enable EJTAG single stepping ----\n\n");
	write_c0_debug(debug | 0x100);
#endif
}

/*
 * NMI exception handler.
 * No lock; only written during early bootup by CPU 0.
 */
static RAW_NOTIFIER_HEAD(nmi_chain);

int register_nmi_notifier(struct notifier_block *nb)
{
	return raw_notifier_chain_register(&nmi_chain, nb);
}

void __noreturn nmi_exception_handler(struct pt_regs *regs)
{
	raw_notifier_call_chain(&nmi_chain, 0, regs);
	bust_spinlocks(1);
	printk("NMI taken!!!!\n");
	die("NMI", regs);
}

#define VECTORSPACING 0x100	/* for EI/VI mode */

unsigned long ebase;
unsigned long exception_handlers[32];
unsigned long vi_handlers[64];

void __init *set_except_vector(int n, void *addr)
{
	unsigned long handler = (unsigned long) addr;
	unsigned long old_handler = exception_handlers[n];

	exception_handlers[n] = handler;
	if (n == 0 && cpu_has_divec) {
		unsigned long jump_mask = ~((1 << 28) - 1);
		u32 *buf = (u32 *)(ebase + 0x200);
		unsigned int k0 = 26;
		if ((handler & jump_mask) == ((ebase + 0x200) & jump_mask)) {
			uasm_i_j(&buf, handler & ~jump_mask);
			uasm_i_nop(&buf);
		} else {
			UASM_i_LA(&buf, k0, handler);
			uasm_i_jr(&buf, k0);
			uasm_i_nop(&buf);
		}
		local_flush_icache_range(ebase + 0x200, (unsigned long)buf);
	}
	return (void *)old_handler;
}

static asmlinkage void do_default_vi(void)
{
	show_regs(get_irq_regs());
	panic("Caught unexpected vectored interrupt.");
}

static void *set_vi_srs_handler(int n, vi_handler_t addr, int srs)
{
	unsigned long handler;
	unsigned long old_handler = vi_handlers[n];
	int srssets = current_cpu_data.srsets;
	u32 *w;
	unsigned char *b;

	BUG_ON(!cpu_has_veic && !cpu_has_vint);

	if (addr == NULL) {
		handler = (unsigned long) do_default_vi;
		srs = 0;
	} else
		handler = (unsigned long) addr;
	vi_handlers[n] = (unsigned long) addr;

	b = (unsigned char *)(ebase + 0x200 + n*VECTORSPACING);

	if (srs >= srssets)
		panic("Shadow register set %d not supported", srs);

	if (cpu_has_veic) {
		if (board_bind_eic_interrupt)
			board_bind_eic_interrupt(n, srs);
	} else if (cpu_has_vint) {
		/* SRSMap is only defined if shadow sets are implemented */
		if (srssets > 1)
			change_c0_srsmap(0xf << n*4, srs << n*4);
	}

	if (srs == 0) {
		/*
		 * If no shadow set is selected then use the default handler
		 * that does normal register saving and a standard interrupt exit
		 */

		extern char except_vec_vi, except_vec_vi_lui;
		extern char except_vec_vi_ori, except_vec_vi_end;
		extern char rollback_except_vec_vi;
		char *vec_start = (cpu_wait == r4k_wait) ?
			&rollback_except_vec_vi : &except_vec_vi;
#ifdef CONFIG_MIPS_MT_SMTC
		/*
		 * We need to provide the SMTC vectored interrupt handler
		 * not only with the address of the handler, but with the
		 * Status.IM bit to be masked before going there.
		 */
		extern char except_vec_vi_mori;
		const int mori_offset = &except_vec_vi_mori - vec_start;
#endif /* CONFIG_MIPS_MT_SMTC */
		const int handler_len = &except_vec_vi_end - vec_start;
		const int lui_offset = &except_vec_vi_lui - vec_start;
		const int ori_offset = &except_vec_vi_ori - vec_start;

		if (handler_len > VECTORSPACING) {
			/*
			 * Sigh... panicing won't help as the console
			 * is probably not configured :(
			 */
			panic("VECTORSPACING too small");
		}

		memcpy(b, vec_start, handler_len);
#ifdef CONFIG_MIPS_MT_SMTC
		BUG_ON(n > 7);	/* Vector index %d exceeds SMTC maximum. */

		w = (u32 *)(b + mori_offset);
		*w = (*w & 0xffff0000) | (0x100 << n);
#endif /* CONFIG_MIPS_MT_SMTC */
		w = (u32 *)(b + lui_offset);
		*w = (*w & 0xffff0000) | (((u32)handler >> 16) & 0xffff);
		w = (u32 *)(b + ori_offset);
		*w = (*w & 0xffff0000) | ((u32)handler & 0xffff);
		local_flush_icache_range((unsigned long)b,
					 (unsigned long)(b+handler_len));
	}
	else {
		/*
		 * In other cases jump directly to the interrupt handler
		 *
		 * It is the handlers responsibility to save registers if required
		 * (eg hi/lo) and return from the exception using "eret"
		 */
		w = (u32 *)b;
		*w++ = 0x08000000 | (((u32)handler >> 2) & 0x03fffff); /* j handler */
		*w = 0;
		local_flush_icache_range((unsigned long)b,
					 (unsigned long)(b+8));
	}

	return (void *)old_handler;
}

void *set_vi_handler(int n, vi_handler_t addr)
{
	return set_vi_srs_handler(n, addr, 0);
}

extern void tlb_init(void);
extern void flush_tlb_handlers(void);

/*
 * Timer interrupt
 */
int cp0_compare_irq;
EXPORT_SYMBOL_GPL(cp0_compare_irq);
int cp0_compare_irq_shift;

/*
 * Performance counter IRQ or -1 if shared with timer
 */
int cp0_perfcount_irq;
EXPORT_SYMBOL_GPL(cp0_perfcount_irq);

static int __cpuinitdata noulri;

static int __init ulri_disable(char *s)
{
	pr_info("Disabling ulri\n");
	noulri = 1;

	return 1;
}
__setup("noulri", ulri_disable);

void __cpuinit per_cpu_trap_init(bool is_boot_cpu)
{
	unsigned int cpu = smp_processor_id();
	unsigned int status_set = ST0_CU0;
	unsigned int hwrena = cpu_hwrena_impl_bits;
#ifdef CONFIG_MIPS_MT_SMTC
	int secondaryTC = 0;
	int bootTC = (cpu == 0);

	/*
	 * Only do per_cpu_trap_init() for first TC of Each VPE.
	 * Note that this hack assumes that the SMTC init code
	 * assigns TCs consecutively and in ascending order.
	 */

	if (((read_c0_tcbind() & TCBIND_CURTC) != 0) &&
	    ((read_c0_tcbind() & TCBIND_CURVPE) == cpu_data[cpu - 1].vpe_id))
		secondaryTC = 1;
#endif /* CONFIG_MIPS_MT_SMTC */

	/*
	 * Disable coprocessors and select 32-bit or 64-bit addressing
	 * and the 16/32 or 32/32 FPR register model.  Reset the BEV
	 * flag that some firmware may have left set and the TS bit (for
	 * IP27).  Set XX for ISA IV code to work.
	 */
#ifdef CONFIG_64BIT
	status_set |= ST0_FR|ST0_KX|ST0_SX|ST0_UX;
#endif
	if (current_cpu_data.isa_level == MIPS_CPU_ISA_IV)
		status_set |= ST0_XX;
	if (cpu_has_dsp)
		status_set |= ST0_MX;

	change_c0_status(ST0_CU|ST0_MX|ST0_RE|ST0_FR|ST0_BEV|ST0_TS|ST0_KX|ST0_SX|ST0_UX,
			 status_set);

	if (cpu_has_mips_r2)
		hwrena |= 0x0000000f;

	if (!noulri && cpu_has_userlocal)
		hwrena |= (1 << 29);

	if (hwrena)
		write_c0_hwrena(hwrena);

#ifdef CONFIG_MIPS_MT_SMTC
	if (!secondaryTC) {
#endif /* CONFIG_MIPS_MT_SMTC */

	if (cpu_has_veic || cpu_has_vint) {
		unsigned long sr = set_c0_status(ST0_BEV);
		write_c0_ebase(ebase);
		write_c0_status(sr);
		/* Setting vector spacing enables EI/VI mode  */
		change_c0_intctl(0x3e0, VECTORSPACING);
	}
	if (cpu_has_divec) {
		if (cpu_has_mipsmt) {
			unsigned int vpflags = dvpe();
			set_c0_cause(CAUSEF_IV);
			evpe(vpflags);
		} else
			set_c0_cause(CAUSEF_IV);
	}

	/*
	 * Before R2 both interrupt numbers were fixed to 7, so on R2 only:
	 *
	 *  o read IntCtl.IPTI to determine the timer interrupt
	 *  o read IntCtl.IPPCI to determine the performance counter interrupt
	 */
	if (cpu_has_mips_r2) {
		cp0_compare_irq_shift = CAUSEB_TI - CAUSEB_IP;
		cp0_compare_irq = (read_c0_intctl() >> INTCTLB_IPTI) & 7;
		cp0_perfcount_irq = (read_c0_intctl() >> INTCTLB_IPPCI) & 7;
		if (cp0_perfcount_irq == cp0_compare_irq)
			cp0_perfcount_irq = -1;
	} else {
		cp0_compare_irq = CP0_LEGACY_COMPARE_IRQ;
		cp0_compare_irq_shift = CP0_LEGACY_PERFCNT_IRQ;
		cp0_perfcount_irq = -1;
	}

#ifdef CONFIG_MIPS_MT_SMTC
	}
#endif /* CONFIG_MIPS_MT_SMTC */

	if (!cpu_data[cpu].asid_cache)
		cpu_data[cpu].asid_cache = ASID_FIRST_VERSION;

	atomic_inc(&init_mm.mm_count);
	current->active_mm = &init_mm;
	BUG_ON(current->mm);
	enter_lazy_tlb(&init_mm, current);

#ifdef CONFIG_MIPS_MT_SMTC
	if (bootTC) {
#endif /* CONFIG_MIPS_MT_SMTC */
		/* Boot CPU's cache setup in setup_arch(). */
		if (!is_boot_cpu)
			cpu_cache_init();
		tlb_init();
#ifdef CONFIG_MIPS_MT_SMTC
	} else if (!secondaryTC) {
		/*
		 * First TC in non-boot VPE must do subset of tlb_init()
		 * for MMU countrol registers.
		 */
		write_c0_pagemask(PM_DEFAULT_MASK);
		write_c0_wired(0);
	}
#endif /* CONFIG_MIPS_MT_SMTC */
	TLBMISS_HANDLER_SETUP();
}

/* Install CPU exception handler */
void __cpuinit set_handler(unsigned long offset, void *addr, unsigned long size)
{
	memcpy((void *)(ebase + offset), addr, size);
	local_flush_icache_range(ebase + offset, ebase + offset + size);
}

static char panic_null_cerr[] __cpuinitdata =
	"Trying to set NULL cache error exception handler";

/*
 * Install uncached CPU exception handler.
 * This is suitable only for the cache error exception which is the only
 * exception handler that is being run uncached.
 */
void __cpuinit set_uncached_handler(unsigned long offset, void *addr,
	unsigned long size)
{
	unsigned long uncached_ebase = CKSEG1ADDR(ebase);

	if (!addr)
		panic(panic_null_cerr);

	memcpy((void *)(uncached_ebase + offset), addr, size);
}

static int __initdata rdhwr_noopt;
static int __init set_rdhwr_noopt(char *str)
{
	rdhwr_noopt = 1;
	return 1;
}

__setup("rdhwr_noopt", set_rdhwr_noopt);

void __init trap_init(void)
{
	extern char except_vec3_generic, except_vec3_r4000;
	extern char except_vec4;
	unsigned long i;
	int rollback;

	check_wait();
	rollback = (cpu_wait == r4k_wait);

#if defined(CONFIG_KGDB)
	if (kgdb_early_setup)
		return;	/* Already done */
#endif

	if (cpu_has_veic || cpu_has_vint) {
		unsigned long size = 0x200 + VECTORSPACING*64;
		ebase = (unsigned long)
			__alloc_bootmem(size, 1 << fls(size), 0);
	} else {
		ebase = CKSEG0;
		if (cpu_has_mips_r2)
			ebase += (read_c0_ebase() & 0x3ffff000);
	}

	if (board_ebase_setup)
		board_ebase_setup();
	per_cpu_trap_init(true);

	/*
	 * Copy the generic exception handlers to their final destination.
	 * This will be overriden later as suitable for a particular
	 * configuration.
	 */
	set_handler(0x180, &except_vec3_generic, 0x80);

	/*
	 * Setup default vectors
	 */
	for (i = 0; i <= 31; i++)
		set_except_vector(i, handle_reserved);

	/*
	 * Copy the EJTAG debug exception vector handler code to it's final
	 * destination.
	 */
	if (cpu_has_ejtag && board_ejtag_handler_setup)
		board_ejtag_handler_setup();

	/*
	 * Only some CPUs have the watch exceptions.
	 */
	if (cpu_has_watch)
		set_except_vector(23, handle_watch);

	/*
	 * Initialise interrupt handlers
	 */
	if (cpu_has_veic || cpu_has_vint) {
		int nvec = cpu_has_veic ? 64 : 8;
		for (i = 0; i < nvec; i++)
			set_vi_handler(i, NULL);
	}
	else if (cpu_has_divec)
		set_handler(0x200, &except_vec4, 0x8);

	/*
	 * Some CPUs can enable/disable for cache parity detection, but does
	 * it different ways.
	 */
	parity_protection_init();

	/*
	 * The Data Bus Errors / Instruction Bus Errors are signaled
	 * by external hardware.  Therefore these two exceptions
	 * may have board specific handlers.
	 */
	if (board_be_init)
		board_be_init();

	set_except_vector(0, rollback ? rollback_handle_int : handle_int);
	set_except_vector(1, handle_tlbm);
	set_except_vector(2, handle_tlbl);
	set_except_vector(3, handle_tlbs);

	set_except_vector(4, handle_adel);
	set_except_vector(5, handle_ades);

	set_except_vector(6, handle_ibe);
	set_except_vector(7, handle_dbe);

	set_except_vector(8, handle_sys);
	set_except_vector(9, handle_bp);
	set_except_vector(10, rdhwr_noopt ? handle_ri :
			  (cpu_has_vtag_icache ?
			   handle_ri_rdhwr_vivt : handle_ri_rdhwr));
	set_except_vector(11, handle_cpu);
	set_except_vector(12, handle_ov);
	set_except_vector(13, handle_tr);

	if (current_cpu_type() == CPU_R6000 ||
	    current_cpu_type() == CPU_R6000A) {
		/*
		 * The R6000 is the only R-series CPU that features a machine
		 * check exception (similar to the R4000 cache error) and
		 * unaligned ldc1/sdc1 exception.  The handlers have not been
		 * written yet.  Well, anyway there is no R6000 machine on the
		 * current list of targets for Linux/MIPS.
		 * (Duh, crap, there is someone with a triple R6k machine)
		 */
		//set_except_vector(14, handle_mc);
		//set_except_vector(15, handle_ndc);
	}


	if (board_nmi_handler_setup)
		board_nmi_handler_setup();

	if (cpu_has_fpu && !cpu_has_nofpuex)
		set_except_vector(15, handle_fpe);

	set_except_vector(22, handle_mdmx);

	if (cpu_has_mcheck)
		set_except_vector(24, handle_mcheck);

	if (cpu_has_mipsmt)
		set_except_vector(25, handle_mt);

	set_except_vector(26, handle_dsp);

	if (board_cache_error_setup)
		board_cache_error_setup();

	if (cpu_has_vce)
		/* Special exception: R4[04]00 uses also the divec space. */
		memcpy((void *)(ebase + 0x180), &except_vec3_r4000, 0x100);
	else if (cpu_has_4kex)
		memcpy((void *)(ebase + 0x180), &except_vec3_generic, 0x80);
	else
		memcpy((void *)(ebase + 0x080), &except_vec3_generic, 0x80);

	local_flush_icache_range(ebase, ebase + 0x400);
	flush_tlb_handlers();

	sort_extable(__start___dbe_table, __stop___dbe_table);

	cu2_notifier(default_cu2_call, 0x80000000);	/* Run last  */
}<|MERGE_RESOLUTION|>--- conflicted
+++ resolved
@@ -1253,10 +1253,7 @@
 
 	case CPU_5KC:
 	case CPU_5KE:
-<<<<<<< HEAD
-=======
 	case CPU_LOONGSON1:
->>>>>>> 29fbbf80
 		write_c0_ecc(0x80000000);
 		back_to_back_c0_hazard();
 		/* Set the PE bit (bit 31) in the c0_errctl register. */

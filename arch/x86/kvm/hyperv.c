--- conflicted
+++ resolved
@@ -1769,11 +1769,12 @@
 	sse128_t xmm[HV_HYPERCALL_MAX_XMM_REGISTERS];
 };
 
-<<<<<<< HEAD
 static u64 kvm_get_sparse_vp_set(struct kvm *kvm, struct kvm_hv_hcall *hc,
+				 int consumed_xmm_halves,
 				 u64 *sparse_banks, gpa_t offset)
 {
 	u16 var_cnt;
+	int i;
 
 	if (hc->var_cnt > 64)
 		return -EINVAL;
@@ -1781,16 +1782,29 @@
 	/* Ignore banks that cannot possibly contain a legal VP index. */
 	var_cnt = min_t(u16, hc->var_cnt, KVM_HV_MAX_SPARSE_VCPU_SET_BITS);
 
+	if (hc->fast) {
+		/*
+		 * Each XMM holds two sparse banks, but do not count halves that
+		 * have already been consumed for hypercall parameters.
+		 */
+		if (hc->var_cnt > 2 * HV_HYPERCALL_MAX_XMM_REGISTERS - consumed_xmm_halves)
+			return HV_STATUS_INVALID_HYPERCALL_INPUT;
+		for (i = 0; i < var_cnt; i++) {
+			int j = i + consumed_xmm_halves;
+			if (j % 2)
+				sparse_banks[i] = sse128_hi(hc->xmm[j / 2]);
+			else
+				sparse_banks[i] = sse128_lo(hc->xmm[j / 2]);
+		}
+		return 0;
+	}
+
 	return kvm_read_guest(kvm, hc->ingpa + offset, sparse_banks,
 			      var_cnt * sizeof(*sparse_banks));
 }
 
-static u64 kvm_hv_flush_tlb(struct kvm_vcpu *vcpu, struct kvm_hv_hcall *hc, bool ex)
-=======
 static u64 kvm_hv_flush_tlb(struct kvm_vcpu *vcpu, struct kvm_hv_hcall *hc)
->>>>>>> 47d3e5cd
-{
-	int i;
+{
 	struct kvm *kvm = vcpu->kvm;
 	struct hv_tlb_flush_ex flush_ex;
 	struct hv_tlb_flush flush;
@@ -1799,7 +1813,6 @@
 	u64 sparse_banks[KVM_HV_MAX_SPARSE_VCPU_SET_BITS];
 	bool all_cpus;
 
-<<<<<<< HEAD
 	/*
 	 * The Hyper-V TLFS doesn't allow more than 64 sparse banks, e.g. the
 	 * valid mask is a u64.  Fail the build if KVM's max allowed number of
@@ -1808,11 +1821,8 @@
 	 */
 	BUILD_BUG_ON(KVM_HV_MAX_SPARSE_VCPU_SET_BITS > 64);
 
-	if (!ex) {
-=======
 	if (hc->code == HVCALL_FLUSH_VIRTUAL_ADDRESS_LIST ||
 	    hc->code == HVCALL_FLUSH_VIRTUAL_ADDRESS_SPACE) {
->>>>>>> 47d3e5cd
 		if (hc->fast) {
 			flush.address_space = hc->ingpa;
 			flush.flags = hc->outgpa;
@@ -1868,36 +1878,7 @@
 		if (!hc->var_cnt)
 			goto ret_success;
 
-<<<<<<< HEAD
-		if (hc->fast) {
-			if (hc->var_cnt > HV_HYPERCALL_MAX_XMM_REGISTERS - 1)
-				return HV_STATUS_INVALID_HYPERCALL_INPUT;
-			for (i = 0; i < hc->var_cnt; i += 2) {
-				sparse_banks[i] = sse128_lo(hc->xmm[i / 2 + 1]);
-				sparse_banks[i + 1] = sse128_hi(hc->xmm[i / 2 + 1]);
-=======
-		if (!all_cpus) {
-			if (hc->fast) {
-				/* XMM0 is already consumed, each XMM holds two sparse banks. */
-				if (sparse_banks_len > 2 * (HV_HYPERCALL_MAX_XMM_REGISTERS - 1))
-					return HV_STATUS_INVALID_HYPERCALL_INPUT;
-				for (i = 0; i < sparse_banks_len; i += 2) {
-					sparse_banks[i] = sse128_lo(hc->xmm[i / 2 + 1]);
-					sparse_banks[i + 1] = sse128_hi(hc->xmm[i / 2 + 1]);
-				}
-			} else {
-				gpa = hc->ingpa + offsetof(struct hv_tlb_flush_ex,
-							   hv_vp_set.bank_contents);
-				if (unlikely(kvm_read_guest(kvm, gpa, sparse_banks,
-							    sparse_banks_len *
-							    sizeof(sparse_banks[0]))))
-					return HV_STATUS_INVALID_HYPERCALL_INPUT;
->>>>>>> 47d3e5cd
-			}
-			goto do_flush;
-		}
-
-		if (kvm_get_sparse_vp_set(kvm, hc, sparse_banks,
+		if (kvm_get_sparse_vp_set(kvm, hc, 2, sparse_banks,
 					  offsetof(struct hv_tlb_flush_ex,
 						   hv_vp_set.bank_contents)))
 			return HV_STATUS_INVALID_HYPERCALL_INPUT;
@@ -1951,7 +1932,6 @@
 	u64 sparse_banks[KVM_HV_MAX_SPARSE_VCPU_SET_BITS];
 	u32 vector;
 	bool all_cpus;
-	int i;
 
 	if (hc->code == HVCALL_SEND_IPI) {
 		if (!hc->fast) {
@@ -1988,11 +1968,6 @@
 
 		vector = send_ipi_ex.vector;
 		valid_bank_mask = send_ipi_ex.vp_set.valid_bank_mask;
-<<<<<<< HEAD
-=======
-		sparse_banks_len = bitmap_weight(&valid_bank_mask, 64);
-
->>>>>>> 47d3e5cd
 		all_cpus = send_ipi_ex.vp_set.format == HV_GENERIC_SET_ALL;
 
 		if (hc->var_cnt != bitmap_weight(&valid_bank_mask, 64))
@@ -2004,34 +1979,10 @@
 		if (!hc->var_cnt)
 			goto ret_success;
 
-<<<<<<< HEAD
-		if (kvm_get_sparse_vp_set(kvm, hc, sparse_banks,
+		if (kvm_get_sparse_vp_set(kvm, hc, 1, sparse_banks,
 					  offsetof(struct hv_send_ipi_ex,
 						   vp_set.bank_contents)))
 			return HV_STATUS_INVALID_HYPERCALL_INPUT;
-=======
-		if (!hc->fast) {
-			if (kvm_read_guest(kvm,
-					   hc->ingpa + offsetof(struct hv_send_ipi_ex,
-								vp_set.bank_contents),
-					   sparse_banks,
-					   sparse_banks_len * sizeof(sparse_banks[0])))
-				return HV_STATUS_INVALID_HYPERCALL_INPUT;
-		} else {
-			/*
-			 * The lower half of XMM0 is already consumed, each XMM holds
-			 * two sparse banks.
-			 */
-			if (sparse_banks_len > (2 * HV_HYPERCALL_MAX_XMM_REGISTERS - 1))
-				return HV_STATUS_INVALID_HYPERCALL_INPUT;
-			for (i = 0; i < sparse_banks_len; i++) {
-				if (i % 2)
-					sparse_banks[i] = sse128_lo(hc->xmm[(i + 1) / 2]);
-				else
-					sparse_banks[i] = sse128_hi(hc->xmm[i / 2]);
-			}
-		}
->>>>>>> 47d3e5cd
 	}
 
 check_and_send_ipi:
@@ -2348,22 +2299,11 @@
 				kvm_hv_hypercall_complete_userspace;
 		return 0;
 	case HVCALL_FLUSH_VIRTUAL_ADDRESS_LIST:
-<<<<<<< HEAD
-		if (unlikely(!hc.rep_cnt || hc.rep_idx || hc.var_cnt)) {
+		if (unlikely(hc.var_cnt)) {
 			ret = HV_STATUS_INVALID_HYPERCALL_INPUT;
 			break;
 		}
-		ret = kvm_hv_flush_tlb(vcpu, &hc, false);
-		break;
-	case HVCALL_FLUSH_VIRTUAL_ADDRESS_SPACE:
-		if (unlikely(hc.rep || hc.var_cnt)) {
-			ret = HV_STATUS_INVALID_HYPERCALL_INPUT;
-			break;
-		}
-		ret = kvm_hv_flush_tlb(vcpu, &hc, false);
-		break;
-=======
->>>>>>> 47d3e5cd
+		fallthrough;
 	case HVCALL_FLUSH_VIRTUAL_ADDRESS_LIST_EX:
 		if (unlikely(!hc.rep_cnt || hc.rep_idx)) {
 			ret = HV_STATUS_INVALID_HYPERCALL_INPUT;
@@ -2372,6 +2312,11 @@
 		ret = kvm_hv_flush_tlb(vcpu, &hc);
 		break;
 	case HVCALL_FLUSH_VIRTUAL_ADDRESS_SPACE:
+		if (unlikely(hc.var_cnt)) {
+			ret = HV_STATUS_INVALID_HYPERCALL_INPUT;
+			break;
+		}
+		fallthrough;
 	case HVCALL_FLUSH_VIRTUAL_ADDRESS_SPACE_EX:
 		if (unlikely(hc.rep)) {
 			ret = HV_STATUS_INVALID_HYPERCALL_INPUT;
@@ -2380,15 +2325,11 @@
 		ret = kvm_hv_flush_tlb(vcpu, &hc);
 		break;
 	case HVCALL_SEND_IPI:
-<<<<<<< HEAD
-		if (unlikely(hc.rep || hc.var_cnt)) {
+		if (unlikely(hc.var_cnt)) {
 			ret = HV_STATUS_INVALID_HYPERCALL_INPUT;
 			break;
 		}
-		ret = kvm_hv_send_ipi(vcpu, &hc, false);
-		break;
-=======
->>>>>>> 47d3e5cd
+		fallthrough;
 	case HVCALL_SEND_IPI_EX:
 		if (unlikely(hc.rep)) {
 			ret = HV_STATUS_INVALID_HYPERCALL_INPUT;

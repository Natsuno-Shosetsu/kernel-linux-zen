/*
 * Performance events x86 architecture header
 *
 *  Copyright (C) 2008 Thomas Gleixner <tglx@linutronix.de>
 *  Copyright (C) 2008-2009 Red Hat, Inc., Ingo Molnar
 *  Copyright (C) 2009 Jaswinder Singh Rajput
 *  Copyright (C) 2009 Advanced Micro Devices, Inc., Robert Richter
 *  Copyright (C) 2008-2009 Red Hat, Inc., Peter Zijlstra <pzijlstr@redhat.com>
 *  Copyright (C) 2009 Intel Corporation, <markus.t.metzger@intel.com>
 *  Copyright (C) 2009 Google, Inc., Stephane Eranian
 *
 *  For licencing details see kernel-base/COPYING
 */

#include <linux/perf_event.h>

#if 0
#undef wrmsrl
#define wrmsrl(msr, val) 						\
do {									\
	unsigned int _msr = (msr);					\
	u64 _val = (val);						\
	trace_printk("wrmsrl(%x, %Lx)\n", (unsigned int)(_msr),		\
			(unsigned long long)(_val));			\
	native_write_msr((_msr), (u32)(_val), (u32)(_val >> 32));	\
} while (0)
#endif

/*
 *          |   NHM/WSM    |      SNB     |
 * register -------------------------------
 *          |  HT  | no HT |  HT  | no HT |
 *-----------------------------------------
 * offcore  | core | core  | cpu  | core  |
 * lbr_sel  | core | core  | cpu  | core  |
 * ld_lat   | cpu  | core  | cpu  | core  |
 *-----------------------------------------
 *
 * Given that there is a small number of shared regs,
 * we can pre-allocate their slot in the per-cpu
 * per-core reg tables.
 */
enum extra_reg_type {
	EXTRA_REG_NONE  = -1,	/* not used */

	EXTRA_REG_RSP_0 = 0,	/* offcore_response_0 */
	EXTRA_REG_RSP_1 = 1,	/* offcore_response_1 */
	EXTRA_REG_LBR   = 2,	/* lbr_select */

	EXTRA_REG_MAX		/* number of entries needed */
};

struct event_constraint {
	union {
		unsigned long	idxmsk[BITS_TO_LONGS(X86_PMC_IDX_MAX)];
		u64		idxmsk64;
	};
	u64	code;
	u64	cmask;
	int	weight;
	int	overlap;
};

struct amd_nb {
	int nb_id;  /* NorthBridge id */
	int refcnt; /* reference count */
	struct perf_event *owners[X86_PMC_IDX_MAX];
	struct event_constraint event_constraints[X86_PMC_IDX_MAX];
};

/* The maximal number of PEBS events: */
#define MAX_PEBS_EVENTS		8

/*
 * A debug store configuration.
 *
 * We only support architectures that use 64bit fields.
 */
struct debug_store {
	u64	bts_buffer_base;
	u64	bts_index;
	u64	bts_absolute_maximum;
	u64	bts_interrupt_threshold;
	u64	pebs_buffer_base;
	u64	pebs_index;
	u64	pebs_absolute_maximum;
	u64	pebs_interrupt_threshold;
	u64	pebs_event_reset[MAX_PEBS_EVENTS];
};

/*
 * Per register state.
 */
struct er_account {
	raw_spinlock_t		lock;	/* per-core: protect structure */
	u64                 config;	/* extra MSR config */
	u64                 reg;	/* extra MSR number */
	atomic_t            ref;	/* reference count */
};

/*
 * Per core/cpu state
 *
 * Used to coordinate shared registers between HT threads or
 * among events on a single PMU.
 */
struct intel_shared_regs {
	struct er_account       regs[EXTRA_REG_MAX];
	int                     refcnt;		/* per-core: #HT threads */
	unsigned                core_id;	/* per-core: core id */
};

#define MAX_LBR_ENTRIES		16

struct cpu_hw_events {
	/*
	 * Generic x86 PMC bits
	 */
	struct perf_event	*events[X86_PMC_IDX_MAX]; /* in counter order */
	unsigned long		active_mask[BITS_TO_LONGS(X86_PMC_IDX_MAX)];
	unsigned long		running[BITS_TO_LONGS(X86_PMC_IDX_MAX)];
	int			enabled;

	int			n_events;
	int			n_added;
	int			n_txn;
	int			assign[X86_PMC_IDX_MAX]; /* event to counter assignment */
	u64			tags[X86_PMC_IDX_MAX];
	struct perf_event	*event_list[X86_PMC_IDX_MAX]; /* in enabled order */

	unsigned int		group_flag;
	int			is_fake;

	/*
	 * Intel DebugStore bits
	 */
	struct debug_store	*ds;
	u64			pebs_enabled;

	/*
	 * Intel LBR bits
	 */
	int				lbr_users;
	void				*lbr_context;
	struct perf_branch_stack	lbr_stack;
	struct perf_branch_entry	lbr_entries[MAX_LBR_ENTRIES];
	struct er_account		*lbr_sel;
	u64				br_sel;

	/*
	 * Intel host/guest exclude bits
	 */
	u64				intel_ctrl_guest_mask;
	u64				intel_ctrl_host_mask;
	struct perf_guest_switch_msr	guest_switch_msrs[X86_PMC_IDX_MAX];

	/*
	 * manage shared (per-core, per-cpu) registers
	 * used on Intel NHM/WSM/SNB
	 */
	struct intel_shared_regs	*shared_regs;

	/*
	 * AMD specific bits
	 */
	struct amd_nb			*amd_nb;
	/* Inverted mask of bits to clear in the perf_ctr ctrl registers */
	u64				perf_ctr_virt_mask;

	void				*kfree_on_online;
};

#define __EVENT_CONSTRAINT(c, n, m, w, o) {\
	{ .idxmsk64 = (n) },		\
	.code = (c),			\
	.cmask = (m),			\
	.weight = (w),			\
	.overlap = (o),			\
}

#define EVENT_CONSTRAINT(c, n, m)	\
	__EVENT_CONSTRAINT(c, n, m, HWEIGHT(n), 0)

/*
 * The overlap flag marks event constraints with overlapping counter
 * masks. This is the case if the counter mask of such an event is not
 * a subset of any other counter mask of a constraint with an equal or
 * higher weight, e.g.:
 *
 *  c_overlaps = EVENT_CONSTRAINT_OVERLAP(0, 0x09, 0);
 *  c_another1 = EVENT_CONSTRAINT(0, 0x07, 0);
 *  c_another2 = EVENT_CONSTRAINT(0, 0x38, 0);
 *
 * The event scheduler may not select the correct counter in the first
 * cycle because it needs to know which subsequent events will be
 * scheduled. It may fail to schedule the events then. So we set the
 * overlap flag for such constraints to give the scheduler a hint which
 * events to select for counter rescheduling.
 *
 * Care must be taken as the rescheduling algorithm is O(n!) which
 * will increase scheduling cycles for an over-commited system
 * dramatically.  The number of such EVENT_CONSTRAINT_OVERLAP() macros
 * and its counter masks must be kept at a minimum.
 */
#define EVENT_CONSTRAINT_OVERLAP(c, n, m)	\
	__EVENT_CONSTRAINT(c, n, m, HWEIGHT(n), 1)

/*
 * Constraint on the Event code.
 */
#define INTEL_EVENT_CONSTRAINT(c, n)	\
	EVENT_CONSTRAINT(c, n, ARCH_PERFMON_EVENTSEL_EVENT)

/*
 * Constraint on the Event code + UMask + fixed-mask
 *
 * filter mask to validate fixed counter events.
 * the following filters disqualify for fixed counters:
 *  - inv
 *  - edge
 *  - cnt-mask
 *  The other filters are supported by fixed counters.
 *  The any-thread option is supported starting with v3.
 */
#define FIXED_EVENT_CONSTRAINT(c, n)	\
	EVENT_CONSTRAINT(c, (1ULL << (32+n)), X86_RAW_EVENT_MASK)

/*
 * Constraint on the Event code + UMask
 */
#define INTEL_UEVENT_CONSTRAINT(c, n)	\
	EVENT_CONSTRAINT(c, n, INTEL_ARCH_EVENT_MASK)

#define EVENT_CONSTRAINT_END		\
	EVENT_CONSTRAINT(0, 0, 0)

#define for_each_event_constraint(e, c)	\
	for ((e) = (c); (e)->weight; (e)++)

/*
 * Extra registers for specific events.
 *
 * Some events need large masks and require external MSRs.
 * Those extra MSRs end up being shared for all events on
 * a PMU and sometimes between PMU of sibling HT threads.
 * In either case, the kernel needs to handle conflicting
 * accesses to those extra, shared, regs. The data structure
 * to manage those registers is stored in cpu_hw_event.
 */
struct extra_reg {
	unsigned int		event;
	unsigned int		msr;
	u64			config_mask;
	u64			valid_mask;
	int			idx;  /* per_xxx->regs[] reg index */
};

#define EVENT_EXTRA_REG(e, ms, m, vm, i) {	\
	.event = (e),		\
	.msr = (ms),		\
	.config_mask = (m),	\
	.valid_mask = (vm),	\
	.idx = EXTRA_REG_##i	\
	}

#define INTEL_EVENT_EXTRA_REG(event, msr, vm, idx)	\
	EVENT_EXTRA_REG(event, msr, ARCH_PERFMON_EVENTSEL_EVENT, vm, idx)

#define EVENT_EXTRA_END EVENT_EXTRA_REG(0, 0, 0, 0, RSP_0)

union perf_capabilities {
	struct {
		u64	lbr_format:6;
		u64	pebs_trap:1;
		u64	pebs_arch_reg:1;
		u64	pebs_format:4;
		u64	smm_freeze:1;
	};
	u64	capabilities;
};

struct x86_pmu_quirk {
	struct x86_pmu_quirk *next;
	void (*func)(void);
};

union x86_pmu_config {
	struct {
		u64 event:8,
		    umask:8,
		    usr:1,
		    os:1,
		    edge:1,
		    pc:1,
		    interrupt:1,
		    __reserved1:1,
		    en:1,
		    inv:1,
		    cmask:8,
		    event2:4,
		    __reserved2:4,
		    go:1,
		    ho:1;
	} bits;
	u64 value;
};

#define X86_CONFIG(args...) ((union x86_pmu_config){.bits = {args}}).value

/*
 * struct x86_pmu - generic x86 pmu
 */
struct x86_pmu {
	/*
	 * Generic x86 PMC bits
	 */
	const char	*name;
	int		version;
	int		(*handle_irq)(struct pt_regs *);
	void		(*disable_all)(void);
	void		(*enable_all)(int added);
	void		(*enable)(struct perf_event *);
	void		(*disable)(struct perf_event *);
	int		(*hw_config)(struct perf_event *event);
	int		(*schedule_events)(struct cpu_hw_events *cpuc, int n, int *assign);
	unsigned	eventsel;
	unsigned	perfctr;
	u64		(*event_map)(int);
	int		max_events;
	int		num_counters;
	int		num_counters_fixed;
	int		cntval_bits;
	u64		cntval_mask;
	union {
			unsigned long events_maskl;
			unsigned long events_mask[BITS_TO_LONGS(ARCH_PERFMON_EVENTS_COUNT)];
	};
	int		events_mask_len;
	int		apic;
	u64		max_period;
	struct event_constraint *
			(*get_event_constraints)(struct cpu_hw_events *cpuc,
						 struct perf_event *event);

	void		(*put_event_constraints)(struct cpu_hw_events *cpuc,
						 struct perf_event *event);
	struct event_constraint *event_constraints;
	struct x86_pmu_quirk *quirks;
	int		perfctr_second_write;

	/*
	 * sysfs attrs
	 */
	int		attr_rdpmc;
	struct attribute **format_attrs;

	/*
	 * CPU Hotplug hooks
	 */
	int		(*cpu_prepare)(int cpu);
	void		(*cpu_starting)(int cpu);
	void		(*cpu_dying)(int cpu);
	void		(*cpu_dead)(int cpu);

	void		(*check_microcode)(void);
	void		(*flush_branch_stack)(void);

	/*
	 * Intel Arch Perfmon v2+
	 */
	u64			intel_ctrl;
	union perf_capabilities intel_cap;

	/*
	 * Intel DebugStore bits
	 */
<<<<<<< HEAD
	int		bts		:1,
=======
	unsigned int	bts		:1,
>>>>>>> 29fbbf80
			bts_active	:1,
			pebs		:1,
			pebs_active	:1,
			pebs_broken	:1;
	int		pebs_record_size;
	void		(*drain_pebs)(struct pt_regs *regs);
	struct event_constraint *pebs_constraints;
	void		(*pebs_aliases)(struct perf_event *event);
	int 		max_pebs_events;

	/*
	 * Intel LBR
	 */
	unsigned long	lbr_tos, lbr_from, lbr_to; /* MSR base regs       */
	int		lbr_nr;			   /* hardware stack size */
	u64		lbr_sel_mask;		   /* LBR_SELECT valid bits */
	const int	*lbr_sel_map;		   /* lbr_select mappings */

	/*
	 * Extra registers for events
	 */
	struct extra_reg *extra_regs;
	unsigned int er_flags;

	/*
	 * Intel host/guest support (KVM)
	 */
	struct perf_guest_switch_msr *(*guest_get_msrs)(int *nr);
};

#define x86_add_quirk(func_)						\
do {									\
	static struct x86_pmu_quirk __quirk __initdata = {		\
		.func = func_,						\
	};								\
	__quirk.next = x86_pmu.quirks;					\
	x86_pmu.quirks = &__quirk;					\
} while (0)

#define ERF_NO_HT_SHARING	1
#define ERF_HAS_RSP_1		2

extern struct x86_pmu x86_pmu __read_mostly;

DECLARE_PER_CPU(struct cpu_hw_events, cpu_hw_events);

int x86_perf_event_set_period(struct perf_event *event);

/*
 * Generalized hw caching related hw_event table, filled
 * in on a per model basis. A value of 0 means
 * 'not supported', -1 means 'hw_event makes no sense on
 * this CPU', any other value means the raw hw_event
 * ID.
 */

#define C(x) PERF_COUNT_HW_CACHE_##x

extern u64 __read_mostly hw_cache_event_ids
				[PERF_COUNT_HW_CACHE_MAX]
				[PERF_COUNT_HW_CACHE_OP_MAX]
				[PERF_COUNT_HW_CACHE_RESULT_MAX];
extern u64 __read_mostly hw_cache_extra_regs
				[PERF_COUNT_HW_CACHE_MAX]
				[PERF_COUNT_HW_CACHE_OP_MAX]
				[PERF_COUNT_HW_CACHE_RESULT_MAX];

u64 x86_perf_event_update(struct perf_event *event);

static inline int x86_pmu_addr_offset(int index)
{
	int offset;

	/* offset = X86_FEATURE_PERFCTR_CORE ? index << 1 : index */
	alternative_io(ASM_NOP2,
		       "shll $1, %%eax",
		       X86_FEATURE_PERFCTR_CORE,
		       "=a" (offset),
		       "a"  (index));

	return offset;
}

static inline unsigned int x86_pmu_config_addr(int index)
{
	return x86_pmu.eventsel + x86_pmu_addr_offset(index);
}

static inline unsigned int x86_pmu_event_addr(int index)
{
	return x86_pmu.perfctr + x86_pmu_addr_offset(index);
}

int x86_setup_perfctr(struct perf_event *event);

int x86_pmu_hw_config(struct perf_event *event);

void x86_pmu_disable_all(void);

static inline void __x86_pmu_enable_event(struct hw_perf_event *hwc,
					  u64 enable_mask)
{
	u64 disable_mask = __this_cpu_read(cpu_hw_events.perf_ctr_virt_mask);

	if (hwc->extra_reg.reg)
		wrmsrl(hwc->extra_reg.reg, hwc->extra_reg.config);
	wrmsrl(hwc->config_base, (hwc->config | enable_mask) & ~disable_mask);
}

void x86_pmu_enable_all(int added);

int perf_assign_events(struct event_constraint **constraints, int n,
			int wmin, int wmax, int *assign);
int x86_schedule_events(struct cpu_hw_events *cpuc, int n, int *assign);

void x86_pmu_stop(struct perf_event *event, int flags);

static inline void x86_pmu_disable_event(struct perf_event *event)
{
	struct hw_perf_event *hwc = &event->hw;

	wrmsrl(hwc->config_base, hwc->config);
}

void x86_pmu_enable_event(struct perf_event *event);

int x86_pmu_handle_irq(struct pt_regs *regs);

extern struct event_constraint emptyconstraint;

extern struct event_constraint unconstrained;

static inline bool kernel_ip(unsigned long ip)
{
#ifdef CONFIG_X86_32
	return ip > PAGE_OFFSET;
#else
	return (long)ip < 0;
#endif
}

/*
 * Not all PMUs provide the right context information to place the reported IP
 * into full context. Specifically segment registers are typically not
 * supplied.
 *
 * Assuming the address is a linear address (it is for IBS), we fake the CS and
 * vm86 mode using the known zero-based code segment and 'fix up' the registers
 * to reflect this.
 *
 * Intel PEBS/LBR appear to typically provide the effective address, nothing
 * much we can do about that but pray and treat it like a linear address.
 */
static inline void set_linear_ip(struct pt_regs *regs, unsigned long ip)
{
	regs->cs = kernel_ip(ip) ? __KERNEL_CS : __USER_CS;
	if (regs->flags & X86_VM_MASK)
		regs->flags ^= (PERF_EFLAGS_VM | X86_VM_MASK);
	regs->ip = ip;
}

#ifdef CONFIG_CPU_SUP_AMD

int amd_pmu_init(void);

#else /* CONFIG_CPU_SUP_AMD */

static inline int amd_pmu_init(void)
{
	return 0;
}

#endif /* CONFIG_CPU_SUP_AMD */

#ifdef CONFIG_CPU_SUP_INTEL

int intel_pmu_save_and_restart(struct perf_event *event);

struct event_constraint *
x86_get_event_constraints(struct cpu_hw_events *cpuc, struct perf_event *event);

struct intel_shared_regs *allocate_shared_regs(int cpu);

int intel_pmu_init(void);

void init_debug_store_on_cpu(int cpu);

void fini_debug_store_on_cpu(int cpu);

void release_ds_buffers(void);

void reserve_ds_buffers(void);

extern struct event_constraint bts_constraint;

void intel_pmu_enable_bts(u64 config);

void intel_pmu_disable_bts(void);

int intel_pmu_drain_bts_buffer(void);

extern struct event_constraint intel_core2_pebs_event_constraints[];

extern struct event_constraint intel_atom_pebs_event_constraints[];

extern struct event_constraint intel_nehalem_pebs_event_constraints[];

extern struct event_constraint intel_westmere_pebs_event_constraints[];

extern struct event_constraint intel_snb_pebs_event_constraints[];

struct event_constraint *intel_pebs_constraints(struct perf_event *event);

void intel_pmu_pebs_enable(struct perf_event *event);

void intel_pmu_pebs_disable(struct perf_event *event);

void intel_pmu_pebs_enable_all(void);

void intel_pmu_pebs_disable_all(void);

void intel_ds_init(void);

void intel_pmu_lbr_reset(void);

void intel_pmu_lbr_enable(struct perf_event *event);

void intel_pmu_lbr_disable(struct perf_event *event);

void intel_pmu_lbr_enable_all(void);

void intel_pmu_lbr_disable_all(void);

void intel_pmu_lbr_read(void);

void intel_pmu_lbr_init_core(void);

void intel_pmu_lbr_init_nhm(void);

void intel_pmu_lbr_init_atom(void);

void intel_pmu_lbr_init_snb(void);

int intel_pmu_setup_lbr_filter(struct perf_event *event);

int p4_pmu_init(void);

int p6_pmu_init(void);

#else /* CONFIG_CPU_SUP_INTEL */

static inline void reserve_ds_buffers(void)
{
}

static inline void release_ds_buffers(void)
{
}

static inline int intel_pmu_init(void)
{
	return 0;
}

static inline struct intel_shared_regs *allocate_shared_regs(int cpu)
{
	return NULL;
}

#endif /* CONFIG_CPU_SUP_INTEL */<|MERGE_RESOLUTION|>--- conflicted
+++ resolved
@@ -374,11 +374,7 @@
 	/*
 	 * Intel DebugStore bits
 	 */
-<<<<<<< HEAD
-	int		bts		:1,
-=======
 	unsigned int	bts		:1,
->>>>>>> 29fbbf80
 			bts_active	:1,
 			pebs		:1,
 			pebs_active	:1,

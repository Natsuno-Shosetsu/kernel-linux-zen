// SPDX-License-Identifier: GPL-2.0
/dts-v1/;

#include "tegra210-p2180.dtsi"
#include "tegra210-p2597.dtsi"

/ {
	model = "NVIDIA Jetson TX1 Developer Kit";
	compatible = "nvidia,p2371-2180", "nvidia,tegra210";

	pcie@1003000 {
		status = "okay";

		avdd-pll-uerefe-supply = <&avdd_1v05_pll>;
		hvddio-pex-supply = <&vdd_1v8>;
		dvddio-pex-supply = <&vdd_pex_1v05>;
		dvdd-pex-pll-supply = <&vdd_pex_1v05>;
		hvdd-pex-pll-e-supply = <&vdd_1v8>;
		vddio-pex-ctl-supply = <&vdd_1v8>;

		pci@1,0 {
			phys = <&{/padctl@7009f000/pads/pcie/lanes/pcie-0}>,
			       <&{/padctl@7009f000/pads/pcie/lanes/pcie-1}>,
			       <&{/padctl@7009f000/pads/pcie/lanes/pcie-2}>,
			       <&{/padctl@7009f000/pads/pcie/lanes/pcie-3}>;
			phy-names = "pcie-0", "pcie-1", "pcie-2", "pcie-3";
			status = "okay";
		};

		pci@2,0 {
			phys = <&{/padctl@7009f000/pads/pcie/lanes/pcie-4}>;
			phy-names = "pcie-0";
			status = "okay";
		};
	};

	host1x@50000000 {
		dsi@54300000 {
			status = "okay";

			avdd-dsi-csi-supply = <&vdd_dsi_csi>;

			panel@0 {
				compatible = "auo,b080uan01";
				reg = <0>;

				enable-gpios = <&gpio TEGRA_GPIO(V, 2)
						GPIO_ACTIVE_HIGH>;
				power-supply = <&vdd_5v0_io>;
				backlight = <&backlight>;
			};
		};
	};

	i2c@7000c400 {
		backlight: backlight@2c {
			compatible = "ti,lp8557";
			reg = <0x2c>;

			dev-ctrl = /bits/ 8 <0x80>;
			init-brt = /bits/ 8 <0xff>;

			pwm-period = <29334>;

			pwms = <&pwm 0 29334>;
			pwm-names = "lp8557";

			/* 3 LED string */
			rom_14h {
				rom-addr = /bits/ 8 <0x14>;
				rom-val = /bits/ 8 <0x87>;
			};

			/* boost frequency 1 MHz */
			rom_13h {
				rom-addr = /bits/ 8 <0x13>;
				rom-val = /bits/ 8 <0x01>;
			};
		};
	};

	clock@70110000 {
		status = "okay";

		nvidia,cf = <6>;
		nvidia,ci = <0>;
		nvidia,cg = <2>;
		nvidia,droop-ctrl = <0x00000f00>;
		nvidia,force-mode = <1>;
		nvidia,sample-rate = <25000>;

		nvidia,pwm-min-microvolts = <708000>;
		nvidia,pwm-period-nanoseconds = <2500>; /* 2.5us */
		nvidia,pwm-to-pmic;
		nvidia,pwm-tristate-microvolts = <1000000>;
		nvidia,pwm-voltage-step-microvolts = <19200>;

		pinctrl-names = "dvfs_pwm_enable", "dvfs_pwm_disable";
		pinctrl-0 = <&dvfs_pwm_active_state>;
		pinctrl-1 = <&dvfs_pwm_inactive_state>;
	};
<<<<<<< HEAD
=======

	aconnect@702c0000 {
		status = "okay";

		dma@702e2000 {
			status = "okay";
		};

		agic@702f9000 {
			status = "okay";
		};
	};
>>>>>>> 0ecfebd2
};<|MERGE_RESOLUTION|>--- conflicted
+++ resolved
@@ -99,8 +99,6 @@
 		pinctrl-0 = <&dvfs_pwm_active_state>;
 		pinctrl-1 = <&dvfs_pwm_inactive_state>;
 	};
-<<<<<<< HEAD
-=======
 
 	aconnect@702c0000 {
 		status = "okay";
@@ -113,5 +111,4 @@
 			status = "okay";
 		};
 	};
->>>>>>> 0ecfebd2
 };
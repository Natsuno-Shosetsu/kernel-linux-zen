--- conflicted
+++ resolved
@@ -52,8 +52,6 @@
 static struct timer_list spuloadavg_timer;
 
 /*
-<<<<<<< HEAD
-=======
  * Priority of a normal, non-rt, non-niced'd process (aka nice level 0).
  */
 #ifndef CONFIG_SCHED_MUQSS
@@ -61,7 +59,6 @@
 #endif
 
 /*
->>>>>>> ac994d42
  * Frequency of the spu scheduler tick.  By default we do one SPU scheduler
  * tick for every 10 CPU scheduler ticks.
  */

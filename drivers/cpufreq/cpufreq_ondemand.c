/*
 *  drivers/cpufreq/cpufreq_ondemand.c
 *
 *  Copyright (C)  2001 Russell King
 *            (C)  2003 Venkatesh Pallipadi <venkatesh.pallipadi@intel.com>.
 *                      Jun Nakajima <jun.nakajima@intel.com>
 *
 * This program is free software; you can redistribute it and/or modify
 * it under the terms of the GNU General Public License version 2 as
 * published by the Free Software Foundation.
 */

#define pr_fmt(fmt) KBUILD_MODNAME ": " fmt

#include <linux/cpu.h>
#include <linux/percpu-defs.h>
#include <linux/slab.h>
#include <linux/tick.h>
#include "cpufreq_governor.h"

/* On-demand governor macros */
#ifdef CONFIG_SCHED_BFS
#define DEF_FREQUENCY_UP_THRESHOLD		(63)
#else
#define DEF_FREQUENCY_UP_THRESHOLD		(80)
<<<<<<< HEAD
#endif

=======
#ifdef CONFIG_ZEN_INTERACTIVE
#define DEF_SAMPLING_DOWN_FACTOR		(10)
#else
>>>>>>> 550d2b64
#define DEF_SAMPLING_DOWN_FACTOR		(1)
#endif
#define MAX_SAMPLING_DOWN_FACTOR		(100000)
#define MICRO_FREQUENCY_UP_THRESHOLD		(95)
#define MICRO_FREQUENCY_MIN_SAMPLE_RATE		(10000)
#define MIN_FREQUENCY_UP_THRESHOLD		(11)
#define MAX_FREQUENCY_UP_THRESHOLD		(100)

static DEFINE_PER_CPU(struct od_cpu_dbs_info_s, od_cpu_dbs_info);

static struct od_ops od_ops;

#ifndef CONFIG_CPU_FREQ_DEFAULT_GOV_ONDEMAND
static struct cpufreq_governor cpufreq_gov_ondemand;
#endif

static unsigned int default_powersave_bias;

static void ondemand_powersave_bias_init_cpu(int cpu)
{
	struct od_cpu_dbs_info_s *dbs_info = &per_cpu(od_cpu_dbs_info, cpu);

	dbs_info->freq_table = cpufreq_frequency_get_table(cpu);
	dbs_info->freq_lo = 0;
}

/*
 * Not all CPUs want IO time to be accounted as busy; this depends on how
 * efficient idling at a higher frequency/voltage is.
 * Pavel Machek says this is not so for various generations of AMD and old
 * Intel systems.
 * Mike Chan (android.com) claims this is also not true for ARM.
 * Because of this, whitelist specific known (series) of CPUs by default, and
 * leave all others up to the user.
 */
static int should_io_be_busy(void)
{
#if defined(CONFIG_X86)
	/*
	 * For Intel, Core 2 (model 15) and later have an efficient idle.
	 */
	if (boot_cpu_data.x86_vendor == X86_VENDOR_INTEL &&
			boot_cpu_data.x86 == 6 &&
			boot_cpu_data.x86_model >= 15)
		return 1;
#endif
	return 0;
}

/*
 * Find right freq to be set now with powersave_bias on.
 * Returns the freq_hi to be used right now and will set freq_hi_jiffies,
 * freq_lo, and freq_lo_jiffies in percpu area for averaging freqs.
 */
static unsigned int generic_powersave_bias_target(struct cpufreq_policy *policy,
		unsigned int freq_next, unsigned int relation)
{
	unsigned int freq_req, freq_reduc, freq_avg;
	unsigned int freq_hi, freq_lo;
	unsigned int index = 0;
	unsigned int jiffies_total, jiffies_hi, jiffies_lo;
	struct od_cpu_dbs_info_s *dbs_info = &per_cpu(od_cpu_dbs_info,
						   policy->cpu);
	struct dbs_data *dbs_data = policy->governor_data;
	struct od_dbs_tuners *od_tuners = dbs_data->tuners;

	if (!dbs_info->freq_table) {
		dbs_info->freq_lo = 0;
		dbs_info->freq_lo_jiffies = 0;
		return freq_next;
	}

	cpufreq_frequency_table_target(policy, dbs_info->freq_table, freq_next,
			relation, &index);
	freq_req = dbs_info->freq_table[index].frequency;
	freq_reduc = freq_req * od_tuners->powersave_bias / 1000;
	freq_avg = freq_req - freq_reduc;

	/* Find freq bounds for freq_avg in freq_table */
	index = 0;
	cpufreq_frequency_table_target(policy, dbs_info->freq_table, freq_avg,
			CPUFREQ_RELATION_H, &index);
	freq_lo = dbs_info->freq_table[index].frequency;
	index = 0;
	cpufreq_frequency_table_target(policy, dbs_info->freq_table, freq_avg,
			CPUFREQ_RELATION_L, &index);
	freq_hi = dbs_info->freq_table[index].frequency;

	/* Find out how long we have to be in hi and lo freqs */
	if (freq_hi == freq_lo) {
		dbs_info->freq_lo = 0;
		dbs_info->freq_lo_jiffies = 0;
		return freq_lo;
	}
	jiffies_total = usecs_to_jiffies(od_tuners->sampling_rate);
	jiffies_hi = (freq_avg - freq_lo) * jiffies_total;
	jiffies_hi += ((freq_hi - freq_lo) / 2);
	jiffies_hi /= (freq_hi - freq_lo);
	jiffies_lo = jiffies_total - jiffies_hi;
	dbs_info->freq_lo = freq_lo;
	dbs_info->freq_lo_jiffies = jiffies_lo;
	dbs_info->freq_hi_jiffies = jiffies_hi;
	return freq_hi;
}

static void ondemand_powersave_bias_init(void)
{
	int i;
	for_each_online_cpu(i) {
		ondemand_powersave_bias_init_cpu(i);
	}
}

static void dbs_freq_increase(struct cpufreq_policy *policy, unsigned int freq)
{
	struct dbs_data *dbs_data = policy->governor_data;
	struct od_dbs_tuners *od_tuners = dbs_data->tuners;

	if (od_tuners->powersave_bias)
		freq = od_ops.powersave_bias_target(policy, freq,
				CPUFREQ_RELATION_H);
	else if (policy->cur == policy->max)
		return;

	__cpufreq_driver_target(policy, freq, od_tuners->powersave_bias ?
			CPUFREQ_RELATION_L : CPUFREQ_RELATION_H);
}

/*
 * Every sampling_rate, we check, if current idle time is less than 20%
 * (default), then we try to increase frequency. Else, we adjust the frequency
 * proportional to load.
 */
static void od_check_cpu(int cpu, unsigned int load)
{
	struct od_cpu_dbs_info_s *dbs_info = &per_cpu(od_cpu_dbs_info, cpu);
	struct cpufreq_policy *policy = dbs_info->cdbs.shared->policy;
	struct dbs_data *dbs_data = policy->governor_data;
	struct od_dbs_tuners *od_tuners = dbs_data->tuners;

	dbs_info->freq_lo = 0;

	/* Check for frequency increase */
	if (load > od_tuners->up_threshold) {
		/* If switching to max speed, apply sampling_down_factor */
		if (policy->cur < policy->max)
			dbs_info->rate_mult =
				od_tuners->sampling_down_factor;
		dbs_freq_increase(policy, policy->max);
	} else {
		/* Calculate the next frequency proportional to load */
		unsigned int freq_next, min_f, max_f;

		min_f = policy->cpuinfo.min_freq;
		max_f = policy->cpuinfo.max_freq;
		freq_next = min_f + load * (max_f - min_f) / 100;

		/* No longer fully busy, reset rate_mult */
		dbs_info->rate_mult = 1;

		if (!od_tuners->powersave_bias) {
			__cpufreq_driver_target(policy, freq_next,
					CPUFREQ_RELATION_C);
			return;
		}

		freq_next = od_ops.powersave_bias_target(policy, freq_next,
					CPUFREQ_RELATION_L);
		__cpufreq_driver_target(policy, freq_next, CPUFREQ_RELATION_C);
	}
}

static unsigned int od_dbs_timer(struct cpufreq_policy *policy, bool modify_all)
{
	struct dbs_data *dbs_data = policy->governor_data;
	unsigned int cpu = policy->cpu;
	struct od_cpu_dbs_info_s *dbs_info = &per_cpu(od_cpu_dbs_info,
			cpu);
	struct od_dbs_tuners *od_tuners = dbs_data->tuners;
	int delay = 0, sample_type = dbs_info->sample_type;

	if (!modify_all)
		goto max_delay;

	/* Common NORMAL_SAMPLE setup */
	dbs_info->sample_type = OD_NORMAL_SAMPLE;
	if (sample_type == OD_SUB_SAMPLE) {
		delay = dbs_info->freq_lo_jiffies;
		__cpufreq_driver_target(policy, dbs_info->freq_lo,
					CPUFREQ_RELATION_H);
	} else {
		dbs_check_cpu(dbs_data, cpu);
		if (dbs_info->freq_lo) {
			/* Setup timer for SUB_SAMPLE */
			dbs_info->sample_type = OD_SUB_SAMPLE;
			delay = dbs_info->freq_hi_jiffies;
		}
	}

max_delay:
	if (!delay)
		delay = delay_for_sampling_rate(od_tuners->sampling_rate
				* dbs_info->rate_mult);

	return delay;
}

/************************** sysfs interface ************************/
static struct common_dbs_data od_dbs_cdata;

/**
 * update_sampling_rate - update sampling rate effective immediately if needed.
 * @new_rate: new sampling rate
 *
 * If new rate is smaller than the old, simply updating
 * dbs_tuners_int.sampling_rate might not be appropriate. For example, if the
 * original sampling_rate was 1 second and the requested new sampling rate is 10
 * ms because the user needs immediate reaction from ondemand governor, but not
 * sure if higher frequency will be required or not, then, the governor may
 * change the sampling rate too late; up to 1 second later. Thus, if we are
 * reducing the sampling rate, we need to make the new value effective
 * immediately.
 */
static void update_sampling_rate(struct dbs_data *dbs_data,
		unsigned int new_rate)
{
	struct od_dbs_tuners *od_tuners = dbs_data->tuners;
	struct cpumask cpumask;
	int cpu;

	od_tuners->sampling_rate = new_rate = max(new_rate,
			dbs_data->min_sampling_rate);

	/*
	 * Lock governor so that governor start/stop can't execute in parallel.
	 */
	mutex_lock(&od_dbs_cdata.mutex);

	cpumask_copy(&cpumask, cpu_online_mask);

	for_each_cpu(cpu, &cpumask) {
		struct cpufreq_policy *policy;
		struct od_cpu_dbs_info_s *dbs_info;
		struct cpu_dbs_info *cdbs;
		struct cpu_common_dbs_info *shared;
		unsigned long next_sampling, appointed_at;

		dbs_info = &per_cpu(od_cpu_dbs_info, cpu);
		cdbs = &dbs_info->cdbs;
		shared = cdbs->shared;

		/*
		 * A valid shared and shared->policy means governor hasn't
		 * stopped or exited yet.
		 */
		if (!shared || !shared->policy)
			continue;

		policy = shared->policy;

		/* clear all CPUs of this policy */
		cpumask_andnot(&cpumask, &cpumask, policy->cpus);

		/*
		 * Update sampling rate for CPUs whose policy is governed by
		 * dbs_data. In case of governor_per_policy, only a single
		 * policy will be governed by dbs_data, otherwise there can be
		 * multiple policies that are governed by the same dbs_data.
		 */
		if (dbs_data != policy->governor_data)
			continue;

		/*
		 * Checking this for any CPU should be fine, timers for all of
		 * them are scheduled together.
		 */
		next_sampling = jiffies + usecs_to_jiffies(new_rate);
		appointed_at = dbs_info->cdbs.timer.expires;

		if (time_before(next_sampling, appointed_at)) {
			gov_cancel_work(shared);
			gov_add_timers(policy, usecs_to_jiffies(new_rate));

		}
	}

	mutex_unlock(&od_dbs_cdata.mutex);
}

static ssize_t store_sampling_rate(struct dbs_data *dbs_data, const char *buf,
		size_t count)
{
	unsigned int input;
	int ret;
	ret = sscanf(buf, "%u", &input);
	if (ret != 1)
		return -EINVAL;

	update_sampling_rate(dbs_data, input);
	return count;
}

static ssize_t store_io_is_busy(struct dbs_data *dbs_data, const char *buf,
		size_t count)
{
	struct od_dbs_tuners *od_tuners = dbs_data->tuners;
	unsigned int input;
	int ret;
	unsigned int j;

	ret = sscanf(buf, "%u", &input);
	if (ret != 1)
		return -EINVAL;
	od_tuners->io_is_busy = !!input;

	/* we need to re-evaluate prev_cpu_idle */
	for_each_online_cpu(j) {
		struct od_cpu_dbs_info_s *dbs_info = &per_cpu(od_cpu_dbs_info,
									j);
		dbs_info->cdbs.prev_cpu_idle = get_cpu_idle_time(j,
			&dbs_info->cdbs.prev_cpu_wall, od_tuners->io_is_busy);
	}
	return count;
}

static ssize_t store_up_threshold(struct dbs_data *dbs_data, const char *buf,
		size_t count)
{
	struct od_dbs_tuners *od_tuners = dbs_data->tuners;
	unsigned int input;
	int ret;
	ret = sscanf(buf, "%u", &input);

	if (ret != 1 || input > MAX_FREQUENCY_UP_THRESHOLD ||
			input < MIN_FREQUENCY_UP_THRESHOLD) {
		return -EINVAL;
	}

	od_tuners->up_threshold = input;
	return count;
}

static ssize_t store_sampling_down_factor(struct dbs_data *dbs_data,
		const char *buf, size_t count)
{
	struct od_dbs_tuners *od_tuners = dbs_data->tuners;
	unsigned int input, j;
	int ret;
	ret = sscanf(buf, "%u", &input);

	if (ret != 1 || input > MAX_SAMPLING_DOWN_FACTOR || input < 1)
		return -EINVAL;
	od_tuners->sampling_down_factor = input;

	/* Reset down sampling multiplier in case it was active */
	for_each_online_cpu(j) {
		struct od_cpu_dbs_info_s *dbs_info = &per_cpu(od_cpu_dbs_info,
				j);
		dbs_info->rate_mult = 1;
	}
	return count;
}

static ssize_t store_ignore_nice_load(struct dbs_data *dbs_data,
		const char *buf, size_t count)
{
	struct od_dbs_tuners *od_tuners = dbs_data->tuners;
	unsigned int input;
	int ret;

	unsigned int j;

	ret = sscanf(buf, "%u", &input);
	if (ret != 1)
		return -EINVAL;

	if (input > 1)
		input = 1;

	if (input == od_tuners->ignore_nice_load) { /* nothing to do */
		return count;
	}
	od_tuners->ignore_nice_load = input;

	/* we need to re-evaluate prev_cpu_idle */
	for_each_online_cpu(j) {
		struct od_cpu_dbs_info_s *dbs_info;
		dbs_info = &per_cpu(od_cpu_dbs_info, j);
		dbs_info->cdbs.prev_cpu_idle = get_cpu_idle_time(j,
			&dbs_info->cdbs.prev_cpu_wall, od_tuners->io_is_busy);
		if (od_tuners->ignore_nice_load)
			dbs_info->cdbs.prev_cpu_nice =
				kcpustat_cpu(j).cpustat[CPUTIME_NICE];

	}
	return count;
}

static ssize_t store_powersave_bias(struct dbs_data *dbs_data, const char *buf,
		size_t count)
{
	struct od_dbs_tuners *od_tuners = dbs_data->tuners;
	unsigned int input;
	int ret;
	ret = sscanf(buf, "%u", &input);

	if (ret != 1)
		return -EINVAL;

	if (input > 1000)
		input = 1000;

	od_tuners->powersave_bias = input;
	ondemand_powersave_bias_init();
	return count;
}

show_store_one(od, sampling_rate);
show_store_one(od, io_is_busy);
show_store_one(od, up_threshold);
show_store_one(od, sampling_down_factor);
show_store_one(od, ignore_nice_load);
show_store_one(od, powersave_bias);
declare_show_sampling_rate_min(od);

gov_sys_pol_attr_rw(sampling_rate);
gov_sys_pol_attr_rw(io_is_busy);
gov_sys_pol_attr_rw(up_threshold);
gov_sys_pol_attr_rw(sampling_down_factor);
gov_sys_pol_attr_rw(ignore_nice_load);
gov_sys_pol_attr_rw(powersave_bias);
gov_sys_pol_attr_ro(sampling_rate_min);

static struct attribute *dbs_attributes_gov_sys[] = {
	&sampling_rate_min_gov_sys.attr,
	&sampling_rate_gov_sys.attr,
	&up_threshold_gov_sys.attr,
	&sampling_down_factor_gov_sys.attr,
	&ignore_nice_load_gov_sys.attr,
	&powersave_bias_gov_sys.attr,
	&io_is_busy_gov_sys.attr,
	NULL
};

static struct attribute_group od_attr_group_gov_sys = {
	.attrs = dbs_attributes_gov_sys,
	.name = "ondemand",
};

static struct attribute *dbs_attributes_gov_pol[] = {
	&sampling_rate_min_gov_pol.attr,
	&sampling_rate_gov_pol.attr,
	&up_threshold_gov_pol.attr,
	&sampling_down_factor_gov_pol.attr,
	&ignore_nice_load_gov_pol.attr,
	&powersave_bias_gov_pol.attr,
	&io_is_busy_gov_pol.attr,
	NULL
};

static struct attribute_group od_attr_group_gov_pol = {
	.attrs = dbs_attributes_gov_pol,
	.name = "ondemand",
};

/************************** sysfs end ************************/

static int od_init(struct dbs_data *dbs_data, bool notify)
{
	struct od_dbs_tuners *tuners;
	u64 idle_time;
	int cpu;

	tuners = kzalloc(sizeof(*tuners), GFP_KERNEL);
	if (!tuners) {
		pr_err("%s: kzalloc failed\n", __func__);
		return -ENOMEM;
	}

	cpu = get_cpu();
	idle_time = get_cpu_idle_time_us(cpu, NULL);
	put_cpu();
	if (idle_time != -1ULL) {
		/* Idle micro accounting is supported. Use finer thresholds */
		tuners->up_threshold = MICRO_FREQUENCY_UP_THRESHOLD;
		/*
		 * In nohz/micro accounting case we set the minimum frequency
		 * not depending on HZ, but fixed (very low). The deferred
		 * timer might skip some samples if idle/sleeping as needed.
		*/
		dbs_data->min_sampling_rate = MICRO_FREQUENCY_MIN_SAMPLE_RATE;
	} else {
		tuners->up_threshold = DEF_FREQUENCY_UP_THRESHOLD;

		/* For correct statistics, we need 10 ticks for each measure */
		dbs_data->min_sampling_rate = MIN_SAMPLING_RATE_RATIO *
			jiffies_to_usecs(10);
	}

	tuners->sampling_down_factor = DEF_SAMPLING_DOWN_FACTOR;
	tuners->ignore_nice_load = 0;
	tuners->powersave_bias = default_powersave_bias;
	tuners->io_is_busy = should_io_be_busy();

	dbs_data->tuners = tuners;
	return 0;
}

static void od_exit(struct dbs_data *dbs_data, bool notify)
{
	kfree(dbs_data->tuners);
}

define_get_cpu_dbs_routines(od_cpu_dbs_info);

static struct od_ops od_ops = {
	.powersave_bias_init_cpu = ondemand_powersave_bias_init_cpu,
	.powersave_bias_target = generic_powersave_bias_target,
	.freq_increase = dbs_freq_increase,
};

static struct common_dbs_data od_dbs_cdata = {
	.governor = GOV_ONDEMAND,
	.attr_group_gov_sys = &od_attr_group_gov_sys,
	.attr_group_gov_pol = &od_attr_group_gov_pol,
	.get_cpu_cdbs = get_cpu_cdbs,
	.get_cpu_dbs_info_s = get_cpu_dbs_info_s,
	.gov_dbs_timer = od_dbs_timer,
	.gov_check_cpu = od_check_cpu,
	.gov_ops = &od_ops,
	.init = od_init,
	.exit = od_exit,
	.mutex = __MUTEX_INITIALIZER(od_dbs_cdata.mutex),
};

static void od_set_powersave_bias(unsigned int powersave_bias)
{
	struct cpufreq_policy *policy;
	struct dbs_data *dbs_data;
	struct od_dbs_tuners *od_tuners;
	unsigned int cpu;
	cpumask_t done;

	default_powersave_bias = powersave_bias;
	cpumask_clear(&done);

	get_online_cpus();
	for_each_online_cpu(cpu) {
		struct cpu_common_dbs_info *shared;

		if (cpumask_test_cpu(cpu, &done))
			continue;

		shared = per_cpu(od_cpu_dbs_info, cpu).cdbs.shared;
		if (!shared)
			continue;

		policy = shared->policy;
		cpumask_or(&done, &done, policy->cpus);

		if (policy->governor != &cpufreq_gov_ondemand)
			continue;

		dbs_data = policy->governor_data;
		od_tuners = dbs_data->tuners;
		od_tuners->powersave_bias = default_powersave_bias;
	}
	put_online_cpus();
}

void od_register_powersave_bias_handler(unsigned int (*f)
		(struct cpufreq_policy *, unsigned int, unsigned int),
		unsigned int powersave_bias)
{
	od_ops.powersave_bias_target = f;
	od_set_powersave_bias(powersave_bias);
}
EXPORT_SYMBOL_GPL(od_register_powersave_bias_handler);

void od_unregister_powersave_bias_handler(void)
{
	od_ops.powersave_bias_target = generic_powersave_bias_target;
	od_set_powersave_bias(0);
}
EXPORT_SYMBOL_GPL(od_unregister_powersave_bias_handler);

static int od_cpufreq_governor_dbs(struct cpufreq_policy *policy,
		unsigned int event)
{
	return cpufreq_governor_dbs(policy, &od_dbs_cdata, event);
}

#ifndef CONFIG_CPU_FREQ_DEFAULT_GOV_ONDEMAND
static
#endif
struct cpufreq_governor cpufreq_gov_ondemand = {
	.name			= "ondemand",
	.governor		= od_cpufreq_governor_dbs,
	.max_transition_latency	= TRANSITION_LATENCY_LIMIT,
	.owner			= THIS_MODULE,
};

static int __init cpufreq_gov_dbs_init(void)
{
	return cpufreq_register_governor(&cpufreq_gov_ondemand);
}

static void __exit cpufreq_gov_dbs_exit(void)
{
	cpufreq_unregister_governor(&cpufreq_gov_ondemand);
}

MODULE_AUTHOR("Venkatesh Pallipadi <venkatesh.pallipadi@intel.com>");
MODULE_AUTHOR("Alexey Starikovskiy <alexey.y.starikovskiy@intel.com>");
MODULE_DESCRIPTION("'cpufreq_ondemand' - A dynamic cpufreq governor for "
	"Low Latency Frequency Transition capable processors");
MODULE_LICENSE("GPL");

#ifdef CONFIG_CPU_FREQ_DEFAULT_GOV_ONDEMAND
fs_initcall(cpufreq_gov_dbs_init);
#else
module_init(cpufreq_gov_dbs_init);
#endif
module_exit(cpufreq_gov_dbs_exit);<|MERGE_RESOLUTION|>--- conflicted
+++ resolved
@@ -23,14 +23,11 @@
 #define DEF_FREQUENCY_UP_THRESHOLD		(63)
 #else
 #define DEF_FREQUENCY_UP_THRESHOLD		(80)
-<<<<<<< HEAD
 #endif
 
-=======
 #ifdef CONFIG_ZEN_INTERACTIVE
 #define DEF_SAMPLING_DOWN_FACTOR		(10)
 #else
->>>>>>> 550d2b64
 #define DEF_SAMPLING_DOWN_FACTOR		(1)
 #endif
 #define MAX_SAMPLING_DOWN_FACTOR		(100000)

/*
 * Copyright (c) 2004, 2005 Topspin Communications.  All rights reserved.
 * Copyright (c) 2005 Sun Microsystems, Inc. All rights reserved.
 * Copyright (c) 2004 Voltaire, Inc. All rights reserved.
 *
 * This software is available to you under a choice of one of two
 * licenses.  You may choose to be licensed under the terms of the GNU
 * General Public License (GPL) Version 2, available from the file
 * COPYING in the main directory of this source tree, or the
 * OpenIB.org BSD license below:
 *
 *     Redistribution and use in source and binary forms, with or
 *     without modification, are permitted provided that the following
 *     conditions are met:
 *
 *      - Redistributions of source code must retain the above
 *        copyright notice, this list of conditions and the following
 *        disclaimer.
 *
 *      - Redistributions in binary form must reproduce the above
 *        copyright notice, this list of conditions and the following
 *        disclaimer in the documentation and/or other materials
 *        provided with the distribution.
 *
 * THE SOFTWARE IS PROVIDED "AS IS", WITHOUT WARRANTY OF ANY KIND,
 * EXPRESS OR IMPLIED, INCLUDING BUT NOT LIMITED TO THE WARRANTIES OF
 * MERCHANTABILITY, FITNESS FOR A PARTICULAR PURPOSE AND
 * NONINFRINGEMENT. IN NO EVENT SHALL THE AUTHORS OR COPYRIGHT HOLDERS
 * BE LIABLE FOR ANY CLAIM, DAMAGES OR OTHER LIABILITY, WHETHER IN AN
 * ACTION OF CONTRACT, TORT OR OTHERWISE, ARISING FROM, OUT OF OR IN
 * CONNECTION WITH THE SOFTWARE OR THE USE OR OTHER DEALINGS IN THE
 * SOFTWARE.
 */

#include <linux/skbuff.h>
#include <linux/rtnetlink.h>
#include <linux/moduleparam.h>
#include <linux/ip.h>
#include <linux/in.h>
#include <linux/igmp.h>
#include <linux/inetdevice.h>
#include <linux/delay.h>
#include <linux/completion.h>
#include <linux/slab.h>

#include <net/dst.h>

#include "ipoib.h"

#ifdef CONFIG_INFINIBAND_IPOIB_DEBUG
static int mcast_debug_level;

module_param(mcast_debug_level, int, 0644);
MODULE_PARM_DESC(mcast_debug_level,
		 "Enable multicast debug tracing if > 0");
#endif

static DEFINE_MUTEX(mcast_mutex);

struct ipoib_mcast_iter {
	struct net_device *dev;
	union ib_gid       mgid;
	unsigned long      created;
	unsigned int       queuelen;
	unsigned int       complete;
	unsigned int       send_only;
};

static void ipoib_mcast_free(struct ipoib_mcast *mcast)
{
	struct net_device *dev = mcast->dev;
	int tx_dropped = 0;

	ipoib_dbg_mcast(netdev_priv(dev), "deleting multicast group %pI6\n",
			mcast->mcmember.mgid.raw);

	/* remove all neigh connected to this mcast */
	ipoib_del_neighs_by_gid(dev, mcast->mcmember.mgid.raw);

	if (mcast->ah)
		ipoib_put_ah(mcast->ah);

	while (!skb_queue_empty(&mcast->pkt_queue)) {
		++tx_dropped;
		dev_kfree_skb_any(skb_dequeue(&mcast->pkt_queue));
	}

	netif_tx_lock_bh(dev);
	dev->stats.tx_dropped += tx_dropped;
	netif_tx_unlock_bh(dev);

	kfree(mcast);
}

static struct ipoib_mcast *ipoib_mcast_alloc(struct net_device *dev,
					     int can_sleep)
{
	struct ipoib_mcast *mcast;

	mcast = kzalloc(sizeof *mcast, can_sleep ? GFP_KERNEL : GFP_ATOMIC);
	if (!mcast)
		return NULL;

	mcast->dev = dev;
	mcast->created = jiffies;
	mcast->backoff = 1;

	INIT_LIST_HEAD(&mcast->list);
	INIT_LIST_HEAD(&mcast->neigh_list);
	skb_queue_head_init(&mcast->pkt_queue);

	return mcast;
}

static struct ipoib_mcast *__ipoib_mcast_find(struct net_device *dev, void *mgid)
{
	struct ipoib_dev_priv *priv = netdev_priv(dev);
	struct rb_node *n = priv->multicast_tree.rb_node;

	while (n) {
		struct ipoib_mcast *mcast;
		int ret;

		mcast = rb_entry(n, struct ipoib_mcast, rb_node);

		ret = memcmp(mgid, mcast->mcmember.mgid.raw,
			     sizeof (union ib_gid));
		if (ret < 0)
			n = n->rb_left;
		else if (ret > 0)
			n = n->rb_right;
		else
			return mcast;
	}

	return NULL;
}

static int __ipoib_mcast_add(struct net_device *dev, struct ipoib_mcast *mcast)
{
	struct ipoib_dev_priv *priv = netdev_priv(dev);
	struct rb_node **n = &priv->multicast_tree.rb_node, *pn = NULL;

	while (*n) {
		struct ipoib_mcast *tmcast;
		int ret;

		pn = *n;
		tmcast = rb_entry(pn, struct ipoib_mcast, rb_node);

		ret = memcmp(mcast->mcmember.mgid.raw, tmcast->mcmember.mgid.raw,
			     sizeof (union ib_gid));
		if (ret < 0)
			n = &pn->rb_left;
		else if (ret > 0)
			n = &pn->rb_right;
		else
			return -EEXIST;
	}

	rb_link_node(&mcast->rb_node, pn, n);
	rb_insert_color(&mcast->rb_node, &priv->multicast_tree);

	return 0;
}

static int ipoib_mcast_join_finish(struct ipoib_mcast *mcast,
				   struct ib_sa_mcmember_rec *mcmember)
{
	struct net_device *dev = mcast->dev;
	struct ipoib_dev_priv *priv = netdev_priv(dev);
	struct ipoib_ah *ah;
	int ret;
	int set_qkey = 0;

	mcast->mcmember = *mcmember;

	/* Set the cached Q_Key before we attach if it's the broadcast group */
	if (!memcmp(mcast->mcmember.mgid.raw, priv->dev->broadcast + 4,
		    sizeof (union ib_gid))) {
		spin_lock_irq(&priv->lock);
		if (!priv->broadcast) {
			spin_unlock_irq(&priv->lock);
			return -EAGAIN;
		}
		priv->qkey = be32_to_cpu(priv->broadcast->mcmember.qkey);
		spin_unlock_irq(&priv->lock);
		priv->tx_wr.wr.ud.remote_qkey = priv->qkey;
		set_qkey = 1;
	}

	if (!test_bit(IPOIB_MCAST_FLAG_SENDONLY, &mcast->flags)) {
		if (test_and_set_bit(IPOIB_MCAST_FLAG_ATTACHED, &mcast->flags)) {
			ipoib_warn(priv, "multicast group %pI6 already attached\n",
				   mcast->mcmember.mgid.raw);

			return 0;
		}

		ret = ipoib_mcast_attach(dev, be16_to_cpu(mcast->mcmember.mlid),
					 &mcast->mcmember.mgid, set_qkey);
		if (ret < 0) {
			ipoib_warn(priv, "couldn't attach QP to multicast group %pI6\n",
				   mcast->mcmember.mgid.raw);

			clear_bit(IPOIB_MCAST_FLAG_ATTACHED, &mcast->flags);
			return ret;
		}
	}

	{
		struct ib_ah_attr av = {
			.dlid	       = be16_to_cpu(mcast->mcmember.mlid),
			.port_num      = priv->port,
			.sl	       = mcast->mcmember.sl,
			.ah_flags      = IB_AH_GRH,
			.static_rate   = mcast->mcmember.rate,
			.grh	       = {
				.flow_label    = be32_to_cpu(mcast->mcmember.flow_label),
				.hop_limit     = mcast->mcmember.hop_limit,
				.sgid_index    = 0,
				.traffic_class = mcast->mcmember.traffic_class
			}
		};
		av.grh.dgid = mcast->mcmember.mgid;

		ah = ipoib_create_ah(dev, priv->pd, &av);
		if (IS_ERR(ah)) {
			ipoib_warn(priv, "ib_address_create failed %ld\n",
				-PTR_ERR(ah));
			/* use original error */
			return PTR_ERR(ah);
		} else {
			spin_lock_irq(&priv->lock);
			mcast->ah = ah;
			spin_unlock_irq(&priv->lock);

			ipoib_dbg_mcast(priv, "MGID %pI6 AV %p, LID 0x%04x, SL %d\n",
					mcast->mcmember.mgid.raw,
					mcast->ah->ah,
					be16_to_cpu(mcast->mcmember.mlid),
					mcast->mcmember.sl);
		}
	}

	/* actually send any queued packets */
	netif_tx_lock_bh(dev);
	while (!skb_queue_empty(&mcast->pkt_queue)) {
		struct sk_buff *skb = skb_dequeue(&mcast->pkt_queue);

		netif_tx_unlock_bh(dev);

		skb->dev = dev;
		if (dev_queue_xmit(skb))
			ipoib_warn(priv, "dev_queue_xmit failed to requeue packet\n");

		netif_tx_lock_bh(dev);
	}
	netif_tx_unlock_bh(dev);

	return 0;
}

static int
ipoib_mcast_sendonly_join_complete(int status,
				   struct ib_sa_multicast *multicast)
{
	struct ipoib_mcast *mcast = multicast->context;
	struct net_device *dev = mcast->dev;

	/* We trap for port events ourselves. */
	if (status == -ENETRESET)
		return 0;

	if (!status)
		status = ipoib_mcast_join_finish(mcast, &multicast->rec);

	if (status) {
		if (mcast->logcount++ < 20)
			ipoib_dbg_mcast(netdev_priv(dev), "multicast join failed for %pI6, status %d\n",
					mcast->mcmember.mgid.raw, status);

		/* Flush out any queued packets */
		netif_tx_lock_bh(dev);
		while (!skb_queue_empty(&mcast->pkt_queue)) {
			++dev->stats.tx_dropped;
			dev_kfree_skb_any(skb_dequeue(&mcast->pkt_queue));
		}
		netif_tx_unlock_bh(dev);

		/* Clear the busy flag so we try again */
		status = test_and_clear_bit(IPOIB_MCAST_FLAG_BUSY,
					    &mcast->flags);
	}
	return status;
}

static int ipoib_mcast_sendonly_join(struct ipoib_mcast *mcast)
{
	struct net_device *dev = mcast->dev;
	struct ipoib_dev_priv *priv = netdev_priv(dev);
	struct ib_sa_mcmember_rec rec = {
#if 0				/* Some SMs don't support send-only yet */
		.join_state = 4
#else
		.join_state = 1
#endif
	};
	int ret = 0;

	if (!test_bit(IPOIB_FLAG_OPER_UP, &priv->flags)) {
		ipoib_dbg_mcast(priv, "device shutting down, no multicast joins\n");
		return -ENODEV;
	}

	if (test_and_set_bit(IPOIB_MCAST_FLAG_BUSY, &mcast->flags)) {
		ipoib_dbg_mcast(priv, "multicast entry busy, skipping\n");
		return -EBUSY;
	}

	rec.mgid     = mcast->mcmember.mgid;
	rec.port_gid = priv->local_gid;
	rec.pkey     = cpu_to_be16(priv->pkey);

	mcast->mc = ib_sa_join_multicast(&ipoib_sa_client, priv->ca,
					 priv->port, &rec,
					 IB_SA_MCMEMBER_REC_MGID	|
					 IB_SA_MCMEMBER_REC_PORT_GID	|
					 IB_SA_MCMEMBER_REC_PKEY	|
					 IB_SA_MCMEMBER_REC_JOIN_STATE,
					 GFP_ATOMIC,
					 ipoib_mcast_sendonly_join_complete,
					 mcast);
	if (IS_ERR(mcast->mc)) {
		ret = PTR_ERR(mcast->mc);
		clear_bit(IPOIB_MCAST_FLAG_BUSY, &mcast->flags);
		ipoib_warn(priv, "ib_sa_join_multicast failed (ret = %d)\n",
			   ret);
	} else {
		ipoib_dbg_mcast(priv, "no multicast record for %pI6, starting join\n",
				mcast->mcmember.mgid.raw);
	}

	return ret;
}

void ipoib_mcast_carrier_on_task(struct work_struct *work)
{
	struct ipoib_dev_priv *priv = container_of(work, struct ipoib_dev_priv,
						   carrier_on_task);
	struct ib_port_attr attr;

	/*
	 * Take rtnl_lock to avoid racing with ipoib_stop() and
	 * turning the carrier back on while a device is being
	 * removed.
	 */
	if (ib_query_port(priv->ca, priv->port, &attr) ||
	    attr.state != IB_PORT_ACTIVE) {
		ipoib_dbg(priv, "Keeping carrier off until IB port is active\n");
		return;
	}

	rtnl_lock();
	netif_carrier_on(priv->dev);
	rtnl_unlock();
}

static int ipoib_mcast_join_complete(int status,
				     struct ib_sa_multicast *multicast)
{
	struct ipoib_mcast *mcast = multicast->context;
	struct net_device *dev = mcast->dev;
	struct ipoib_dev_priv *priv = netdev_priv(dev);

	ipoib_dbg_mcast(priv, "join completion for %pI6 (status %d)\n",
			mcast->mcmember.mgid.raw, status);

	/* We trap for port events ourselves. */
	if (status == -ENETRESET)
		return 0;

	if (!status)
		status = ipoib_mcast_join_finish(mcast, &multicast->rec);

	if (!status) {
		mcast->backoff = 1;
		mutex_lock(&mcast_mutex);
		if (test_bit(IPOIB_MCAST_RUN, &priv->flags))
			queue_delayed_work(ipoib_workqueue,
					   &priv->mcast_task, 0);
		mutex_unlock(&mcast_mutex);

		/*
		 * Defer carrier on work to ipoib_workqueue to avoid a
		 * deadlock on rtnl_lock here.
		 */
		if (mcast == priv->broadcast)
			queue_work(ipoib_workqueue, &priv->carrier_on_task);

		return 0;
	}

	if (mcast->logcount++ < 20) {
		if (status == -ETIMEDOUT || status == -EAGAIN) {
			ipoib_dbg_mcast(priv, "multicast join failed for %pI6, status %d\n",
					mcast->mcmember.mgid.raw, status);
		} else {
			ipoib_warn(priv, "multicast join failed for %pI6, status %d\n",
				   mcast->mcmember.mgid.raw, status);
		}
	}

	mcast->backoff *= 2;
	if (mcast->backoff > IPOIB_MAX_BACKOFF_SECONDS)
		mcast->backoff = IPOIB_MAX_BACKOFF_SECONDS;

	/* Clear the busy flag so we try again */
	status = test_and_clear_bit(IPOIB_MCAST_FLAG_BUSY, &mcast->flags);

	mutex_lock(&mcast_mutex);
	spin_lock_irq(&priv->lock);
	if (test_bit(IPOIB_MCAST_RUN, &priv->flags))
		queue_delayed_work(ipoib_workqueue, &priv->mcast_task,
				   mcast->backoff * HZ);
	spin_unlock_irq(&priv->lock);
	mutex_unlock(&mcast_mutex);

	return status;
}

static void ipoib_mcast_join(struct net_device *dev, struct ipoib_mcast *mcast,
			     int create)
{
	struct ipoib_dev_priv *priv = netdev_priv(dev);
	struct ib_sa_mcmember_rec rec = {
		.join_state = 1
	};
	ib_sa_comp_mask comp_mask;
	int ret = 0;

	ipoib_dbg_mcast(priv, "joining MGID %pI6\n", mcast->mcmember.mgid.raw);

	rec.mgid     = mcast->mcmember.mgid;
	rec.port_gid = priv->local_gid;
	rec.pkey     = cpu_to_be16(priv->pkey);

	comp_mask =
		IB_SA_MCMEMBER_REC_MGID		|
		IB_SA_MCMEMBER_REC_PORT_GID	|
		IB_SA_MCMEMBER_REC_PKEY		|
		IB_SA_MCMEMBER_REC_JOIN_STATE;

	if (create) {
		comp_mask |=
			IB_SA_MCMEMBER_REC_QKEY			|
			IB_SA_MCMEMBER_REC_MTU_SELECTOR		|
			IB_SA_MCMEMBER_REC_MTU			|
			IB_SA_MCMEMBER_REC_TRAFFIC_CLASS	|
			IB_SA_MCMEMBER_REC_RATE_SELECTOR	|
			IB_SA_MCMEMBER_REC_RATE			|
			IB_SA_MCMEMBER_REC_SL			|
			IB_SA_MCMEMBER_REC_FLOW_LABEL		|
			IB_SA_MCMEMBER_REC_HOP_LIMIT;

		rec.qkey	  = priv->broadcast->mcmember.qkey;
		rec.mtu_selector  = IB_SA_EQ;
		rec.mtu		  = priv->broadcast->mcmember.mtu;
		rec.traffic_class = priv->broadcast->mcmember.traffic_class;
		rec.rate_selector = IB_SA_EQ;
		rec.rate	  = priv->broadcast->mcmember.rate;
		rec.sl		  = priv->broadcast->mcmember.sl;
		rec.flow_label	  = priv->broadcast->mcmember.flow_label;
		rec.hop_limit	  = priv->broadcast->mcmember.hop_limit;
	}

	set_bit(IPOIB_MCAST_FLAG_BUSY, &mcast->flags);
	mcast->mc = ib_sa_join_multicast(&ipoib_sa_client, priv->ca, priv->port,
					 &rec, comp_mask, GFP_KERNEL,
					 ipoib_mcast_join_complete, mcast);
	if (IS_ERR(mcast->mc)) {
		clear_bit(IPOIB_MCAST_FLAG_BUSY, &mcast->flags);
		ret = PTR_ERR(mcast->mc);
		ipoib_warn(priv, "ib_sa_join_multicast failed, status %d\n", ret);

		mcast->backoff *= 2;
		if (mcast->backoff > IPOIB_MAX_BACKOFF_SECONDS)
			mcast->backoff = IPOIB_MAX_BACKOFF_SECONDS;

		mutex_lock(&mcast_mutex);
		if (test_bit(IPOIB_MCAST_RUN, &priv->flags))
			queue_delayed_work(ipoib_workqueue,
					   &priv->mcast_task,
					   mcast->backoff * HZ);
		mutex_unlock(&mcast_mutex);
	}
}

void ipoib_mcast_join_task(struct work_struct *work)
{
	struct ipoib_dev_priv *priv =
		container_of(work, struct ipoib_dev_priv, mcast_task.work);
	struct net_device *dev = priv->dev;

	if (!test_bit(IPOIB_MCAST_RUN, &priv->flags))
		return;

	if (ib_query_gid(priv->ca, priv->port, 0, &priv->local_gid))
		ipoib_warn(priv, "ib_query_gid() failed\n");
	else
		memcpy(priv->dev->dev_addr + 4, priv->local_gid.raw, sizeof (union ib_gid));

	{
		struct ib_port_attr attr;

		if (!ib_query_port(priv->ca, priv->port, &attr))
			priv->local_lid = attr.lid;
		else
			ipoib_warn(priv, "ib_query_port failed\n");
	}

	if (!priv->broadcast) {
		struct ipoib_mcast *broadcast;

		if (!test_bit(IPOIB_FLAG_ADMIN_UP, &priv->flags))
			return;

		broadcast = ipoib_mcast_alloc(dev, 1);
		if (!broadcast) {
			ipoib_warn(priv, "failed to allocate broadcast group\n");
			mutex_lock(&mcast_mutex);
			if (test_bit(IPOIB_MCAST_RUN, &priv->flags))
				queue_delayed_work(ipoib_workqueue,
						   &priv->mcast_task, HZ);
			mutex_unlock(&mcast_mutex);
			return;
		}

		spin_lock_irq(&priv->lock);
		memcpy(broadcast->mcmember.mgid.raw, priv->dev->broadcast + 4,
		       sizeof (union ib_gid));
		priv->broadcast = broadcast;

		__ipoib_mcast_add(dev, priv->broadcast);
		spin_unlock_irq(&priv->lock);
	}

	if (!test_bit(IPOIB_MCAST_FLAG_ATTACHED, &priv->broadcast->flags)) {
		if (!test_bit(IPOIB_MCAST_FLAG_BUSY, &priv->broadcast->flags))
			ipoib_mcast_join(dev, priv->broadcast, 0);
		return;
	}

	while (1) {
		struct ipoib_mcast *mcast = NULL;

		spin_lock_irq(&priv->lock);
		list_for_each_entry(mcast, &priv->multicast_list, list) {
			if (!test_bit(IPOIB_MCAST_FLAG_SENDONLY, &mcast->flags)
			    && !test_bit(IPOIB_MCAST_FLAG_BUSY, &mcast->flags)
			    && !test_bit(IPOIB_MCAST_FLAG_ATTACHED, &mcast->flags)) {
				/* Found the next unjoined group */
				break;
			}
		}
		spin_unlock_irq(&priv->lock);

		if (&mcast->list == &priv->multicast_list) {
			/* All done */
			break;
		}

		ipoib_mcast_join(dev, mcast, 1);
		return;
	}

	priv->mcast_mtu = IPOIB_UD_MTU(ib_mtu_enum_to_int(priv->broadcast->mcmember.mtu));

	if (!ipoib_cm_admin_enabled(dev)) {
		rtnl_lock();
		dev_set_mtu(dev, min(priv->mcast_mtu, priv->admin_mtu));
		rtnl_unlock();
	}

	ipoib_dbg_mcast(priv, "successfully joined all multicast groups\n");

	clear_bit(IPOIB_MCAST_RUN, &priv->flags);
}

int ipoib_mcast_start_thread(struct net_device *dev)
{
	struct ipoib_dev_priv *priv = netdev_priv(dev);

	ipoib_dbg_mcast(priv, "starting multicast thread\n");

	mutex_lock(&mcast_mutex);
	if (!test_and_set_bit(IPOIB_MCAST_RUN, &priv->flags))
		queue_delayed_work(ipoib_workqueue, &priv->mcast_task, 0);
	mutex_unlock(&mcast_mutex);

	return 0;
}

int ipoib_mcast_stop_thread(struct net_device *dev, int flush)
{
	struct ipoib_dev_priv *priv = netdev_priv(dev);

	ipoib_dbg_mcast(priv, "stopping multicast thread\n");

	mutex_lock(&mcast_mutex);
	clear_bit(IPOIB_MCAST_RUN, &priv->flags);
	cancel_delayed_work(&priv->mcast_task);
	mutex_unlock(&mcast_mutex);

	if (flush)
		flush_workqueue(ipoib_workqueue);

	return 0;
}

static int ipoib_mcast_leave(struct net_device *dev, struct ipoib_mcast *mcast)
{
	struct ipoib_dev_priv *priv = netdev_priv(dev);
	int ret = 0;

	if (test_and_clear_bit(IPOIB_MCAST_FLAG_BUSY, &mcast->flags))
		ib_sa_free_multicast(mcast->mc);

	if (test_and_clear_bit(IPOIB_MCAST_FLAG_ATTACHED, &mcast->flags)) {
		ipoib_dbg_mcast(priv, "leaving MGID %pI6\n",
				mcast->mcmember.mgid.raw);

		/* Remove ourselves from the multicast group */
		ret = ib_detach_mcast(priv->qp, &mcast->mcmember.mgid,
				      be16_to_cpu(mcast->mcmember.mlid));
		if (ret)
			ipoib_warn(priv, "ib_detach_mcast failed (result = %d)\n", ret);
	}

	return 0;
}

void ipoib_mcast_send(struct net_device *dev, u8 *daddr, struct sk_buff *skb)
{
	struct ipoib_dev_priv *priv = netdev_priv(dev);
	struct dst_entry *dst = skb_dst(skb);
	struct ipoib_mcast *mcast;
	struct neighbour *n;
	unsigned long flags;
	void *mgid = daddr + 4;

	n = NULL;
	if (dst)
		n = dst_neigh_lookup_skb(dst, skb);

	spin_lock_irqsave(&priv->lock, flags);

	if (!test_bit(IPOIB_FLAG_OPER_UP, &priv->flags)		||
	    !priv->broadcast					||
	    !test_bit(IPOIB_MCAST_FLAG_ATTACHED, &priv->broadcast->flags)) {
		++dev->stats.tx_dropped;
		dev_kfree_skb_any(skb);
		goto unlock;
	}

	mcast = __ipoib_mcast_find(dev, mgid);
	if (!mcast) {
		/* Let's create a new send only group now */
		ipoib_dbg_mcast(priv, "setting up send only multicast group for %pI6\n",
				mgid);

		mcast = ipoib_mcast_alloc(dev, 0);
		if (!mcast) {
			ipoib_warn(priv, "unable to allocate memory for "
				   "multicast structure\n");
			++dev->stats.tx_dropped;
			dev_kfree_skb_any(skb);
			goto out;
		}

		set_bit(IPOIB_MCAST_FLAG_SENDONLY, &mcast->flags);
		memcpy(mcast->mcmember.mgid.raw, mgid, sizeof (union ib_gid));
		__ipoib_mcast_add(dev, mcast);
		list_add_tail(&mcast->list, &priv->multicast_list);
	}

	if (!mcast->ah) {
		if (skb_queue_len(&mcast->pkt_queue) < IPOIB_MAX_MCAST_QUEUE)
			skb_queue_tail(&mcast->pkt_queue, skb);
		else {
			++dev->stats.tx_dropped;
			dev_kfree_skb_any(skb);
		}

		if (test_bit(IPOIB_MCAST_FLAG_BUSY, &mcast->flags))
			ipoib_dbg_mcast(priv, "no address vector, "
					"but multicast join already started\n");
		else if (test_bit(IPOIB_MCAST_FLAG_SENDONLY, &mcast->flags))
			ipoib_mcast_sendonly_join(mcast);

		/*
		 * If lookup completes between here and out:, don't
		 * want to send packet twice.
		 */
		mcast = NULL;
	}

out:
	if (mcast && mcast->ah) {
<<<<<<< HEAD
		if (n) {
			if (!*to_ipoib_neigh(n)) {
				struct ipoib_neigh *neigh;

				neigh = ipoib_neigh_alloc(n, skb->dev);
				if (neigh) {
					kref_get(&mcast->ah->ref);
					neigh->ah	= mcast->ah;
					list_add_tail(&neigh->list,
						      &mcast->neigh_list);
				}
=======
		struct ipoib_neigh *neigh;

		spin_unlock_irqrestore(&priv->lock, flags);
		neigh = ipoib_neigh_get(dev, daddr);
		spin_lock_irqsave(&priv->lock, flags);
		if (!neigh) {
			spin_unlock_irqrestore(&priv->lock, flags);
			neigh = ipoib_neigh_alloc(daddr, dev);
			spin_lock_irqsave(&priv->lock, flags);
			if (neigh) {
				kref_get(&mcast->ah->ref);
				neigh->ah	= mcast->ah;
				list_add_tail(&neigh->list, &mcast->neigh_list);
>>>>>>> 29fbbf80
			}
			neigh_release(n);
		}
		spin_unlock_irqrestore(&priv->lock, flags);
		ipoib_send(dev, skb, mcast->ah, IB_MULTICAST_QPN);
		if (neigh)
			ipoib_neigh_put(neigh);
		return;
	}

unlock:
	if (n)
		neigh_release(n);
	spin_unlock_irqrestore(&priv->lock, flags);
}

void ipoib_mcast_dev_flush(struct net_device *dev)
{
	struct ipoib_dev_priv *priv = netdev_priv(dev);
	LIST_HEAD(remove_list);
	struct ipoib_mcast *mcast, *tmcast;
	unsigned long flags;

	ipoib_dbg_mcast(priv, "flushing multicast list\n");

	spin_lock_irqsave(&priv->lock, flags);

	list_for_each_entry_safe(mcast, tmcast, &priv->multicast_list, list) {
		list_del(&mcast->list);
		rb_erase(&mcast->rb_node, &priv->multicast_tree);
		list_add_tail(&mcast->list, &remove_list);
	}

	if (priv->broadcast) {
		rb_erase(&priv->broadcast->rb_node, &priv->multicast_tree);
		list_add_tail(&priv->broadcast->list, &remove_list);
		priv->broadcast = NULL;
	}

	spin_unlock_irqrestore(&priv->lock, flags);

	list_for_each_entry_safe(mcast, tmcast, &remove_list, list) {
		ipoib_mcast_leave(dev, mcast);
		ipoib_mcast_free(mcast);
	}
}

static int ipoib_mcast_addr_is_valid(const u8 *addr, const u8 *broadcast)
{
	/* reserved QPN, prefix, scope */
	if (memcmp(addr, broadcast, 6))
		return 0;
	/* signature lower, pkey */
	if (memcmp(addr + 7, broadcast + 7, 3))
		return 0;
	return 1;
}

void ipoib_mcast_restart_task(struct work_struct *work)
{
	struct ipoib_dev_priv *priv =
		container_of(work, struct ipoib_dev_priv, restart_task);
	struct net_device *dev = priv->dev;
	struct netdev_hw_addr *ha;
	struct ipoib_mcast *mcast, *tmcast;
	LIST_HEAD(remove_list);
	unsigned long flags;
	struct ib_sa_mcmember_rec rec;

	ipoib_dbg_mcast(priv, "restarting multicast task\n");

	ipoib_mcast_stop_thread(dev, 0);

	local_irq_save(flags);
	netif_addr_lock(dev);
	spin_lock(&priv->lock);

	/*
	 * Unfortunately, the networking core only gives us a list of all of
	 * the multicast hardware addresses. We need to figure out which ones
	 * are new and which ones have been removed
	 */

	/* Clear out the found flag */
	list_for_each_entry(mcast, &priv->multicast_list, list)
		clear_bit(IPOIB_MCAST_FLAG_FOUND, &mcast->flags);

	/* Mark all of the entries that are found or don't exist */
	netdev_for_each_mc_addr(ha, dev) {
		union ib_gid mgid;

		if (!ipoib_mcast_addr_is_valid(ha->addr, dev->broadcast))
			continue;

		memcpy(mgid.raw, ha->addr + 4, sizeof mgid);

		mcast = __ipoib_mcast_find(dev, &mgid);
		if (!mcast || test_bit(IPOIB_MCAST_FLAG_SENDONLY, &mcast->flags)) {
			struct ipoib_mcast *nmcast;

			/* ignore group which is directly joined by userspace */
			if (test_bit(IPOIB_FLAG_UMCAST, &priv->flags) &&
			    !ib_sa_get_mcmember_rec(priv->ca, priv->port, &mgid, &rec)) {
				ipoib_dbg_mcast(priv, "ignoring multicast entry for mgid %pI6\n",
						mgid.raw);
				continue;
			}

			/* Not found or send-only group, let's add a new entry */
			ipoib_dbg_mcast(priv, "adding multicast entry for mgid %pI6\n",
					mgid.raw);

			nmcast = ipoib_mcast_alloc(dev, 0);
			if (!nmcast) {
				ipoib_warn(priv, "unable to allocate memory for multicast structure\n");
				continue;
			}

			set_bit(IPOIB_MCAST_FLAG_FOUND, &nmcast->flags);

			nmcast->mcmember.mgid = mgid;

			if (mcast) {
				/* Destroy the send only entry */
				list_move_tail(&mcast->list, &remove_list);

				rb_replace_node(&mcast->rb_node,
						&nmcast->rb_node,
						&priv->multicast_tree);
			} else
				__ipoib_mcast_add(dev, nmcast);

			list_add_tail(&nmcast->list, &priv->multicast_list);
		}

		if (mcast)
			set_bit(IPOIB_MCAST_FLAG_FOUND, &mcast->flags);
	}

	/* Remove all of the entries don't exist anymore */
	list_for_each_entry_safe(mcast, tmcast, &priv->multicast_list, list) {
		if (!test_bit(IPOIB_MCAST_FLAG_FOUND, &mcast->flags) &&
		    !test_bit(IPOIB_MCAST_FLAG_SENDONLY, &mcast->flags)) {
			ipoib_dbg_mcast(priv, "deleting multicast group %pI6\n",
					mcast->mcmember.mgid.raw);

			rb_erase(&mcast->rb_node, &priv->multicast_tree);

			/* Move to the remove list */
			list_move_tail(&mcast->list, &remove_list);
		}
	}

	spin_unlock(&priv->lock);
	netif_addr_unlock(dev);
	local_irq_restore(flags);

	/* We have to cancel outside of the spinlock */
	list_for_each_entry_safe(mcast, tmcast, &remove_list, list) {
		ipoib_mcast_leave(mcast->dev, mcast);
		ipoib_mcast_free(mcast);
	}

	if (test_bit(IPOIB_FLAG_ADMIN_UP, &priv->flags))
		ipoib_mcast_start_thread(dev);
}

#ifdef CONFIG_INFINIBAND_IPOIB_DEBUG

struct ipoib_mcast_iter *ipoib_mcast_iter_init(struct net_device *dev)
{
	struct ipoib_mcast_iter *iter;

	iter = kmalloc(sizeof *iter, GFP_KERNEL);
	if (!iter)
		return NULL;

	iter->dev = dev;
	memset(iter->mgid.raw, 0, 16);

	if (ipoib_mcast_iter_next(iter)) {
		kfree(iter);
		return NULL;
	}

	return iter;
}

int ipoib_mcast_iter_next(struct ipoib_mcast_iter *iter)
{
	struct ipoib_dev_priv *priv = netdev_priv(iter->dev);
	struct rb_node *n;
	struct ipoib_mcast *mcast;
	int ret = 1;

	spin_lock_irq(&priv->lock);

	n = rb_first(&priv->multicast_tree);

	while (n) {
		mcast = rb_entry(n, struct ipoib_mcast, rb_node);

		if (memcmp(iter->mgid.raw, mcast->mcmember.mgid.raw,
			   sizeof (union ib_gid)) < 0) {
			iter->mgid      = mcast->mcmember.mgid;
			iter->created   = mcast->created;
			iter->queuelen  = skb_queue_len(&mcast->pkt_queue);
			iter->complete  = !!mcast->ah;
			iter->send_only = !!(mcast->flags & (1 << IPOIB_MCAST_FLAG_SENDONLY));

			ret = 0;

			break;
		}

		n = rb_next(n);
	}

	spin_unlock_irq(&priv->lock);

	return ret;
}

void ipoib_mcast_iter_read(struct ipoib_mcast_iter *iter,
			   union ib_gid *mgid,
			   unsigned long *created,
			   unsigned int *queuelen,
			   unsigned int *complete,
			   unsigned int *send_only)
{
	*mgid      = iter->mgid;
	*created   = iter->created;
	*queuelen  = iter->queuelen;
	*complete  = iter->complete;
	*send_only = iter->send_only;
}

#endif /* CONFIG_INFINIBAND_IPOIB_DEBUG */<|MERGE_RESOLUTION|>--- conflicted
+++ resolved
@@ -643,15 +643,9 @@
 void ipoib_mcast_send(struct net_device *dev, u8 *daddr, struct sk_buff *skb)
 {
 	struct ipoib_dev_priv *priv = netdev_priv(dev);
-	struct dst_entry *dst = skb_dst(skb);
 	struct ipoib_mcast *mcast;
-	struct neighbour *n;
 	unsigned long flags;
 	void *mgid = daddr + 4;
-
-	n = NULL;
-	if (dst)
-		n = dst_neigh_lookup_skb(dst, skb);
 
 	spin_lock_irqsave(&priv->lock, flags);
 
@@ -707,19 +701,6 @@
 
 out:
 	if (mcast && mcast->ah) {
-<<<<<<< HEAD
-		if (n) {
-			if (!*to_ipoib_neigh(n)) {
-				struct ipoib_neigh *neigh;
-
-				neigh = ipoib_neigh_alloc(n, skb->dev);
-				if (neigh) {
-					kref_get(&mcast->ah->ref);
-					neigh->ah	= mcast->ah;
-					list_add_tail(&neigh->list,
-						      &mcast->neigh_list);
-				}
-=======
 		struct ipoib_neigh *neigh;
 
 		spin_unlock_irqrestore(&priv->lock, flags);
@@ -733,9 +714,7 @@
 				kref_get(&mcast->ah->ref);
 				neigh->ah	= mcast->ah;
 				list_add_tail(&neigh->list, &mcast->neigh_list);
->>>>>>> 29fbbf80
 			}
-			neigh_release(n);
 		}
 		spin_unlock_irqrestore(&priv->lock, flags);
 		ipoib_send(dev, skb, mcast->ah, IB_MULTICAST_QPN);
@@ -745,8 +724,6 @@
 	}
 
 unlock:
-	if (n)
-		neigh_release(n);
 	spin_unlock_irqrestore(&priv->lock, flags);
 }
 

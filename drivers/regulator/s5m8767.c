--- conflicted
+++ resolved
@@ -407,11 +407,7 @@
 		if (ret)
 			return ret;
 
-<<<<<<< HEAD
-		return s5m_reg_update(s5m8767->iodev, reg, selector, mask);
-=======
 		return sec_reg_update(s5m8767->iodev, reg, selector, mask);
->>>>>>> 29fbbf80
 	}
 }
 
@@ -576,33 +572,21 @@
 						pdata->buck2_init +
 						buck_voltage_val2.step);
 
-<<<<<<< HEAD
-	s5m_reg_write(s5m8767->iodev, S5M8767_REG_BUCK2DVS2, buck_init);
-=======
 	sec_reg_write(s5m8767->iodev, S5M8767_REG_BUCK2DVS2, buck_init);
->>>>>>> 29fbbf80
 
 	buck_init = s5m8767_convert_voltage_to_sel(&buck_voltage_val2,
 						pdata->buck3_init,
 						pdata->buck3_init +
 						buck_voltage_val2.step);
 
-<<<<<<< HEAD
-	s5m_reg_write(s5m8767->iodev, S5M8767_REG_BUCK3DVS2, buck_init);
-=======
 	sec_reg_write(s5m8767->iodev, S5M8767_REG_BUCK3DVS2, buck_init);
->>>>>>> 29fbbf80
 
 	buck_init = s5m8767_convert_voltage_to_sel(&buck_voltage_val2,
 						pdata->buck4_init,
 						pdata->buck4_init +
 						buck_voltage_val2.step);
 
-<<<<<<< HEAD
-	s5m_reg_write(s5m8767->iodev, S5M8767_REG_BUCK4DVS2, buck_init);
-=======
 	sec_reg_write(s5m8767->iodev, S5M8767_REG_BUCK4DVS2, buck_init);
->>>>>>> 29fbbf80
 
 	for (i = 0; i < 8; i++) {
 		if (s5m8767->buck2_gpiodvs) {
@@ -687,15 +671,6 @@
 
 	if (pdata->buck2_gpiodvs || pdata->buck3_gpiodvs ||
 	   pdata->buck4_gpiodvs) {
-<<<<<<< HEAD
-		s5m_reg_update(s5m8767->iodev, S5M8767_REG_BUCK2CTRL,
-				(pdata->buck2_gpiodvs) ? (1 << 1) : (0 << 1),
-				1 << 1);
-		s5m_reg_update(s5m8767->iodev, S5M8767_REG_BUCK3CTRL,
-				(pdata->buck3_gpiodvs) ? (1 << 1) : (0 << 1),
-				1 << 1);
-		s5m_reg_update(s5m8767->iodev, S5M8767_REG_BUCK4CTRL,
-=======
 		sec_reg_update(s5m8767->iodev, S5M8767_REG_BUCK2CTRL,
 				(pdata->buck2_gpiodvs) ? (1 << 1) : (0 << 1),
 				1 << 1);
@@ -703,7 +678,6 @@
 				(pdata->buck3_gpiodvs) ? (1 << 1) : (0 << 1),
 				1 << 1);
 		sec_reg_update(s5m8767->iodev, S5M8767_REG_BUCK4CTRL,
->>>>>>> 29fbbf80
 				(pdata->buck4_gpiodvs) ? (1 << 1) : (0 << 1),
 				1 << 1);
 	}
@@ -739,19 +713,11 @@
 		|| s5m8767->buck4_ramp) {
 		switch (s5m8767->ramp_delay) {
 		case 5:
-<<<<<<< HEAD
-			s5m_reg_update(s5m8767->iodev, S5M8767_REG_DVSRAMP,
-					0x40, 0xf0);
-			break;
-		case 10:
-			s5m_reg_update(s5m8767->iodev, S5M8767_REG_DVSRAMP,
-=======
 			sec_reg_update(s5m8767->iodev, S5M8767_REG_DVSRAMP,
 					0x40, 0xf0);
 			break;
 		case 10:
 			sec_reg_update(s5m8767->iodev, S5M8767_REG_DVSRAMP,
->>>>>>> 29fbbf80
 					0x90, 0xf0);
 			break;
 		case 25:

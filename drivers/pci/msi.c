--- conflicted
+++ resolved
@@ -754,11 +754,7 @@
  * @dev: pointer to the pci_dev data structure of MSI-X device function
  * @entries: pointer to an array of struct msix_entry entries
  * @nvec: number of @entries
-<<<<<<< HEAD
- * @affinity: flag to indicate cpu irq affinity mask should be set
-=======
  * @affd: Optional pointer to enable automatic affinity assignement
->>>>>>> c470abd4
  *
  * Setup the MSI-X capability structure of device function with a
  * single MSI-X irq. A return of zero indicates the successful setup of

// SPDX-License-Identifier: GPL-2.0
/*
 * IOMMU API for ARM architected SMMUv3 implementations.
 *
 * Copyright (C) 2015 ARM Limited
 *
 * Author: Will Deacon <will.deacon@arm.com>
 *
 * This driver is powered by bad coffee and bombay mix.
 */

#include <linux/acpi.h>
#include <linux/acpi_iort.h>
#include <linux/bitops.h>
#include <linux/crash_dump.h>
#include <linux/delay.h>
#include <linux/dma-iommu.h>
#include <linux/err.h>
#include <linux/interrupt.h>
#include <linux/io-pgtable.h>
#include <linux/iopoll.h>
#include <linux/module.h>
#include <linux/msi.h>
#include <linux/of.h>
#include <linux/of_address.h>
#include <linux/of_platform.h>
#include <linux/pci.h>
#include <linux/pci-ats.h>
#include <linux/platform_device.h>

#include <linux/amba/bus.h>

#include "arm-smmu-v3.h"
#include "../../iommu-sva-lib.h"

static bool disable_bypass = true;
module_param(disable_bypass, bool, 0444);
MODULE_PARM_DESC(disable_bypass,
	"Disable bypass streams such that incoming transactions from devices that are not attached to an iommu domain will report an abort back to the device and will not be allowed to pass through the SMMU.");

static bool disable_msipolling;
module_param(disable_msipolling, bool, 0444);
MODULE_PARM_DESC(disable_msipolling,
	"Disable MSI-based polling for CMD_SYNC completion.");

enum arm_smmu_msi_index {
	EVTQ_MSI_INDEX,
	GERROR_MSI_INDEX,
	PRIQ_MSI_INDEX,
	ARM_SMMU_MAX_MSIS,
};

static phys_addr_t arm_smmu_msi_cfg[ARM_SMMU_MAX_MSIS][3] = {
	[EVTQ_MSI_INDEX] = {
		ARM_SMMU_EVTQ_IRQ_CFG0,
		ARM_SMMU_EVTQ_IRQ_CFG1,
		ARM_SMMU_EVTQ_IRQ_CFG2,
	},
	[GERROR_MSI_INDEX] = {
		ARM_SMMU_GERROR_IRQ_CFG0,
		ARM_SMMU_GERROR_IRQ_CFG1,
		ARM_SMMU_GERROR_IRQ_CFG2,
	},
	[PRIQ_MSI_INDEX] = {
		ARM_SMMU_PRIQ_IRQ_CFG0,
		ARM_SMMU_PRIQ_IRQ_CFG1,
		ARM_SMMU_PRIQ_IRQ_CFG2,
	},
};

struct arm_smmu_option_prop {
	u32 opt;
	const char *prop;
};

DEFINE_XARRAY_ALLOC1(arm_smmu_asid_xa);
DEFINE_MUTEX(arm_smmu_asid_lock);

/*
 * Special value used by SVA when a process dies, to quiesce a CD without
 * disabling it.
 */
struct arm_smmu_ctx_desc quiet_cd = { 0 };

static struct arm_smmu_option_prop arm_smmu_options[] = {
	{ ARM_SMMU_OPT_SKIP_PREFETCH, "hisilicon,broken-prefetch-cmd" },
	{ ARM_SMMU_OPT_PAGE0_REGS_ONLY, "cavium,cn9900-broken-page1-regspace"},
	{ 0, NULL},
};

static void parse_driver_options(struct arm_smmu_device *smmu)
{
	int i = 0;

	do {
		if (of_property_read_bool(smmu->dev->of_node,
						arm_smmu_options[i].prop)) {
			smmu->options |= arm_smmu_options[i].opt;
			dev_notice(smmu->dev, "option %s\n",
				arm_smmu_options[i].prop);
		}
	} while (arm_smmu_options[++i].opt);
}

/* Low-level queue manipulation functions */
static bool queue_has_space(struct arm_smmu_ll_queue *q, u32 n)
{
	u32 space, prod, cons;

	prod = Q_IDX(q, q->prod);
	cons = Q_IDX(q, q->cons);

	if (Q_WRP(q, q->prod) == Q_WRP(q, q->cons))
		space = (1 << q->max_n_shift) - (prod - cons);
	else
		space = cons - prod;

	return space >= n;
}

static bool queue_full(struct arm_smmu_ll_queue *q)
{
	return Q_IDX(q, q->prod) == Q_IDX(q, q->cons) &&
	       Q_WRP(q, q->prod) != Q_WRP(q, q->cons);
}

static bool queue_empty(struct arm_smmu_ll_queue *q)
{
	return Q_IDX(q, q->prod) == Q_IDX(q, q->cons) &&
	       Q_WRP(q, q->prod) == Q_WRP(q, q->cons);
}

static bool queue_consumed(struct arm_smmu_ll_queue *q, u32 prod)
{
	return ((Q_WRP(q, q->cons) == Q_WRP(q, prod)) &&
		(Q_IDX(q, q->cons) > Q_IDX(q, prod))) ||
	       ((Q_WRP(q, q->cons) != Q_WRP(q, prod)) &&
		(Q_IDX(q, q->cons) <= Q_IDX(q, prod)));
}

static void queue_sync_cons_out(struct arm_smmu_queue *q)
{
	/*
	 * Ensure that all CPU accesses (reads and writes) to the queue
	 * are complete before we update the cons pointer.
	 */
	__iomb();
	writel_relaxed(q->llq.cons, q->cons_reg);
}

static void queue_inc_cons(struct arm_smmu_ll_queue *q)
{
	u32 cons = (Q_WRP(q, q->cons) | Q_IDX(q, q->cons)) + 1;
	q->cons = Q_OVF(q->cons) | Q_WRP(q, cons) | Q_IDX(q, cons);
}

static int queue_sync_prod_in(struct arm_smmu_queue *q)
{
	u32 prod;
	int ret = 0;

	/*
	 * We can't use the _relaxed() variant here, as we must prevent
	 * speculative reads of the queue before we have determined that
	 * prod has indeed moved.
	 */
	prod = readl(q->prod_reg);

	if (Q_OVF(prod) != Q_OVF(q->llq.prod))
		ret = -EOVERFLOW;

	q->llq.prod = prod;
	return ret;
}

static u32 queue_inc_prod_n(struct arm_smmu_ll_queue *q, int n)
{
	u32 prod = (Q_WRP(q, q->prod) | Q_IDX(q, q->prod)) + n;
	return Q_OVF(q->prod) | Q_WRP(q, prod) | Q_IDX(q, prod);
}

static void queue_poll_init(struct arm_smmu_device *smmu,
			    struct arm_smmu_queue_poll *qp)
{
	qp->delay = 1;
	qp->spin_cnt = 0;
	qp->wfe = !!(smmu->features & ARM_SMMU_FEAT_SEV);
	qp->timeout = ktime_add_us(ktime_get(), ARM_SMMU_POLL_TIMEOUT_US);
}

static int queue_poll(struct arm_smmu_queue_poll *qp)
{
	if (ktime_compare(ktime_get(), qp->timeout) > 0)
		return -ETIMEDOUT;

	if (qp->wfe) {
		wfe();
	} else if (++qp->spin_cnt < ARM_SMMU_POLL_SPIN_COUNT) {
		cpu_relax();
	} else {
		udelay(qp->delay);
		qp->delay *= 2;
		qp->spin_cnt = 0;
	}

	return 0;
}

static void queue_write(__le64 *dst, u64 *src, size_t n_dwords)
{
	int i;

	for (i = 0; i < n_dwords; ++i)
		*dst++ = cpu_to_le64(*src++);
}

static void queue_read(u64 *dst, __le64 *src, size_t n_dwords)
{
	int i;

	for (i = 0; i < n_dwords; ++i)
		*dst++ = le64_to_cpu(*src++);
}

static int queue_remove_raw(struct arm_smmu_queue *q, u64 *ent)
{
	if (queue_empty(&q->llq))
		return -EAGAIN;

	queue_read(ent, Q_ENT(q, q->llq.cons), q->ent_dwords);
	queue_inc_cons(&q->llq);
	queue_sync_cons_out(q);
	return 0;
}

/* High-level queue accessors */
static int arm_smmu_cmdq_build_cmd(u64 *cmd, struct arm_smmu_cmdq_ent *ent)
{
	memset(cmd, 0, 1 << CMDQ_ENT_SZ_SHIFT);
	cmd[0] |= FIELD_PREP(CMDQ_0_OP, ent->opcode);

	switch (ent->opcode) {
	case CMDQ_OP_TLBI_EL2_ALL:
	case CMDQ_OP_TLBI_NSNH_ALL:
		break;
	case CMDQ_OP_PREFETCH_CFG:
		cmd[0] |= FIELD_PREP(CMDQ_PREFETCH_0_SID, ent->prefetch.sid);
		break;
	case CMDQ_OP_CFGI_CD:
		cmd[0] |= FIELD_PREP(CMDQ_CFGI_0_SSID, ent->cfgi.ssid);
		fallthrough;
	case CMDQ_OP_CFGI_STE:
		cmd[0] |= FIELD_PREP(CMDQ_CFGI_0_SID, ent->cfgi.sid);
		cmd[1] |= FIELD_PREP(CMDQ_CFGI_1_LEAF, ent->cfgi.leaf);
		break;
	case CMDQ_OP_CFGI_CD_ALL:
		cmd[0] |= FIELD_PREP(CMDQ_CFGI_0_SID, ent->cfgi.sid);
		break;
	case CMDQ_OP_CFGI_ALL:
		/* Cover the entire SID range */
		cmd[1] |= FIELD_PREP(CMDQ_CFGI_1_RANGE, 31);
		break;
	case CMDQ_OP_TLBI_NH_VA:
		cmd[0] |= FIELD_PREP(CMDQ_TLBI_0_VMID, ent->tlbi.vmid);
		fallthrough;
	case CMDQ_OP_TLBI_EL2_VA:
		cmd[0] |= FIELD_PREP(CMDQ_TLBI_0_NUM, ent->tlbi.num);
		cmd[0] |= FIELD_PREP(CMDQ_TLBI_0_SCALE, ent->tlbi.scale);
		cmd[0] |= FIELD_PREP(CMDQ_TLBI_0_ASID, ent->tlbi.asid);
		cmd[1] |= FIELD_PREP(CMDQ_TLBI_1_LEAF, ent->tlbi.leaf);
		cmd[1] |= FIELD_PREP(CMDQ_TLBI_1_TTL, ent->tlbi.ttl);
		cmd[1] |= FIELD_PREP(CMDQ_TLBI_1_TG, ent->tlbi.tg);
		cmd[1] |= ent->tlbi.addr & CMDQ_TLBI_1_VA_MASK;
		break;
	case CMDQ_OP_TLBI_S2_IPA:
		cmd[0] |= FIELD_PREP(CMDQ_TLBI_0_NUM, ent->tlbi.num);
		cmd[0] |= FIELD_PREP(CMDQ_TLBI_0_SCALE, ent->tlbi.scale);
		cmd[0] |= FIELD_PREP(CMDQ_TLBI_0_VMID, ent->tlbi.vmid);
		cmd[1] |= FIELD_PREP(CMDQ_TLBI_1_LEAF, ent->tlbi.leaf);
		cmd[1] |= FIELD_PREP(CMDQ_TLBI_1_TTL, ent->tlbi.ttl);
		cmd[1] |= FIELD_PREP(CMDQ_TLBI_1_TG, ent->tlbi.tg);
		cmd[1] |= ent->tlbi.addr & CMDQ_TLBI_1_IPA_MASK;
		break;
	case CMDQ_OP_TLBI_NH_ASID:
		cmd[0] |= FIELD_PREP(CMDQ_TLBI_0_ASID, ent->tlbi.asid);
		fallthrough;
	case CMDQ_OP_TLBI_S12_VMALL:
		cmd[0] |= FIELD_PREP(CMDQ_TLBI_0_VMID, ent->tlbi.vmid);
		break;
	case CMDQ_OP_TLBI_EL2_ASID:
		cmd[0] |= FIELD_PREP(CMDQ_TLBI_0_ASID, ent->tlbi.asid);
		break;
	case CMDQ_OP_ATC_INV:
		cmd[0] |= FIELD_PREP(CMDQ_0_SSV, ent->substream_valid);
		cmd[0] |= FIELD_PREP(CMDQ_ATC_0_GLOBAL, ent->atc.global);
		cmd[0] |= FIELD_PREP(CMDQ_ATC_0_SSID, ent->atc.ssid);
		cmd[0] |= FIELD_PREP(CMDQ_ATC_0_SID, ent->atc.sid);
		cmd[1] |= FIELD_PREP(CMDQ_ATC_1_SIZE, ent->atc.size);
		cmd[1] |= ent->atc.addr & CMDQ_ATC_1_ADDR_MASK;
		break;
	case CMDQ_OP_PRI_RESP:
		cmd[0] |= FIELD_PREP(CMDQ_0_SSV, ent->substream_valid);
		cmd[0] |= FIELD_PREP(CMDQ_PRI_0_SSID, ent->pri.ssid);
		cmd[0] |= FIELD_PREP(CMDQ_PRI_0_SID, ent->pri.sid);
		cmd[1] |= FIELD_PREP(CMDQ_PRI_1_GRPID, ent->pri.grpid);
		switch (ent->pri.resp) {
		case PRI_RESP_DENY:
		case PRI_RESP_FAIL:
		case PRI_RESP_SUCC:
			break;
		default:
			return -EINVAL;
		}
		cmd[1] |= FIELD_PREP(CMDQ_PRI_1_RESP, ent->pri.resp);
		break;
	case CMDQ_OP_RESUME:
		cmd[0] |= FIELD_PREP(CMDQ_RESUME_0_SID, ent->resume.sid);
		cmd[0] |= FIELD_PREP(CMDQ_RESUME_0_RESP, ent->resume.resp);
		cmd[1] |= FIELD_PREP(CMDQ_RESUME_1_STAG, ent->resume.stag);
		break;
	case CMDQ_OP_CMD_SYNC:
		if (ent->sync.msiaddr) {
			cmd[0] |= FIELD_PREP(CMDQ_SYNC_0_CS, CMDQ_SYNC_0_CS_IRQ);
			cmd[1] |= ent->sync.msiaddr & CMDQ_SYNC_1_MSIADDR_MASK;
		} else {
			cmd[0] |= FIELD_PREP(CMDQ_SYNC_0_CS, CMDQ_SYNC_0_CS_SEV);
		}
		cmd[0] |= FIELD_PREP(CMDQ_SYNC_0_MSH, ARM_SMMU_SH_ISH);
		cmd[0] |= FIELD_PREP(CMDQ_SYNC_0_MSIATTR, ARM_SMMU_MEMATTR_OIWB);
		break;
	default:
		return -ENOENT;
	}

	return 0;
}

static struct arm_smmu_cmdq *arm_smmu_get_cmdq(struct arm_smmu_device *smmu)
{
	return &smmu->cmdq;
}

static void arm_smmu_cmdq_build_sync_cmd(u64 *cmd, struct arm_smmu_device *smmu,
					 struct arm_smmu_queue *q, u32 prod)
{
	struct arm_smmu_cmdq_ent ent = {
		.opcode = CMDQ_OP_CMD_SYNC,
	};

	/*
	 * Beware that Hi16xx adds an extra 32 bits of goodness to its MSI
	 * payload, so the write will zero the entire command on that platform.
	 */
	if (smmu->options & ARM_SMMU_OPT_MSIPOLL) {
		ent.sync.msiaddr = q->base_dma + Q_IDX(&q->llq, prod) *
				   q->ent_dwords * 8;
	}

	arm_smmu_cmdq_build_cmd(cmd, &ent);
}

static void __arm_smmu_cmdq_skip_err(struct arm_smmu_device *smmu,
				     struct arm_smmu_queue *q)
{
	static const char * const cerror_str[] = {
		[CMDQ_ERR_CERROR_NONE_IDX]	= "No error",
		[CMDQ_ERR_CERROR_ILL_IDX]	= "Illegal command",
		[CMDQ_ERR_CERROR_ABT_IDX]	= "Abort on command fetch",
		[CMDQ_ERR_CERROR_ATC_INV_IDX]	= "ATC invalidate timeout",
	};

	int i;
	u64 cmd[CMDQ_ENT_DWORDS];
	u32 cons = readl_relaxed(q->cons_reg);
	u32 idx = FIELD_GET(CMDQ_CONS_ERR, cons);
	struct arm_smmu_cmdq_ent cmd_sync = {
		.opcode = CMDQ_OP_CMD_SYNC,
	};

	dev_err(smmu->dev, "CMDQ error (cons 0x%08x): %s\n", cons,
		idx < ARRAY_SIZE(cerror_str) ?  cerror_str[idx] : "Unknown");

	switch (idx) {
	case CMDQ_ERR_CERROR_ABT_IDX:
		dev_err(smmu->dev, "retrying command fetch\n");
		return;
	case CMDQ_ERR_CERROR_NONE_IDX:
		return;
	case CMDQ_ERR_CERROR_ATC_INV_IDX:
		/*
		 * ATC Invalidation Completion timeout. CONS is still pointing
		 * at the CMD_SYNC. Attempt to complete other pending commands
		 * by repeating the CMD_SYNC, though we might well end up back
		 * here since the ATC invalidation may still be pending.
		 */
		return;
	case CMDQ_ERR_CERROR_ILL_IDX:
	default:
		break;
	}

	/*
	 * We may have concurrent producers, so we need to be careful
	 * not to touch any of the shadow cmdq state.
	 */
	queue_read(cmd, Q_ENT(q, cons), q->ent_dwords);
	dev_err(smmu->dev, "skipping command in error state:\n");
	for (i = 0; i < ARRAY_SIZE(cmd); ++i)
		dev_err(smmu->dev, "\t0x%016llx\n", (unsigned long long)cmd[i]);

	/* Convert the erroneous command into a CMD_SYNC */
	arm_smmu_cmdq_build_cmd(cmd, &cmd_sync);

	queue_write(Q_ENT(q, cons), cmd, q->ent_dwords);
}

static void arm_smmu_cmdq_skip_err(struct arm_smmu_device *smmu)
{
	__arm_smmu_cmdq_skip_err(smmu, &smmu->cmdq.q);
}

/*
 * Command queue locking.
 * This is a form of bastardised rwlock with the following major changes:
 *
 * - The only LOCK routines are exclusive_trylock() and shared_lock().
 *   Neither have barrier semantics, and instead provide only a control
 *   dependency.
 *
 * - The UNLOCK routines are supplemented with shared_tryunlock(), which
 *   fails if the caller appears to be the last lock holder (yes, this is
 *   racy). All successful UNLOCK routines have RELEASE semantics.
 */
static void arm_smmu_cmdq_shared_lock(struct arm_smmu_cmdq *cmdq)
{
	int val;

	/*
	 * We can try to avoid the cmpxchg() loop by simply incrementing the
	 * lock counter. When held in exclusive state, the lock counter is set
	 * to INT_MIN so these increments won't hurt as the value will remain
	 * negative.
	 */
	if (atomic_fetch_inc_relaxed(&cmdq->lock) >= 0)
		return;

	do {
		val = atomic_cond_read_relaxed(&cmdq->lock, VAL >= 0);
	} while (atomic_cmpxchg_relaxed(&cmdq->lock, val, val + 1) != val);
}

static void arm_smmu_cmdq_shared_unlock(struct arm_smmu_cmdq *cmdq)
{
	(void)atomic_dec_return_release(&cmdq->lock);
}

static bool arm_smmu_cmdq_shared_tryunlock(struct arm_smmu_cmdq *cmdq)
{
	if (atomic_read(&cmdq->lock) == 1)
		return false;

	arm_smmu_cmdq_shared_unlock(cmdq);
	return true;
}

#define arm_smmu_cmdq_exclusive_trylock_irqsave(cmdq, flags)		\
({									\
	bool __ret;							\
	local_irq_save(flags);						\
	__ret = !atomic_cmpxchg_relaxed(&cmdq->lock, 0, INT_MIN);	\
	if (!__ret)							\
		local_irq_restore(flags);				\
	__ret;								\
})

#define arm_smmu_cmdq_exclusive_unlock_irqrestore(cmdq, flags)		\
({									\
	atomic_set_release(&cmdq->lock, 0);				\
	local_irq_restore(flags);					\
})


/*
 * Command queue insertion.
 * This is made fiddly by our attempts to achieve some sort of scalability
 * since there is one queue shared amongst all of the CPUs in the system.  If
 * you like mixed-size concurrency, dependency ordering and relaxed atomics,
 * then you'll *love* this monstrosity.
 *
 * The basic idea is to split the queue up into ranges of commands that are
 * owned by a given CPU; the owner may not have written all of the commands
 * itself, but is responsible for advancing the hardware prod pointer when
 * the time comes. The algorithm is roughly:
 *
 * 	1. Allocate some space in the queue. At this point we also discover
 *	   whether the head of the queue is currently owned by another CPU,
 *	   or whether we are the owner.
 *
 *	2. Write our commands into our allocated slots in the queue.
 *
 *	3. Mark our slots as valid in arm_smmu_cmdq.valid_map.
 *
 *	4. If we are an owner:
 *		a. Wait for the previous owner to finish.
 *		b. Mark the queue head as unowned, which tells us the range
 *		   that we are responsible for publishing.
 *		c. Wait for all commands in our owned range to become valid.
 *		d. Advance the hardware prod pointer.
 *		e. Tell the next owner we've finished.
 *
 *	5. If we are inserting a CMD_SYNC (we may or may not have been an
 *	   owner), then we need to stick around until it has completed:
 *		a. If we have MSIs, the SMMU can write back into the CMD_SYNC
 *		   to clear the first 4 bytes.
 *		b. Otherwise, we spin waiting for the hardware cons pointer to
 *		   advance past our command.
 *
 * The devil is in the details, particularly the use of locking for handling
 * SYNC completion and freeing up space in the queue before we think that it is
 * full.
 */
static void __arm_smmu_cmdq_poll_set_valid_map(struct arm_smmu_cmdq *cmdq,
					       u32 sprod, u32 eprod, bool set)
{
	u32 swidx, sbidx, ewidx, ebidx;
	struct arm_smmu_ll_queue llq = {
		.max_n_shift	= cmdq->q.llq.max_n_shift,
		.prod		= sprod,
	};

	ewidx = BIT_WORD(Q_IDX(&llq, eprod));
	ebidx = Q_IDX(&llq, eprod) % BITS_PER_LONG;

	while (llq.prod != eprod) {
		unsigned long mask;
		atomic_long_t *ptr;
		u32 limit = BITS_PER_LONG;

		swidx = BIT_WORD(Q_IDX(&llq, llq.prod));
		sbidx = Q_IDX(&llq, llq.prod) % BITS_PER_LONG;

		ptr = &cmdq->valid_map[swidx];

		if ((swidx == ewidx) && (sbidx < ebidx))
			limit = ebidx;

		mask = GENMASK(limit - 1, sbidx);

		/*
		 * The valid bit is the inverse of the wrap bit. This means
		 * that a zero-initialised queue is invalid and, after marking
		 * all entries as valid, they become invalid again when we
		 * wrap.
		 */
		if (set) {
			atomic_long_xor(mask, ptr);
		} else { /* Poll */
			unsigned long valid;

			valid = (ULONG_MAX + !!Q_WRP(&llq, llq.prod)) & mask;
			atomic_long_cond_read_relaxed(ptr, (VAL & mask) == valid);
		}

		llq.prod = queue_inc_prod_n(&llq, limit - sbidx);
	}
}

/* Mark all entries in the range [sprod, eprod) as valid */
static void arm_smmu_cmdq_set_valid_map(struct arm_smmu_cmdq *cmdq,
					u32 sprod, u32 eprod)
{
	__arm_smmu_cmdq_poll_set_valid_map(cmdq, sprod, eprod, true);
}

/* Wait for all entries in the range [sprod, eprod) to become valid */
static void arm_smmu_cmdq_poll_valid_map(struct arm_smmu_cmdq *cmdq,
					 u32 sprod, u32 eprod)
{
	__arm_smmu_cmdq_poll_set_valid_map(cmdq, sprod, eprod, false);
}

/* Wait for the command queue to become non-full */
static int arm_smmu_cmdq_poll_until_not_full(struct arm_smmu_device *smmu,
					     struct arm_smmu_ll_queue *llq)
{
	unsigned long flags;
	struct arm_smmu_queue_poll qp;
	struct arm_smmu_cmdq *cmdq = arm_smmu_get_cmdq(smmu);
	int ret = 0;

	/*
	 * Try to update our copy of cons by grabbing exclusive cmdq access. If
	 * that fails, spin until somebody else updates it for us.
	 */
	if (arm_smmu_cmdq_exclusive_trylock_irqsave(cmdq, flags)) {
		WRITE_ONCE(cmdq->q.llq.cons, readl_relaxed(cmdq->q.cons_reg));
		arm_smmu_cmdq_exclusive_unlock_irqrestore(cmdq, flags);
		llq->val = READ_ONCE(cmdq->q.llq.val);
		return 0;
	}

	queue_poll_init(smmu, &qp);
	do {
		llq->val = READ_ONCE(cmdq->q.llq.val);
		if (!queue_full(llq))
			break;

		ret = queue_poll(&qp);
	} while (!ret);

	return ret;
}

/*
 * Wait until the SMMU signals a CMD_SYNC completion MSI.
 * Must be called with the cmdq lock held in some capacity.
 */
static int __arm_smmu_cmdq_poll_until_msi(struct arm_smmu_device *smmu,
					  struct arm_smmu_ll_queue *llq)
{
	int ret = 0;
	struct arm_smmu_queue_poll qp;
	struct arm_smmu_cmdq *cmdq = arm_smmu_get_cmdq(smmu);
	u32 *cmd = (u32 *)(Q_ENT(&cmdq->q, llq->prod));

	queue_poll_init(smmu, &qp);

	/*
	 * The MSI won't generate an event, since it's being written back
	 * into the command queue.
	 */
	qp.wfe = false;
	smp_cond_load_relaxed(cmd, !VAL || (ret = queue_poll(&qp)));
	llq->cons = ret ? llq->prod : queue_inc_prod_n(llq, 1);
	return ret;
}

/*
 * Wait until the SMMU cons index passes llq->prod.
 * Must be called with the cmdq lock held in some capacity.
 */
static int __arm_smmu_cmdq_poll_until_consumed(struct arm_smmu_device *smmu,
					       struct arm_smmu_ll_queue *llq)
{
	struct arm_smmu_queue_poll qp;
	struct arm_smmu_cmdq *cmdq = arm_smmu_get_cmdq(smmu);
	u32 prod = llq->prod;
	int ret = 0;

	queue_poll_init(smmu, &qp);
	llq->val = READ_ONCE(cmdq->q.llq.val);
	do {
		if (queue_consumed(llq, prod))
			break;

		ret = queue_poll(&qp);

		/*
		 * This needs to be a readl() so that our subsequent call
		 * to arm_smmu_cmdq_shared_tryunlock() can fail accurately.
		 *
		 * Specifically, we need to ensure that we observe all
		 * shared_lock()s by other CMD_SYNCs that share our owner,
		 * so that a failing call to tryunlock() means that we're
		 * the last one out and therefore we can safely advance
		 * cmdq->q.llq.cons. Roughly speaking:
		 *
		 * CPU 0		CPU1			CPU2 (us)
		 *
		 * if (sync)
		 * 	shared_lock();
		 *
		 * dma_wmb();
		 * set_valid_map();
		 *
		 * 			if (owner) {
		 *				poll_valid_map();
		 *				<control dependency>
		 *				writel(prod_reg);
		 *
		 *						readl(cons_reg);
		 *						tryunlock();
		 *
		 * Requires us to see CPU 0's shared_lock() acquisition.
		 */
		llq->cons = readl(cmdq->q.cons_reg);
	} while (!ret);

	return ret;
}

static int arm_smmu_cmdq_poll_until_sync(struct arm_smmu_device *smmu,
					 struct arm_smmu_ll_queue *llq)
{
	if (smmu->options & ARM_SMMU_OPT_MSIPOLL)
		return __arm_smmu_cmdq_poll_until_msi(smmu, llq);

	return __arm_smmu_cmdq_poll_until_consumed(smmu, llq);
}

static void arm_smmu_cmdq_write_entries(struct arm_smmu_cmdq *cmdq, u64 *cmds,
					u32 prod, int n)
{
	int i;
	struct arm_smmu_ll_queue llq = {
		.max_n_shift	= cmdq->q.llq.max_n_shift,
		.prod		= prod,
	};

	for (i = 0; i < n; ++i) {
		u64 *cmd = &cmds[i * CMDQ_ENT_DWORDS];

		prod = queue_inc_prod_n(&llq, i);
		queue_write(Q_ENT(&cmdq->q, prod), cmd, CMDQ_ENT_DWORDS);
	}
}

/*
 * This is the actual insertion function, and provides the following
 * ordering guarantees to callers:
 *
 * - There is a dma_wmb() before publishing any commands to the queue.
 *   This can be relied upon to order prior writes to data structures
 *   in memory (such as a CD or an STE) before the command.
 *
 * - On completion of a CMD_SYNC, there is a control dependency.
 *   This can be relied upon to order subsequent writes to memory (e.g.
 *   freeing an IOVA) after completion of the CMD_SYNC.
 *
 * - Command insertion is totally ordered, so if two CPUs each race to
 *   insert their own list of commands then all of the commands from one
 *   CPU will appear before any of the commands from the other CPU.
 */
static int arm_smmu_cmdq_issue_cmdlist(struct arm_smmu_device *smmu,
				       u64 *cmds, int n, bool sync)
{
	u64 cmd_sync[CMDQ_ENT_DWORDS];
	u32 prod;
	unsigned long flags;
	bool owner;
	struct arm_smmu_cmdq *cmdq = arm_smmu_get_cmdq(smmu);
	struct arm_smmu_ll_queue llq, head;
	int ret = 0;

	llq.max_n_shift = cmdq->q.llq.max_n_shift;

	/* 1. Allocate some space in the queue */
	local_irq_save(flags);
	llq.val = READ_ONCE(cmdq->q.llq.val);
	do {
		u64 old;

		while (!queue_has_space(&llq, n + sync)) {
			local_irq_restore(flags);
			if (arm_smmu_cmdq_poll_until_not_full(smmu, &llq))
				dev_err_ratelimited(smmu->dev, "CMDQ timeout\n");
			local_irq_save(flags);
		}

		head.cons = llq.cons;
		head.prod = queue_inc_prod_n(&llq, n + sync) |
					     CMDQ_PROD_OWNED_FLAG;

		old = cmpxchg_relaxed(&cmdq->q.llq.val, llq.val, head.val);
		if (old == llq.val)
			break;

		llq.val = old;
	} while (1);
	owner = !(llq.prod & CMDQ_PROD_OWNED_FLAG);
	head.prod &= ~CMDQ_PROD_OWNED_FLAG;
	llq.prod &= ~CMDQ_PROD_OWNED_FLAG;

	/*
	 * 2. Write our commands into the queue
	 * Dependency ordering from the cmpxchg() loop above.
	 */
	arm_smmu_cmdq_write_entries(cmdq, cmds, llq.prod, n);
	if (sync) {
		prod = queue_inc_prod_n(&llq, n);
		arm_smmu_cmdq_build_sync_cmd(cmd_sync, smmu, &cmdq->q, prod);
		queue_write(Q_ENT(&cmdq->q, prod), cmd_sync, CMDQ_ENT_DWORDS);

		/*
		 * In order to determine completion of our CMD_SYNC, we must
		 * ensure that the queue can't wrap twice without us noticing.
		 * We achieve that by taking the cmdq lock as shared before
		 * marking our slot as valid.
		 */
		arm_smmu_cmdq_shared_lock(cmdq);
	}

	/* 3. Mark our slots as valid, ensuring commands are visible first */
	dma_wmb();
	arm_smmu_cmdq_set_valid_map(cmdq, llq.prod, head.prod);

	/* 4. If we are the owner, take control of the SMMU hardware */
	if (owner) {
		/* a. Wait for previous owner to finish */
		atomic_cond_read_relaxed(&cmdq->owner_prod, VAL == llq.prod);

		/* b. Stop gathering work by clearing the owned flag */
		prod = atomic_fetch_andnot_relaxed(CMDQ_PROD_OWNED_FLAG,
						   &cmdq->q.llq.atomic.prod);
		prod &= ~CMDQ_PROD_OWNED_FLAG;

		/*
		 * c. Wait for any gathered work to be written to the queue.
		 * Note that we read our own entries so that we have the control
		 * dependency required by (d).
		 */
		arm_smmu_cmdq_poll_valid_map(cmdq, llq.prod, prod);

		/*
		 * d. Advance the hardware prod pointer
		 * Control dependency ordering from the entries becoming valid.
		 */
		writel_relaxed(prod, cmdq->q.prod_reg);

		/*
		 * e. Tell the next owner we're done
		 * Make sure we've updated the hardware first, so that we don't
		 * race to update prod and potentially move it backwards.
		 */
		atomic_set_release(&cmdq->owner_prod, prod);
	}

	/* 5. If we are inserting a CMD_SYNC, we must wait for it to complete */
	if (sync) {
		llq.prod = queue_inc_prod_n(&llq, n);
		ret = arm_smmu_cmdq_poll_until_sync(smmu, &llq);
		if (ret) {
			dev_err_ratelimited(smmu->dev,
					    "CMD_SYNC timeout at 0x%08x [hwprod 0x%08x, hwcons 0x%08x]\n",
					    llq.prod,
					    readl_relaxed(cmdq->q.prod_reg),
					    readl_relaxed(cmdq->q.cons_reg));
		}

		/*
		 * Try to unlock the cmdq lock. This will fail if we're the last
		 * reader, in which case we can safely update cmdq->q.llq.cons
		 */
		if (!arm_smmu_cmdq_shared_tryunlock(cmdq)) {
			WRITE_ONCE(cmdq->q.llq.cons, llq.cons);
			arm_smmu_cmdq_shared_unlock(cmdq);
		}
	}

	local_irq_restore(flags);
	return ret;
}

static int __arm_smmu_cmdq_issue_cmd(struct arm_smmu_device *smmu,
				     struct arm_smmu_cmdq_ent *ent,
				     bool sync)
{
	u64 cmd[CMDQ_ENT_DWORDS];

	if (unlikely(arm_smmu_cmdq_build_cmd(cmd, ent))) {
		dev_warn(smmu->dev, "ignoring unknown CMDQ opcode 0x%x\n",
			 ent->opcode);
		return -EINVAL;
	}

	return arm_smmu_cmdq_issue_cmdlist(smmu, cmd, 1, sync);
}

static int arm_smmu_cmdq_issue_cmd(struct arm_smmu_device *smmu,
				   struct arm_smmu_cmdq_ent *ent)
{
	return __arm_smmu_cmdq_issue_cmd(smmu, ent, false);
}

static int arm_smmu_cmdq_issue_cmd_with_sync(struct arm_smmu_device *smmu,
					     struct arm_smmu_cmdq_ent *ent)
{
	return __arm_smmu_cmdq_issue_cmd(smmu, ent, true);
}

static void arm_smmu_cmdq_batch_add(struct arm_smmu_device *smmu,
				    struct arm_smmu_cmdq_batch *cmds,
				    struct arm_smmu_cmdq_ent *cmd)
{
	int index;

	if (cmds->num == CMDQ_BATCH_ENTRIES) {
		arm_smmu_cmdq_issue_cmdlist(smmu, cmds->cmds, cmds->num, false);
		cmds->num = 0;
	}

	index = cmds->num * CMDQ_ENT_DWORDS;
	if (unlikely(arm_smmu_cmdq_build_cmd(&cmds->cmds[index], cmd))) {
		dev_warn(smmu->dev, "ignoring unknown CMDQ opcode 0x%x\n",
			 cmd->opcode);
		return;
	}

	cmds->num++;
}

static int arm_smmu_cmdq_batch_submit(struct arm_smmu_device *smmu,
				      struct arm_smmu_cmdq_batch *cmds)
{
	return arm_smmu_cmdq_issue_cmdlist(smmu, cmds->cmds, cmds->num, true);
}

static int arm_smmu_page_response(struct device *dev,
				  struct iommu_fault_event *unused,
				  struct iommu_page_response *resp)
{
	struct arm_smmu_cmdq_ent cmd = {0};
	struct arm_smmu_master *master = dev_iommu_priv_get(dev);
	int sid = master->streams[0].id;

	if (master->stall_enabled) {
		cmd.opcode		= CMDQ_OP_RESUME;
		cmd.resume.sid		= sid;
		cmd.resume.stag		= resp->grpid;
		switch (resp->code) {
		case IOMMU_PAGE_RESP_INVALID:
		case IOMMU_PAGE_RESP_FAILURE:
			cmd.resume.resp = CMDQ_RESUME_0_RESP_ABORT;
			break;
		case IOMMU_PAGE_RESP_SUCCESS:
			cmd.resume.resp = CMDQ_RESUME_0_RESP_RETRY;
			break;
		default:
			return -EINVAL;
		}
	} else {
		return -ENODEV;
	}

	arm_smmu_cmdq_issue_cmd(master->smmu, &cmd);
	/*
	 * Don't send a SYNC, it doesn't do anything for RESUME or PRI_RESP.
	 * RESUME consumption guarantees that the stalled transaction will be
	 * terminated... at some point in the future. PRI_RESP is fire and
	 * forget.
	 */

	return 0;
}

/* Context descriptor manipulation functions */
void arm_smmu_tlb_inv_asid(struct arm_smmu_device *smmu, u16 asid)
{
	struct arm_smmu_cmdq_ent cmd = {
		.opcode	= smmu->features & ARM_SMMU_FEAT_E2H ?
			CMDQ_OP_TLBI_EL2_ASID : CMDQ_OP_TLBI_NH_ASID,
		.tlbi.asid = asid,
	};

	arm_smmu_cmdq_issue_cmd_with_sync(smmu, &cmd);
}

static void arm_smmu_sync_cd(struct arm_smmu_domain *smmu_domain,
			     int ssid, bool leaf)
{
	size_t i;
	unsigned long flags;
	struct arm_smmu_master *master;
	struct arm_smmu_cmdq_batch cmds;
	struct arm_smmu_device *smmu = smmu_domain->smmu;
	struct arm_smmu_cmdq_ent cmd = {
		.opcode	= CMDQ_OP_CFGI_CD,
		.cfgi	= {
			.ssid	= ssid,
			.leaf	= leaf,
		},
	};

	cmds.num = 0;

	spin_lock_irqsave(&smmu_domain->devices_lock, flags);
	list_for_each_entry(master, &smmu_domain->devices, domain_head) {
		for (i = 0; i < master->num_streams; i++) {
			cmd.cfgi.sid = master->streams[i].id;
			arm_smmu_cmdq_batch_add(smmu, &cmds, &cmd);
		}
	}
	spin_unlock_irqrestore(&smmu_domain->devices_lock, flags);

	arm_smmu_cmdq_batch_submit(smmu, &cmds);
}

static int arm_smmu_alloc_cd_leaf_table(struct arm_smmu_device *smmu,
					struct arm_smmu_l1_ctx_desc *l1_desc)
{
	size_t size = CTXDESC_L2_ENTRIES * (CTXDESC_CD_DWORDS << 3);

	l1_desc->l2ptr = dmam_alloc_coherent(smmu->dev, size,
					     &l1_desc->l2ptr_dma, GFP_KERNEL);
	if (!l1_desc->l2ptr) {
		dev_warn(smmu->dev,
			 "failed to allocate context descriptor table\n");
		return -ENOMEM;
	}
	return 0;
}

static void arm_smmu_write_cd_l1_desc(__le64 *dst,
				      struct arm_smmu_l1_ctx_desc *l1_desc)
{
	u64 val = (l1_desc->l2ptr_dma & CTXDESC_L1_DESC_L2PTR_MASK) |
		  CTXDESC_L1_DESC_V;

	/* See comment in arm_smmu_write_ctx_desc() */
	WRITE_ONCE(*dst, cpu_to_le64(val));
}

static __le64 *arm_smmu_get_cd_ptr(struct arm_smmu_domain *smmu_domain,
				   u32 ssid)
{
	__le64 *l1ptr;
	unsigned int idx;
	struct arm_smmu_l1_ctx_desc *l1_desc;
	struct arm_smmu_device *smmu = smmu_domain->smmu;
	struct arm_smmu_ctx_desc_cfg *cdcfg = &smmu_domain->s1_cfg.cdcfg;

	if (smmu_domain->s1_cfg.s1fmt == STRTAB_STE_0_S1FMT_LINEAR)
		return cdcfg->cdtab + ssid * CTXDESC_CD_DWORDS;

	idx = ssid >> CTXDESC_SPLIT;
	l1_desc = &cdcfg->l1_desc[idx];
	if (!l1_desc->l2ptr) {
		if (arm_smmu_alloc_cd_leaf_table(smmu, l1_desc))
			return NULL;

		l1ptr = cdcfg->cdtab + idx * CTXDESC_L1_DESC_DWORDS;
		arm_smmu_write_cd_l1_desc(l1ptr, l1_desc);
		/* An invalid L1CD can be cached */
		arm_smmu_sync_cd(smmu_domain, ssid, false);
	}
	idx = ssid & (CTXDESC_L2_ENTRIES - 1);
	return l1_desc->l2ptr + idx * CTXDESC_CD_DWORDS;
}

int arm_smmu_write_ctx_desc(struct arm_smmu_domain *smmu_domain, int ssid,
			    struct arm_smmu_ctx_desc *cd)
{
	/*
	 * This function handles the following cases:
	 *
	 * (1) Install primary CD, for normal DMA traffic (SSID = 0).
	 * (2) Install a secondary CD, for SID+SSID traffic.
	 * (3) Update ASID of a CD. Atomically write the first 64 bits of the
	 *     CD, then invalidate the old entry and mappings.
	 * (4) Quiesce the context without clearing the valid bit. Disable
	 *     translation, and ignore any translation fault.
	 * (5) Remove a secondary CD.
	 */
	u64 val;
	bool cd_live;
	__le64 *cdptr;

	if (WARN_ON(ssid >= (1 << smmu_domain->s1_cfg.s1cdmax)))
		return -E2BIG;

	cdptr = arm_smmu_get_cd_ptr(smmu_domain, ssid);
	if (!cdptr)
		return -ENOMEM;

	val = le64_to_cpu(cdptr[0]);
	cd_live = !!(val & CTXDESC_CD_0_V);

	if (!cd) { /* (5) */
		val = 0;
	} else if (cd == &quiet_cd) { /* (4) */
		val |= CTXDESC_CD_0_TCR_EPD0;
	} else if (cd_live) { /* (3) */
		val &= ~CTXDESC_CD_0_ASID;
		val |= FIELD_PREP(CTXDESC_CD_0_ASID, cd->asid);
		/*
		 * Until CD+TLB invalidation, both ASIDs may be used for tagging
		 * this substream's traffic
		 */
	} else { /* (1) and (2) */
		cdptr[1] = cpu_to_le64(cd->ttbr & CTXDESC_CD_1_TTB0_MASK);
		cdptr[2] = 0;
		cdptr[3] = cpu_to_le64(cd->mair);

		/*
		 * STE is live, and the SMMU might read dwords of this CD in any
		 * order. Ensure that it observes valid values before reading
		 * V=1.
		 */
		arm_smmu_sync_cd(smmu_domain, ssid, true);

		val = cd->tcr |
#ifdef __BIG_ENDIAN
			CTXDESC_CD_0_ENDI |
#endif
			CTXDESC_CD_0_R | CTXDESC_CD_0_A |
			(cd->mm ? 0 : CTXDESC_CD_0_ASET) |
			CTXDESC_CD_0_AA64 |
			FIELD_PREP(CTXDESC_CD_0_ASID, cd->asid) |
			CTXDESC_CD_0_V;

		if (smmu_domain->stall_enabled)
			val |= CTXDESC_CD_0_S;
	}

	/*
	 * The SMMU accesses 64-bit values atomically. See IHI0070Ca 3.21.3
	 * "Configuration structures and configuration invalidation completion"
	 *
	 *   The size of single-copy atomic reads made by the SMMU is
	 *   IMPLEMENTATION DEFINED but must be at least 64 bits. Any single
	 *   field within an aligned 64-bit span of a structure can be altered
	 *   without first making the structure invalid.
	 */
	WRITE_ONCE(cdptr[0], cpu_to_le64(val));
	arm_smmu_sync_cd(smmu_domain, ssid, true);
	return 0;
}

static int arm_smmu_alloc_cd_tables(struct arm_smmu_domain *smmu_domain)
{
	int ret;
	size_t l1size;
	size_t max_contexts;
	struct arm_smmu_device *smmu = smmu_domain->smmu;
	struct arm_smmu_s1_cfg *cfg = &smmu_domain->s1_cfg;
	struct arm_smmu_ctx_desc_cfg *cdcfg = &cfg->cdcfg;

	max_contexts = 1 << cfg->s1cdmax;

	if (!(smmu->features & ARM_SMMU_FEAT_2_LVL_CDTAB) ||
	    max_contexts <= CTXDESC_L2_ENTRIES) {
		cfg->s1fmt = STRTAB_STE_0_S1FMT_LINEAR;
		cdcfg->num_l1_ents = max_contexts;

		l1size = max_contexts * (CTXDESC_CD_DWORDS << 3);
	} else {
		cfg->s1fmt = STRTAB_STE_0_S1FMT_64K_L2;
		cdcfg->num_l1_ents = DIV_ROUND_UP(max_contexts,
						  CTXDESC_L2_ENTRIES);

		cdcfg->l1_desc = devm_kcalloc(smmu->dev, cdcfg->num_l1_ents,
					      sizeof(*cdcfg->l1_desc),
					      GFP_KERNEL);
		if (!cdcfg->l1_desc)
			return -ENOMEM;

		l1size = cdcfg->num_l1_ents * (CTXDESC_L1_DESC_DWORDS << 3);
	}

	cdcfg->cdtab = dmam_alloc_coherent(smmu->dev, l1size, &cdcfg->cdtab_dma,
					   GFP_KERNEL);
	if (!cdcfg->cdtab) {
		dev_warn(smmu->dev, "failed to allocate context descriptor\n");
		ret = -ENOMEM;
		goto err_free_l1;
	}

	return 0;

err_free_l1:
	if (cdcfg->l1_desc) {
		devm_kfree(smmu->dev, cdcfg->l1_desc);
		cdcfg->l1_desc = NULL;
	}
	return ret;
}

static void arm_smmu_free_cd_tables(struct arm_smmu_domain *smmu_domain)
{
	int i;
	size_t size, l1size;
	struct arm_smmu_device *smmu = smmu_domain->smmu;
	struct arm_smmu_ctx_desc_cfg *cdcfg = &smmu_domain->s1_cfg.cdcfg;

	if (cdcfg->l1_desc) {
		size = CTXDESC_L2_ENTRIES * (CTXDESC_CD_DWORDS << 3);

		for (i = 0; i < cdcfg->num_l1_ents; i++) {
			if (!cdcfg->l1_desc[i].l2ptr)
				continue;

			dmam_free_coherent(smmu->dev, size,
					   cdcfg->l1_desc[i].l2ptr,
					   cdcfg->l1_desc[i].l2ptr_dma);
		}
		devm_kfree(smmu->dev, cdcfg->l1_desc);
		cdcfg->l1_desc = NULL;

		l1size = cdcfg->num_l1_ents * (CTXDESC_L1_DESC_DWORDS << 3);
	} else {
		l1size = cdcfg->num_l1_ents * (CTXDESC_CD_DWORDS << 3);
	}

	dmam_free_coherent(smmu->dev, l1size, cdcfg->cdtab, cdcfg->cdtab_dma);
	cdcfg->cdtab_dma = 0;
	cdcfg->cdtab = NULL;
}

bool arm_smmu_free_asid(struct arm_smmu_ctx_desc *cd)
{
	bool free;
	struct arm_smmu_ctx_desc *old_cd;

	if (!cd->asid)
		return false;

	free = refcount_dec_and_test(&cd->refs);
	if (free) {
		old_cd = xa_erase(&arm_smmu_asid_xa, cd->asid);
		WARN_ON(old_cd != cd);
	}
	return free;
}

/* Stream table manipulation functions */
static void
arm_smmu_write_strtab_l1_desc(__le64 *dst, struct arm_smmu_strtab_l1_desc *desc)
{
	u64 val = 0;

	val |= FIELD_PREP(STRTAB_L1_DESC_SPAN, desc->span);
	val |= desc->l2ptr_dma & STRTAB_L1_DESC_L2PTR_MASK;

	/* See comment in arm_smmu_write_ctx_desc() */
	WRITE_ONCE(*dst, cpu_to_le64(val));
}

static void arm_smmu_sync_ste_for_sid(struct arm_smmu_device *smmu, u32 sid)
{
	struct arm_smmu_cmdq_ent cmd = {
		.opcode	= CMDQ_OP_CFGI_STE,
		.cfgi	= {
			.sid	= sid,
			.leaf	= true,
		},
	};

	arm_smmu_cmdq_issue_cmd_with_sync(smmu, &cmd);
}

static void arm_smmu_write_strtab_ent(struct arm_smmu_master *master, u32 sid,
				      __le64 *dst)
{
	/*
	 * This is hideously complicated, but we only really care about
	 * three cases at the moment:
	 *
	 * 1. Invalid (all zero) -> bypass/fault (init)
	 * 2. Bypass/fault -> translation/bypass (attach)
	 * 3. Translation/bypass -> bypass/fault (detach)
	 *
	 * Given that we can't update the STE atomically and the SMMU
	 * doesn't read the thing in a defined order, that leaves us
	 * with the following maintenance requirements:
	 *
	 * 1. Update Config, return (init time STEs aren't live)
	 * 2. Write everything apart from dword 0, sync, write dword 0, sync
	 * 3. Update Config, sync
	 */
	u64 val = le64_to_cpu(dst[0]);
	bool ste_live = false;
	struct arm_smmu_device *smmu = NULL;
	struct arm_smmu_s1_cfg *s1_cfg = NULL;
	struct arm_smmu_s2_cfg *s2_cfg = NULL;
	struct arm_smmu_domain *smmu_domain = NULL;
	struct arm_smmu_cmdq_ent prefetch_cmd = {
		.opcode		= CMDQ_OP_PREFETCH_CFG,
		.prefetch	= {
			.sid	= sid,
		},
	};

	if (master) {
		smmu_domain = master->domain;
		smmu = master->smmu;
	}

	if (smmu_domain) {
		switch (smmu_domain->stage) {
		case ARM_SMMU_DOMAIN_S1:
			s1_cfg = &smmu_domain->s1_cfg;
			break;
		case ARM_SMMU_DOMAIN_S2:
		case ARM_SMMU_DOMAIN_NESTED:
			s2_cfg = &smmu_domain->s2_cfg;
			break;
		default:
			break;
		}
	}

	if (val & STRTAB_STE_0_V) {
		switch (FIELD_GET(STRTAB_STE_0_CFG, val)) {
		case STRTAB_STE_0_CFG_BYPASS:
			break;
		case STRTAB_STE_0_CFG_S1_TRANS:
		case STRTAB_STE_0_CFG_S2_TRANS:
			ste_live = true;
			break;
		case STRTAB_STE_0_CFG_ABORT:
			BUG_ON(!disable_bypass);
			break;
		default:
			BUG(); /* STE corruption */
		}
	}

	/* Nuke the existing STE_0 value, as we're going to rewrite it */
	val = STRTAB_STE_0_V;

	/* Bypass/fault */
	if (!smmu_domain || !(s1_cfg || s2_cfg)) {
		if (!smmu_domain && disable_bypass)
			val |= FIELD_PREP(STRTAB_STE_0_CFG, STRTAB_STE_0_CFG_ABORT);
		else
			val |= FIELD_PREP(STRTAB_STE_0_CFG, STRTAB_STE_0_CFG_BYPASS);

		dst[0] = cpu_to_le64(val);
		dst[1] = cpu_to_le64(FIELD_PREP(STRTAB_STE_1_SHCFG,
						STRTAB_STE_1_SHCFG_INCOMING));
		dst[2] = 0; /* Nuke the VMID */
		/*
		 * The SMMU can perform negative caching, so we must sync
		 * the STE regardless of whether the old value was live.
		 */
		if (smmu)
			arm_smmu_sync_ste_for_sid(smmu, sid);
		return;
	}

	if (s1_cfg) {
		u64 strw = smmu->features & ARM_SMMU_FEAT_E2H ?
			STRTAB_STE_1_STRW_EL2 : STRTAB_STE_1_STRW_NSEL1;

		BUG_ON(ste_live);
		dst[1] = cpu_to_le64(
			 FIELD_PREP(STRTAB_STE_1_S1DSS, STRTAB_STE_1_S1DSS_SSID0) |
			 FIELD_PREP(STRTAB_STE_1_S1CIR, STRTAB_STE_1_S1C_CACHE_WBRA) |
			 FIELD_PREP(STRTAB_STE_1_S1COR, STRTAB_STE_1_S1C_CACHE_WBRA) |
			 FIELD_PREP(STRTAB_STE_1_S1CSH, ARM_SMMU_SH_ISH) |
			 FIELD_PREP(STRTAB_STE_1_STRW, strw));

		if (smmu->features & ARM_SMMU_FEAT_STALLS &&
		    !master->stall_enabled)
			dst[1] |= cpu_to_le64(STRTAB_STE_1_S1STALLD);

		val |= (s1_cfg->cdcfg.cdtab_dma & STRTAB_STE_0_S1CTXPTR_MASK) |
			FIELD_PREP(STRTAB_STE_0_CFG, STRTAB_STE_0_CFG_S1_TRANS) |
			FIELD_PREP(STRTAB_STE_0_S1CDMAX, s1_cfg->s1cdmax) |
			FIELD_PREP(STRTAB_STE_0_S1FMT, s1_cfg->s1fmt);
	}

	if (s2_cfg) {
		BUG_ON(ste_live);
		dst[2] = cpu_to_le64(
			 FIELD_PREP(STRTAB_STE_2_S2VMID, s2_cfg->vmid) |
			 FIELD_PREP(STRTAB_STE_2_VTCR, s2_cfg->vtcr) |
#ifdef __BIG_ENDIAN
			 STRTAB_STE_2_S2ENDI |
#endif
			 STRTAB_STE_2_S2PTW | STRTAB_STE_2_S2AA64 |
			 STRTAB_STE_2_S2R);

		dst[3] = cpu_to_le64(s2_cfg->vttbr & STRTAB_STE_3_S2TTB_MASK);

		val |= FIELD_PREP(STRTAB_STE_0_CFG, STRTAB_STE_0_CFG_S2_TRANS);
	}

	if (master->ats_enabled)
		dst[1] |= cpu_to_le64(FIELD_PREP(STRTAB_STE_1_EATS,
						 STRTAB_STE_1_EATS_TRANS));

	arm_smmu_sync_ste_for_sid(smmu, sid);
	/* See comment in arm_smmu_write_ctx_desc() */
	WRITE_ONCE(dst[0], cpu_to_le64(val));
	arm_smmu_sync_ste_for_sid(smmu, sid);

	/* It's likely that we'll want to use the new STE soon */
	if (!(smmu->options & ARM_SMMU_OPT_SKIP_PREFETCH))
		arm_smmu_cmdq_issue_cmd(smmu, &prefetch_cmd);
}

static void arm_smmu_init_bypass_stes(__le64 *strtab, unsigned int nent)
{
	unsigned int i;

	for (i = 0; i < nent; ++i) {
		arm_smmu_write_strtab_ent(NULL, -1, strtab);
		strtab += STRTAB_STE_DWORDS;
	}
}

static int arm_smmu_init_l2_strtab(struct arm_smmu_device *smmu, u32 sid)
{
	size_t size;
	void *strtab;
	struct arm_smmu_strtab_cfg *cfg = &smmu->strtab_cfg;
	struct arm_smmu_strtab_l1_desc *desc = &cfg->l1_desc[sid >> STRTAB_SPLIT];

	if (desc->l2ptr)
		return 0;

	size = 1 << (STRTAB_SPLIT + ilog2(STRTAB_STE_DWORDS) + 3);
	strtab = &cfg->strtab[(sid >> STRTAB_SPLIT) * STRTAB_L1_DESC_DWORDS];

	desc->span = STRTAB_SPLIT + 1;
	desc->l2ptr = dmam_alloc_coherent(smmu->dev, size, &desc->l2ptr_dma,
					  GFP_KERNEL);
	if (!desc->l2ptr) {
		dev_err(smmu->dev,
			"failed to allocate l2 stream table for SID %u\n",
			sid);
		return -ENOMEM;
	}

	arm_smmu_init_bypass_stes(desc->l2ptr, 1 << STRTAB_SPLIT);
	arm_smmu_write_strtab_l1_desc(strtab, desc);
	return 0;
}

static struct arm_smmu_master *
arm_smmu_find_master(struct arm_smmu_device *smmu, u32 sid)
{
	struct rb_node *node;
	struct arm_smmu_stream *stream;

	lockdep_assert_held(&smmu->streams_mutex);

	node = smmu->streams.rb_node;
	while (node) {
		stream = rb_entry(node, struct arm_smmu_stream, node);
		if (stream->id < sid)
			node = node->rb_right;
		else if (stream->id > sid)
			node = node->rb_left;
		else
			return stream->master;
	}

	return NULL;
}

/* IRQ and event handlers */
static int arm_smmu_handle_evt(struct arm_smmu_device *smmu, u64 *evt)
{
	int ret;
	u32 reason;
	u32 perm = 0;
	struct arm_smmu_master *master;
	bool ssid_valid = evt[0] & EVTQ_0_SSV;
	u32 sid = FIELD_GET(EVTQ_0_SID, evt[0]);
	struct iommu_fault_event fault_evt = { };
	struct iommu_fault *flt = &fault_evt.fault;

	switch (FIELD_GET(EVTQ_0_ID, evt[0])) {
	case EVT_ID_TRANSLATION_FAULT:
		reason = IOMMU_FAULT_REASON_PTE_FETCH;
		break;
	case EVT_ID_ADDR_SIZE_FAULT:
		reason = IOMMU_FAULT_REASON_OOR_ADDRESS;
		break;
	case EVT_ID_ACCESS_FAULT:
		reason = IOMMU_FAULT_REASON_ACCESS;
		break;
	case EVT_ID_PERMISSION_FAULT:
		reason = IOMMU_FAULT_REASON_PERMISSION;
		break;
	default:
		return -EOPNOTSUPP;
	}

	/* Stage-2 is always pinned at the moment */
	if (evt[1] & EVTQ_1_S2)
		return -EFAULT;

	if (evt[1] & EVTQ_1_RnW)
		perm |= IOMMU_FAULT_PERM_READ;
	else
		perm |= IOMMU_FAULT_PERM_WRITE;

	if (evt[1] & EVTQ_1_InD)
		perm |= IOMMU_FAULT_PERM_EXEC;

	if (evt[1] & EVTQ_1_PnU)
		perm |= IOMMU_FAULT_PERM_PRIV;

	if (evt[1] & EVTQ_1_STALL) {
		flt->type = IOMMU_FAULT_PAGE_REQ;
		flt->prm = (struct iommu_fault_page_request) {
			.flags = IOMMU_FAULT_PAGE_REQUEST_LAST_PAGE,
			.grpid = FIELD_GET(EVTQ_1_STAG, evt[1]),
			.perm = perm,
			.addr = FIELD_GET(EVTQ_2_ADDR, evt[2]),
		};

		if (ssid_valid) {
			flt->prm.flags |= IOMMU_FAULT_PAGE_REQUEST_PASID_VALID;
			flt->prm.pasid = FIELD_GET(EVTQ_0_SSID, evt[0]);
		}
	} else {
		flt->type = IOMMU_FAULT_DMA_UNRECOV;
		flt->event = (struct iommu_fault_unrecoverable) {
			.reason = reason,
			.flags = IOMMU_FAULT_UNRECOV_ADDR_VALID,
			.perm = perm,
			.addr = FIELD_GET(EVTQ_2_ADDR, evt[2]),
		};

		if (ssid_valid) {
			flt->event.flags |= IOMMU_FAULT_UNRECOV_PASID_VALID;
			flt->event.pasid = FIELD_GET(EVTQ_0_SSID, evt[0]);
		}
	}

	mutex_lock(&smmu->streams_mutex);
	master = arm_smmu_find_master(smmu, sid);
	if (!master) {
		ret = -EINVAL;
		goto out_unlock;
	}

	ret = iommu_report_device_fault(master->dev, &fault_evt);
	if (ret && flt->type == IOMMU_FAULT_PAGE_REQ) {
		/* Nobody cared, abort the access */
		struct iommu_page_response resp = {
			.pasid		= flt->prm.pasid,
			.grpid		= flt->prm.grpid,
			.code		= IOMMU_PAGE_RESP_FAILURE,
		};
		arm_smmu_page_response(master->dev, &fault_evt, &resp);
	}

out_unlock:
	mutex_unlock(&smmu->streams_mutex);
	return ret;
}

static irqreturn_t arm_smmu_evtq_thread(int irq, void *dev)
{
	int i, ret;
	struct arm_smmu_device *smmu = dev;
	struct arm_smmu_queue *q = &smmu->evtq.q;
	struct arm_smmu_ll_queue *llq = &q->llq;
	static DEFINE_RATELIMIT_STATE(rs, DEFAULT_RATELIMIT_INTERVAL,
				      DEFAULT_RATELIMIT_BURST);
	u64 evt[EVTQ_ENT_DWORDS];

	do {
		while (!queue_remove_raw(q, evt)) {
			u8 id = FIELD_GET(EVTQ_0_ID, evt[0]);

			ret = arm_smmu_handle_evt(smmu, evt);
			if (!ret || !__ratelimit(&rs))
				continue;

			dev_info(smmu->dev, "event 0x%02x received:\n", id);
			for (i = 0; i < ARRAY_SIZE(evt); ++i)
				dev_info(smmu->dev, "\t0x%016llx\n",
					 (unsigned long long)evt[i]);

		}

		/*
		 * Not much we can do on overflow, so scream and pretend we're
		 * trying harder.
		 */
		if (queue_sync_prod_in(q) == -EOVERFLOW)
			dev_err(smmu->dev, "EVTQ overflow detected -- events lost\n");
	} while (!queue_empty(llq));

	/* Sync our overflow flag, as we believe we're up to speed */
	llq->cons = Q_OVF(llq->prod) | Q_WRP(llq, llq->cons) |
		    Q_IDX(llq, llq->cons);
	return IRQ_HANDLED;
}

static void arm_smmu_handle_ppr(struct arm_smmu_device *smmu, u64 *evt)
{
	u32 sid, ssid;
	u16 grpid;
	bool ssv, last;

	sid = FIELD_GET(PRIQ_0_SID, evt[0]);
	ssv = FIELD_GET(PRIQ_0_SSID_V, evt[0]);
	ssid = ssv ? FIELD_GET(PRIQ_0_SSID, evt[0]) : 0;
	last = FIELD_GET(PRIQ_0_PRG_LAST, evt[0]);
	grpid = FIELD_GET(PRIQ_1_PRG_IDX, evt[1]);

	dev_info(smmu->dev, "unexpected PRI request received:\n");
	dev_info(smmu->dev,
		 "\tsid 0x%08x.0x%05x: [%u%s] %sprivileged %s%s%s access at iova 0x%016llx\n",
		 sid, ssid, grpid, last ? "L" : "",
		 evt[0] & PRIQ_0_PERM_PRIV ? "" : "un",
		 evt[0] & PRIQ_0_PERM_READ ? "R" : "",
		 evt[0] & PRIQ_0_PERM_WRITE ? "W" : "",
		 evt[0] & PRIQ_0_PERM_EXEC ? "X" : "",
		 evt[1] & PRIQ_1_ADDR_MASK);

	if (last) {
		struct arm_smmu_cmdq_ent cmd = {
			.opcode			= CMDQ_OP_PRI_RESP,
			.substream_valid	= ssv,
			.pri			= {
				.sid	= sid,
				.ssid	= ssid,
				.grpid	= grpid,
				.resp	= PRI_RESP_DENY,
			},
		};

		arm_smmu_cmdq_issue_cmd(smmu, &cmd);
	}
}

static irqreturn_t arm_smmu_priq_thread(int irq, void *dev)
{
	struct arm_smmu_device *smmu = dev;
	struct arm_smmu_queue *q = &smmu->priq.q;
	struct arm_smmu_ll_queue *llq = &q->llq;
	u64 evt[PRIQ_ENT_DWORDS];

	do {
		while (!queue_remove_raw(q, evt))
			arm_smmu_handle_ppr(smmu, evt);

		if (queue_sync_prod_in(q) == -EOVERFLOW)
			dev_err(smmu->dev, "PRIQ overflow detected -- requests lost\n");
	} while (!queue_empty(llq));

	/* Sync our overflow flag, as we believe we're up to speed */
	llq->cons = Q_OVF(llq->prod) | Q_WRP(llq, llq->cons) |
		      Q_IDX(llq, llq->cons);
	queue_sync_cons_out(q);
	return IRQ_HANDLED;
}

static int arm_smmu_device_disable(struct arm_smmu_device *smmu);

static irqreturn_t arm_smmu_gerror_handler(int irq, void *dev)
{
	u32 gerror, gerrorn, active;
	struct arm_smmu_device *smmu = dev;

	gerror = readl_relaxed(smmu->base + ARM_SMMU_GERROR);
	gerrorn = readl_relaxed(smmu->base + ARM_SMMU_GERRORN);

	active = gerror ^ gerrorn;
	if (!(active & GERROR_ERR_MASK))
		return IRQ_NONE; /* No errors pending */

	dev_warn(smmu->dev,
		 "unexpected global error reported (0x%08x), this could be serious\n",
		 active);

	if (active & GERROR_SFM_ERR) {
		dev_err(smmu->dev, "device has entered Service Failure Mode!\n");
		arm_smmu_device_disable(smmu);
	}

	if (active & GERROR_MSI_GERROR_ABT_ERR)
		dev_warn(smmu->dev, "GERROR MSI write aborted\n");

	if (active & GERROR_MSI_PRIQ_ABT_ERR)
		dev_warn(smmu->dev, "PRIQ MSI write aborted\n");

	if (active & GERROR_MSI_EVTQ_ABT_ERR)
		dev_warn(smmu->dev, "EVTQ MSI write aborted\n");

	if (active & GERROR_MSI_CMDQ_ABT_ERR)
		dev_warn(smmu->dev, "CMDQ MSI write aborted\n");

	if (active & GERROR_PRIQ_ABT_ERR)
		dev_err(smmu->dev, "PRIQ write aborted -- events may have been lost\n");

	if (active & GERROR_EVTQ_ABT_ERR)
		dev_err(smmu->dev, "EVTQ write aborted -- events may have been lost\n");

	if (active & GERROR_CMDQ_ERR)
		arm_smmu_cmdq_skip_err(smmu);

	writel(gerror, smmu->base + ARM_SMMU_GERRORN);
	return IRQ_HANDLED;
}

static irqreturn_t arm_smmu_combined_irq_thread(int irq, void *dev)
{
	struct arm_smmu_device *smmu = dev;

	arm_smmu_evtq_thread(irq, dev);
	if (smmu->features & ARM_SMMU_FEAT_PRI)
		arm_smmu_priq_thread(irq, dev);

	return IRQ_HANDLED;
}

static irqreturn_t arm_smmu_combined_irq_handler(int irq, void *dev)
{
	arm_smmu_gerror_handler(irq, dev);
	return IRQ_WAKE_THREAD;
}

static void
arm_smmu_atc_inv_to_cmd(int ssid, unsigned long iova, size_t size,
			struct arm_smmu_cmdq_ent *cmd)
{
	size_t log2_span;
	size_t span_mask;
	/* ATC invalidates are always on 4096-bytes pages */
	size_t inval_grain_shift = 12;
	unsigned long page_start, page_end;

	/*
	 * ATS and PASID:
	 *
	 * If substream_valid is clear, the PCIe TLP is sent without a PASID
	 * prefix. In that case all ATC entries within the address range are
	 * invalidated, including those that were requested with a PASID! There
	 * is no way to invalidate only entries without PASID.
	 *
	 * When using STRTAB_STE_1_S1DSS_SSID0 (reserving CD 0 for non-PASID
	 * traffic), translation requests without PASID create ATC entries
	 * without PASID, which must be invalidated with substream_valid clear.
	 * This has the unpleasant side-effect of invalidating all PASID-tagged
	 * ATC entries within the address range.
	 */
	*cmd = (struct arm_smmu_cmdq_ent) {
		.opcode			= CMDQ_OP_ATC_INV,
		.substream_valid	= !!ssid,
		.atc.ssid		= ssid,
	};

	if (!size) {
		cmd->atc.size = ATC_INV_SIZE_ALL;
		return;
	}

	page_start	= iova >> inval_grain_shift;
	page_end	= (iova + size - 1) >> inval_grain_shift;

	/*
	 * In an ATS Invalidate Request, the address must be aligned on the
	 * range size, which must be a power of two number of page sizes. We
	 * thus have to choose between grossly over-invalidating the region, or
	 * splitting the invalidation into multiple commands. For simplicity
	 * we'll go with the first solution, but should refine it in the future
	 * if multiple commands are shown to be more efficient.
	 *
	 * Find the smallest power of two that covers the range. The most
	 * significant differing bit between the start and end addresses,
	 * fls(start ^ end), indicates the required span. For example:
	 *
	 * We want to invalidate pages [8; 11]. This is already the ideal range:
	 *		x = 0b1000 ^ 0b1011 = 0b11
	 *		span = 1 << fls(x) = 4
	 *
	 * To invalidate pages [7; 10], we need to invalidate [0; 15]:
	 *		x = 0b0111 ^ 0b1010 = 0b1101
	 *		span = 1 << fls(x) = 16
	 */
	log2_span	= fls_long(page_start ^ page_end);
	span_mask	= (1ULL << log2_span) - 1;

	page_start	&= ~span_mask;

	cmd->atc.addr	= page_start << inval_grain_shift;
	cmd->atc.size	= log2_span;
}

static int arm_smmu_atc_inv_master(struct arm_smmu_master *master)
{
	int i;
	struct arm_smmu_cmdq_ent cmd;
<<<<<<< HEAD
	struct arm_smmu_cmdq_batch cmds = {};
=======
	struct arm_smmu_cmdq_batch cmds;
>>>>>>> df0cc57e

	arm_smmu_atc_inv_to_cmd(0, 0, 0, &cmd);

	cmds.num = 0;
	for (i = 0; i < master->num_streams; i++) {
		cmd.atc.sid = master->streams[i].id;
		arm_smmu_cmdq_batch_add(master->smmu, &cmds, &cmd);
	}

	return arm_smmu_cmdq_batch_submit(master->smmu, &cmds);
}

int arm_smmu_atc_inv_domain(struct arm_smmu_domain *smmu_domain, int ssid,
			    unsigned long iova, size_t size)
{
	int i;
	unsigned long flags;
	struct arm_smmu_cmdq_ent cmd;
	struct arm_smmu_master *master;
	struct arm_smmu_cmdq_batch cmds;

	if (!(smmu_domain->smmu->features & ARM_SMMU_FEAT_ATS))
		return 0;

	/*
	 * Ensure that we've completed prior invalidation of the main TLBs
	 * before we read 'nr_ats_masters' in case of a concurrent call to
	 * arm_smmu_enable_ats():
	 *
	 *	// unmap()			// arm_smmu_enable_ats()
	 *	TLBI+SYNC			atomic_inc(&nr_ats_masters);
	 *	smp_mb();			[...]
	 *	atomic_read(&nr_ats_masters);	pci_enable_ats() // writel()
	 *
	 * Ensures that we always see the incremented 'nr_ats_masters' count if
	 * ATS was enabled at the PCI device before completion of the TLBI.
	 */
	smp_mb();
	if (!atomic_read(&smmu_domain->nr_ats_masters))
		return 0;

	arm_smmu_atc_inv_to_cmd(ssid, iova, size, &cmd);

	cmds.num = 0;

	spin_lock_irqsave(&smmu_domain->devices_lock, flags);
	list_for_each_entry(master, &smmu_domain->devices, domain_head) {
		if (!master->ats_enabled)
			continue;

		for (i = 0; i < master->num_streams; i++) {
			cmd.atc.sid = master->streams[i].id;
			arm_smmu_cmdq_batch_add(smmu_domain->smmu, &cmds, &cmd);
		}
	}
	spin_unlock_irqrestore(&smmu_domain->devices_lock, flags);

	return arm_smmu_cmdq_batch_submit(smmu_domain->smmu, &cmds);
}

/* IO_PGTABLE API */
static void arm_smmu_tlb_inv_context(void *cookie)
{
	struct arm_smmu_domain *smmu_domain = cookie;
	struct arm_smmu_device *smmu = smmu_domain->smmu;
	struct arm_smmu_cmdq_ent cmd;

	/*
	 * NOTE: when io-pgtable is in non-strict mode, we may get here with
	 * PTEs previously cleared by unmaps on the current CPU not yet visible
	 * to the SMMU. We are relying on the dma_wmb() implicit during cmd
	 * insertion to guarantee those are observed before the TLBI. Do be
	 * careful, 007.
	 */
	if (smmu_domain->stage == ARM_SMMU_DOMAIN_S1) {
		arm_smmu_tlb_inv_asid(smmu, smmu_domain->s1_cfg.cd.asid);
	} else {
		cmd.opcode	= CMDQ_OP_TLBI_S12_VMALL;
		cmd.tlbi.vmid	= smmu_domain->s2_cfg.vmid;
		arm_smmu_cmdq_issue_cmd_with_sync(smmu, &cmd);
	}
	arm_smmu_atc_inv_domain(smmu_domain, 0, 0, 0);
}

static void __arm_smmu_tlb_inv_range(struct arm_smmu_cmdq_ent *cmd,
				     unsigned long iova, size_t size,
				     size_t granule,
				     struct arm_smmu_domain *smmu_domain)
{
	struct arm_smmu_device *smmu = smmu_domain->smmu;
	unsigned long end = iova + size, num_pages = 0, tg = 0;
	size_t inv_range = granule;
	struct arm_smmu_cmdq_batch cmds;

	if (!size)
		return;

	if (smmu->features & ARM_SMMU_FEAT_RANGE_INV) {
		/* Get the leaf page size */
		tg = __ffs(smmu_domain->domain.pgsize_bitmap);

		/* Convert page size of 12,14,16 (log2) to 1,2,3 */
		cmd->tlbi.tg = (tg - 10) / 2;

		/* Determine what level the granule is at */
		cmd->tlbi.ttl = 4 - ((ilog2(granule) - 3) / (tg - 3));

		num_pages = size >> tg;
	}

	cmds.num = 0;

	while (iova < end) {
		if (smmu->features & ARM_SMMU_FEAT_RANGE_INV) {
			/*
			 * On each iteration of the loop, the range is 5 bits
			 * worth of the aligned size remaining.
			 * The range in pages is:
			 *
			 * range = (num_pages & (0x1f << __ffs(num_pages)))
			 */
			unsigned long scale, num;

			/* Determine the power of 2 multiple number of pages */
			scale = __ffs(num_pages);
			cmd->tlbi.scale = scale;

			/* Determine how many chunks of 2^scale size we have */
			num = (num_pages >> scale) & CMDQ_TLBI_RANGE_NUM_MAX;
			cmd->tlbi.num = num - 1;

			/* range is num * 2^scale * pgsize */
			inv_range = num << (scale + tg);

			/* Clear out the lower order bits for the next iteration */
			num_pages -= num << scale;
		}

		cmd->tlbi.addr = iova;
		arm_smmu_cmdq_batch_add(smmu, &cmds, cmd);
		iova += inv_range;
	}
	arm_smmu_cmdq_batch_submit(smmu, &cmds);
}

static void arm_smmu_tlb_inv_range_domain(unsigned long iova, size_t size,
					  size_t granule, bool leaf,
					  struct arm_smmu_domain *smmu_domain)
{
	struct arm_smmu_cmdq_ent cmd = {
		.tlbi = {
			.leaf	= leaf,
		},
	};

	if (smmu_domain->stage == ARM_SMMU_DOMAIN_S1) {
		cmd.opcode	= smmu_domain->smmu->features & ARM_SMMU_FEAT_E2H ?
				  CMDQ_OP_TLBI_EL2_VA : CMDQ_OP_TLBI_NH_VA;
		cmd.tlbi.asid	= smmu_domain->s1_cfg.cd.asid;
	} else {
		cmd.opcode	= CMDQ_OP_TLBI_S2_IPA;
		cmd.tlbi.vmid	= smmu_domain->s2_cfg.vmid;
	}
	__arm_smmu_tlb_inv_range(&cmd, iova, size, granule, smmu_domain);

	/*
	 * Unfortunately, this can't be leaf-only since we may have
	 * zapped an entire table.
	 */
	arm_smmu_atc_inv_domain(smmu_domain, 0, iova, size);
}

void arm_smmu_tlb_inv_range_asid(unsigned long iova, size_t size, int asid,
				 size_t granule, bool leaf,
				 struct arm_smmu_domain *smmu_domain)
{
	struct arm_smmu_cmdq_ent cmd = {
		.opcode	= smmu_domain->smmu->features & ARM_SMMU_FEAT_E2H ?
			  CMDQ_OP_TLBI_EL2_VA : CMDQ_OP_TLBI_NH_VA,
		.tlbi = {
			.asid	= asid,
			.leaf	= leaf,
		},
	};

	__arm_smmu_tlb_inv_range(&cmd, iova, size, granule, smmu_domain);
}

static void arm_smmu_tlb_inv_page_nosync(struct iommu_iotlb_gather *gather,
					 unsigned long iova, size_t granule,
					 void *cookie)
{
	struct arm_smmu_domain *smmu_domain = cookie;
	struct iommu_domain *domain = &smmu_domain->domain;

	iommu_iotlb_gather_add_page(domain, gather, iova, granule);
}

static void arm_smmu_tlb_inv_walk(unsigned long iova, size_t size,
				  size_t granule, void *cookie)
{
	arm_smmu_tlb_inv_range_domain(iova, size, granule, false, cookie);
}

static const struct iommu_flush_ops arm_smmu_flush_ops = {
	.tlb_flush_all	= arm_smmu_tlb_inv_context,
	.tlb_flush_walk = arm_smmu_tlb_inv_walk,
	.tlb_add_page	= arm_smmu_tlb_inv_page_nosync,
};

/* IOMMU API */
static bool arm_smmu_capable(enum iommu_cap cap)
{
	switch (cap) {
	case IOMMU_CAP_CACHE_COHERENCY:
		return true;
	case IOMMU_CAP_NOEXEC:
		return true;
	default:
		return false;
	}
}

static struct iommu_domain *arm_smmu_domain_alloc(unsigned type)
{
	struct arm_smmu_domain *smmu_domain;

	if (type != IOMMU_DOMAIN_UNMANAGED &&
	    type != IOMMU_DOMAIN_DMA &&
	    type != IOMMU_DOMAIN_DMA_FQ &&
	    type != IOMMU_DOMAIN_IDENTITY)
		return NULL;

	/*
	 * Allocate the domain and initialise some of its data structures.
	 * We can't really do anything meaningful until we've added a
	 * master.
	 */
	smmu_domain = kzalloc(sizeof(*smmu_domain), GFP_KERNEL);
	if (!smmu_domain)
		return NULL;

	mutex_init(&smmu_domain->init_mutex);
	INIT_LIST_HEAD(&smmu_domain->devices);
	spin_lock_init(&smmu_domain->devices_lock);
	INIT_LIST_HEAD(&smmu_domain->mmu_notifiers);

	return &smmu_domain->domain;
}

static int arm_smmu_bitmap_alloc(unsigned long *map, int span)
{
	int idx, size = 1 << span;

	do {
		idx = find_first_zero_bit(map, size);
		if (idx == size)
			return -ENOSPC;
	} while (test_and_set_bit(idx, map));

	return idx;
}

static void arm_smmu_bitmap_free(unsigned long *map, int idx)
{
	clear_bit(idx, map);
}

static void arm_smmu_domain_free(struct iommu_domain *domain)
{
	struct arm_smmu_domain *smmu_domain = to_smmu_domain(domain);
	struct arm_smmu_device *smmu = smmu_domain->smmu;

	free_io_pgtable_ops(smmu_domain->pgtbl_ops);

	/* Free the CD and ASID, if we allocated them */
	if (smmu_domain->stage == ARM_SMMU_DOMAIN_S1) {
		struct arm_smmu_s1_cfg *cfg = &smmu_domain->s1_cfg;

		/* Prevent SVA from touching the CD while we're freeing it */
		mutex_lock(&arm_smmu_asid_lock);
		if (cfg->cdcfg.cdtab)
			arm_smmu_free_cd_tables(smmu_domain);
		arm_smmu_free_asid(&cfg->cd);
		mutex_unlock(&arm_smmu_asid_lock);
	} else {
		struct arm_smmu_s2_cfg *cfg = &smmu_domain->s2_cfg;
		if (cfg->vmid)
			arm_smmu_bitmap_free(smmu->vmid_map, cfg->vmid);
	}

	kfree(smmu_domain);
}

static int arm_smmu_domain_finalise_s1(struct arm_smmu_domain *smmu_domain,
				       struct arm_smmu_master *master,
				       struct io_pgtable_cfg *pgtbl_cfg)
{
	int ret;
	u32 asid;
	struct arm_smmu_device *smmu = smmu_domain->smmu;
	struct arm_smmu_s1_cfg *cfg = &smmu_domain->s1_cfg;
	typeof(&pgtbl_cfg->arm_lpae_s1_cfg.tcr) tcr = &pgtbl_cfg->arm_lpae_s1_cfg.tcr;

	refcount_set(&cfg->cd.refs, 1);

	/* Prevent SVA from modifying the ASID until it is written to the CD */
	mutex_lock(&arm_smmu_asid_lock);
	ret = xa_alloc(&arm_smmu_asid_xa, &asid, &cfg->cd,
		       XA_LIMIT(1, (1 << smmu->asid_bits) - 1), GFP_KERNEL);
	if (ret)
		goto out_unlock;

	cfg->s1cdmax = master->ssid_bits;

	smmu_domain->stall_enabled = master->stall_enabled;

	ret = arm_smmu_alloc_cd_tables(smmu_domain);
	if (ret)
		goto out_free_asid;

	cfg->cd.asid	= (u16)asid;
	cfg->cd.ttbr	= pgtbl_cfg->arm_lpae_s1_cfg.ttbr;
	cfg->cd.tcr	= FIELD_PREP(CTXDESC_CD_0_TCR_T0SZ, tcr->tsz) |
			  FIELD_PREP(CTXDESC_CD_0_TCR_TG0, tcr->tg) |
			  FIELD_PREP(CTXDESC_CD_0_TCR_IRGN0, tcr->irgn) |
			  FIELD_PREP(CTXDESC_CD_0_TCR_ORGN0, tcr->orgn) |
			  FIELD_PREP(CTXDESC_CD_0_TCR_SH0, tcr->sh) |
			  FIELD_PREP(CTXDESC_CD_0_TCR_IPS, tcr->ips) |
			  CTXDESC_CD_0_TCR_EPD1 | CTXDESC_CD_0_AA64;
	cfg->cd.mair	= pgtbl_cfg->arm_lpae_s1_cfg.mair;

	/*
	 * Note that this will end up calling arm_smmu_sync_cd() before
	 * the master has been added to the devices list for this domain.
	 * This isn't an issue because the STE hasn't been installed yet.
	 */
	ret = arm_smmu_write_ctx_desc(smmu_domain, 0, &cfg->cd);
	if (ret)
		goto out_free_cd_tables;

	mutex_unlock(&arm_smmu_asid_lock);
	return 0;

out_free_cd_tables:
	arm_smmu_free_cd_tables(smmu_domain);
out_free_asid:
	arm_smmu_free_asid(&cfg->cd);
out_unlock:
	mutex_unlock(&arm_smmu_asid_lock);
	return ret;
}

static int arm_smmu_domain_finalise_s2(struct arm_smmu_domain *smmu_domain,
				       struct arm_smmu_master *master,
				       struct io_pgtable_cfg *pgtbl_cfg)
{
	int vmid;
	struct arm_smmu_device *smmu = smmu_domain->smmu;
	struct arm_smmu_s2_cfg *cfg = &smmu_domain->s2_cfg;
	typeof(&pgtbl_cfg->arm_lpae_s2_cfg.vtcr) vtcr;

	vmid = arm_smmu_bitmap_alloc(smmu->vmid_map, smmu->vmid_bits);
	if (vmid < 0)
		return vmid;

	vtcr = &pgtbl_cfg->arm_lpae_s2_cfg.vtcr;
	cfg->vmid	= (u16)vmid;
	cfg->vttbr	= pgtbl_cfg->arm_lpae_s2_cfg.vttbr;
	cfg->vtcr	= FIELD_PREP(STRTAB_STE_2_VTCR_S2T0SZ, vtcr->tsz) |
			  FIELD_PREP(STRTAB_STE_2_VTCR_S2SL0, vtcr->sl) |
			  FIELD_PREP(STRTAB_STE_2_VTCR_S2IR0, vtcr->irgn) |
			  FIELD_PREP(STRTAB_STE_2_VTCR_S2OR0, vtcr->orgn) |
			  FIELD_PREP(STRTAB_STE_2_VTCR_S2SH0, vtcr->sh) |
			  FIELD_PREP(STRTAB_STE_2_VTCR_S2TG, vtcr->tg) |
			  FIELD_PREP(STRTAB_STE_2_VTCR_S2PS, vtcr->ps);
	return 0;
}

static int arm_smmu_domain_finalise(struct iommu_domain *domain,
				    struct arm_smmu_master *master)
{
	int ret;
	unsigned long ias, oas;
	enum io_pgtable_fmt fmt;
	struct io_pgtable_cfg pgtbl_cfg;
	struct io_pgtable_ops *pgtbl_ops;
	int (*finalise_stage_fn)(struct arm_smmu_domain *,
				 struct arm_smmu_master *,
				 struct io_pgtable_cfg *);
	struct arm_smmu_domain *smmu_domain = to_smmu_domain(domain);
	struct arm_smmu_device *smmu = smmu_domain->smmu;

	if (domain->type == IOMMU_DOMAIN_IDENTITY) {
		smmu_domain->stage = ARM_SMMU_DOMAIN_BYPASS;
		return 0;
	}

	/* Restrict the stage to what we can actually support */
	if (!(smmu->features & ARM_SMMU_FEAT_TRANS_S1))
		smmu_domain->stage = ARM_SMMU_DOMAIN_S2;
	if (!(smmu->features & ARM_SMMU_FEAT_TRANS_S2))
		smmu_domain->stage = ARM_SMMU_DOMAIN_S1;

	switch (smmu_domain->stage) {
	case ARM_SMMU_DOMAIN_S1:
		ias = (smmu->features & ARM_SMMU_FEAT_VAX) ? 52 : 48;
		ias = min_t(unsigned long, ias, VA_BITS);
		oas = smmu->ias;
		fmt = ARM_64_LPAE_S1;
		finalise_stage_fn = arm_smmu_domain_finalise_s1;
		break;
	case ARM_SMMU_DOMAIN_NESTED:
	case ARM_SMMU_DOMAIN_S2:
		ias = smmu->ias;
		oas = smmu->oas;
		fmt = ARM_64_LPAE_S2;
		finalise_stage_fn = arm_smmu_domain_finalise_s2;
		break;
	default:
		return -EINVAL;
	}

	pgtbl_cfg = (struct io_pgtable_cfg) {
		.pgsize_bitmap	= smmu->pgsize_bitmap,
		.ias		= ias,
		.oas		= oas,
		.coherent_walk	= smmu->features & ARM_SMMU_FEAT_COHERENCY,
		.tlb		= &arm_smmu_flush_ops,
		.iommu_dev	= smmu->dev,
	};

	pgtbl_ops = alloc_io_pgtable_ops(fmt, &pgtbl_cfg, smmu_domain);
	if (!pgtbl_ops)
		return -ENOMEM;

	domain->pgsize_bitmap = pgtbl_cfg.pgsize_bitmap;
	domain->geometry.aperture_end = (1UL << pgtbl_cfg.ias) - 1;
	domain->geometry.force_aperture = true;

	ret = finalise_stage_fn(smmu_domain, master, &pgtbl_cfg);
	if (ret < 0) {
		free_io_pgtable_ops(pgtbl_ops);
		return ret;
	}

	smmu_domain->pgtbl_ops = pgtbl_ops;
	return 0;
}

static __le64 *arm_smmu_get_step_for_sid(struct arm_smmu_device *smmu, u32 sid)
{
	__le64 *step;
	struct arm_smmu_strtab_cfg *cfg = &smmu->strtab_cfg;

	if (smmu->features & ARM_SMMU_FEAT_2_LVL_STRTAB) {
		struct arm_smmu_strtab_l1_desc *l1_desc;
		int idx;

		/* Two-level walk */
		idx = (sid >> STRTAB_SPLIT) * STRTAB_L1_DESC_DWORDS;
		l1_desc = &cfg->l1_desc[idx];
		idx = (sid & ((1 << STRTAB_SPLIT) - 1)) * STRTAB_STE_DWORDS;
		step = &l1_desc->l2ptr[idx];
	} else {
		/* Simple linear lookup */
		step = &cfg->strtab[sid * STRTAB_STE_DWORDS];
	}

	return step;
}

static void arm_smmu_install_ste_for_dev(struct arm_smmu_master *master)
{
	int i, j;
	struct arm_smmu_device *smmu = master->smmu;

	for (i = 0; i < master->num_streams; ++i) {
		u32 sid = master->streams[i].id;
		__le64 *step = arm_smmu_get_step_for_sid(smmu, sid);

		/* Bridged PCI devices may end up with duplicated IDs */
		for (j = 0; j < i; j++)
			if (master->streams[j].id == sid)
				break;
		if (j < i)
			continue;

		arm_smmu_write_strtab_ent(master, sid, step);
	}
}

static bool arm_smmu_ats_supported(struct arm_smmu_master *master)
{
	struct device *dev = master->dev;
	struct arm_smmu_device *smmu = master->smmu;
	struct iommu_fwspec *fwspec = dev_iommu_fwspec_get(dev);

	if (!(smmu->features & ARM_SMMU_FEAT_ATS))
		return false;

	if (!(fwspec->flags & IOMMU_FWSPEC_PCI_RC_ATS))
		return false;

	return dev_is_pci(dev) && pci_ats_supported(to_pci_dev(dev));
}

static void arm_smmu_enable_ats(struct arm_smmu_master *master)
{
	size_t stu;
	struct pci_dev *pdev;
	struct arm_smmu_device *smmu = master->smmu;
	struct arm_smmu_domain *smmu_domain = master->domain;

	/* Don't enable ATS at the endpoint if it's not enabled in the STE */
	if (!master->ats_enabled)
		return;

	/* Smallest Translation Unit: log2 of the smallest supported granule */
	stu = __ffs(smmu->pgsize_bitmap);
	pdev = to_pci_dev(master->dev);

	atomic_inc(&smmu_domain->nr_ats_masters);
	arm_smmu_atc_inv_domain(smmu_domain, 0, 0, 0);
	if (pci_enable_ats(pdev, stu))
		dev_err(master->dev, "Failed to enable ATS (STU %zu)\n", stu);
}

static void arm_smmu_disable_ats(struct arm_smmu_master *master)
{
	struct arm_smmu_domain *smmu_domain = master->domain;

	if (!master->ats_enabled)
		return;

	pci_disable_ats(to_pci_dev(master->dev));
	/*
	 * Ensure ATS is disabled at the endpoint before we issue the
	 * ATC invalidation via the SMMU.
	 */
	wmb();
	arm_smmu_atc_inv_master(master);
	atomic_dec(&smmu_domain->nr_ats_masters);
}

static int arm_smmu_enable_pasid(struct arm_smmu_master *master)
{
	int ret;
	int features;
	int num_pasids;
	struct pci_dev *pdev;

	if (!dev_is_pci(master->dev))
		return -ENODEV;

	pdev = to_pci_dev(master->dev);

	features = pci_pasid_features(pdev);
	if (features < 0)
		return features;

	num_pasids = pci_max_pasids(pdev);
	if (num_pasids <= 0)
		return num_pasids;

	ret = pci_enable_pasid(pdev, features);
	if (ret) {
		dev_err(&pdev->dev, "Failed to enable PASID\n");
		return ret;
	}

	master->ssid_bits = min_t(u8, ilog2(num_pasids),
				  master->smmu->ssid_bits);
	return 0;
}

static void arm_smmu_disable_pasid(struct arm_smmu_master *master)
{
	struct pci_dev *pdev;

	if (!dev_is_pci(master->dev))
		return;

	pdev = to_pci_dev(master->dev);

	if (!pdev->pasid_enabled)
		return;

	master->ssid_bits = 0;
	pci_disable_pasid(pdev);
}

static void arm_smmu_detach_dev(struct arm_smmu_master *master)
{
	unsigned long flags;
	struct arm_smmu_domain *smmu_domain = master->domain;

	if (!smmu_domain)
		return;

	arm_smmu_disable_ats(master);

	spin_lock_irqsave(&smmu_domain->devices_lock, flags);
	list_del(&master->domain_head);
	spin_unlock_irqrestore(&smmu_domain->devices_lock, flags);

	master->domain = NULL;
	master->ats_enabled = false;
	arm_smmu_install_ste_for_dev(master);
}

static int arm_smmu_attach_dev(struct iommu_domain *domain, struct device *dev)
{
	int ret = 0;
	unsigned long flags;
	struct iommu_fwspec *fwspec = dev_iommu_fwspec_get(dev);
	struct arm_smmu_device *smmu;
	struct arm_smmu_domain *smmu_domain = to_smmu_domain(domain);
	struct arm_smmu_master *master;

	if (!fwspec)
		return -ENOENT;

	master = dev_iommu_priv_get(dev);
	smmu = master->smmu;

	/*
	 * Checking that SVA is disabled ensures that this device isn't bound to
	 * any mm, and can be safely detached from its old domain. Bonds cannot
	 * be removed concurrently since we're holding the group mutex.
	 */
	if (arm_smmu_master_sva_enabled(master)) {
		dev_err(dev, "cannot attach - SVA enabled\n");
		return -EBUSY;
	}

	arm_smmu_detach_dev(master);

	mutex_lock(&smmu_domain->init_mutex);

	if (!smmu_domain->smmu) {
		smmu_domain->smmu = smmu;
		ret = arm_smmu_domain_finalise(domain, master);
		if (ret) {
			smmu_domain->smmu = NULL;
			goto out_unlock;
		}
	} else if (smmu_domain->smmu != smmu) {
		dev_err(dev,
			"cannot attach to SMMU %s (upstream of %s)\n",
			dev_name(smmu_domain->smmu->dev),
			dev_name(smmu->dev));
		ret = -ENXIO;
		goto out_unlock;
	} else if (smmu_domain->stage == ARM_SMMU_DOMAIN_S1 &&
		   master->ssid_bits != smmu_domain->s1_cfg.s1cdmax) {
		dev_err(dev,
			"cannot attach to incompatible domain (%u SSID bits != %u)\n",
			smmu_domain->s1_cfg.s1cdmax, master->ssid_bits);
		ret = -EINVAL;
		goto out_unlock;
	} else if (smmu_domain->stage == ARM_SMMU_DOMAIN_S1 &&
		   smmu_domain->stall_enabled != master->stall_enabled) {
		dev_err(dev, "cannot attach to stall-%s domain\n",
			smmu_domain->stall_enabled ? "enabled" : "disabled");
		ret = -EINVAL;
		goto out_unlock;
	}

	master->domain = smmu_domain;

	if (smmu_domain->stage != ARM_SMMU_DOMAIN_BYPASS)
		master->ats_enabled = arm_smmu_ats_supported(master);

	arm_smmu_install_ste_for_dev(master);

	spin_lock_irqsave(&smmu_domain->devices_lock, flags);
	list_add(&master->domain_head, &smmu_domain->devices);
	spin_unlock_irqrestore(&smmu_domain->devices_lock, flags);

	arm_smmu_enable_ats(master);

out_unlock:
	mutex_unlock(&smmu_domain->init_mutex);
	return ret;
}

static int arm_smmu_map_pages(struct iommu_domain *domain, unsigned long iova,
			      phys_addr_t paddr, size_t pgsize, size_t pgcount,
			      int prot, gfp_t gfp, size_t *mapped)
{
	struct io_pgtable_ops *ops = to_smmu_domain(domain)->pgtbl_ops;

	if (!ops)
		return -ENODEV;

	return ops->map_pages(ops, iova, paddr, pgsize, pgcount, prot, gfp, mapped);
}

static size_t arm_smmu_unmap_pages(struct iommu_domain *domain, unsigned long iova,
				   size_t pgsize, size_t pgcount,
				   struct iommu_iotlb_gather *gather)
{
	struct arm_smmu_domain *smmu_domain = to_smmu_domain(domain);
	struct io_pgtable_ops *ops = smmu_domain->pgtbl_ops;

	if (!ops)
		return 0;

	return ops->unmap_pages(ops, iova, pgsize, pgcount, gather);
}

static void arm_smmu_flush_iotlb_all(struct iommu_domain *domain)
{
	struct arm_smmu_domain *smmu_domain = to_smmu_domain(domain);

	if (smmu_domain->smmu)
		arm_smmu_tlb_inv_context(smmu_domain);
}

static void arm_smmu_iotlb_sync(struct iommu_domain *domain,
				struct iommu_iotlb_gather *gather)
{
	struct arm_smmu_domain *smmu_domain = to_smmu_domain(domain);

	if (!gather->pgsize)
		return;

	arm_smmu_tlb_inv_range_domain(gather->start,
				      gather->end - gather->start + 1,
				      gather->pgsize, true, smmu_domain);
}

static phys_addr_t
arm_smmu_iova_to_phys(struct iommu_domain *domain, dma_addr_t iova)
{
	struct io_pgtable_ops *ops = to_smmu_domain(domain)->pgtbl_ops;

	if (!ops)
		return 0;

	return ops->iova_to_phys(ops, iova);
}

static struct platform_driver arm_smmu_driver;

static
struct arm_smmu_device *arm_smmu_get_by_fwnode(struct fwnode_handle *fwnode)
{
	struct device *dev = driver_find_device_by_fwnode(&arm_smmu_driver.driver,
							  fwnode);
	put_device(dev);
	return dev ? dev_get_drvdata(dev) : NULL;
}

static bool arm_smmu_sid_in_range(struct arm_smmu_device *smmu, u32 sid)
{
	unsigned long limit = smmu->strtab_cfg.num_l1_ents;

	if (smmu->features & ARM_SMMU_FEAT_2_LVL_STRTAB)
		limit *= 1UL << STRTAB_SPLIT;

	return sid < limit;
}

static int arm_smmu_insert_master(struct arm_smmu_device *smmu,
				  struct arm_smmu_master *master)
{
	int i;
	int ret = 0;
	struct arm_smmu_stream *new_stream, *cur_stream;
	struct rb_node **new_node, *parent_node = NULL;
	struct iommu_fwspec *fwspec = dev_iommu_fwspec_get(master->dev);

	master->streams = kcalloc(fwspec->num_ids, sizeof(*master->streams),
				  GFP_KERNEL);
	if (!master->streams)
		return -ENOMEM;
	master->num_streams = fwspec->num_ids;

	mutex_lock(&smmu->streams_mutex);
	for (i = 0; i < fwspec->num_ids; i++) {
		u32 sid = fwspec->ids[i];

		new_stream = &master->streams[i];
		new_stream->id = sid;
		new_stream->master = master;

		/*
		 * Check the SIDs are in range of the SMMU and our stream table
		 */
		if (!arm_smmu_sid_in_range(smmu, sid)) {
			ret = -ERANGE;
			break;
		}

		/* Ensure l2 strtab is initialised */
		if (smmu->features & ARM_SMMU_FEAT_2_LVL_STRTAB) {
			ret = arm_smmu_init_l2_strtab(smmu, sid);
			if (ret)
				break;
		}

		/* Insert into SID tree */
		new_node = &(smmu->streams.rb_node);
		while (*new_node) {
			cur_stream = rb_entry(*new_node, struct arm_smmu_stream,
					      node);
			parent_node = *new_node;
			if (cur_stream->id > new_stream->id) {
				new_node = &((*new_node)->rb_left);
			} else if (cur_stream->id < new_stream->id) {
				new_node = &((*new_node)->rb_right);
			} else {
				dev_warn(master->dev,
					 "stream %u already in tree\n",
					 cur_stream->id);
				ret = -EINVAL;
				break;
			}
		}
		if (ret)
			break;

		rb_link_node(&new_stream->node, parent_node, new_node);
		rb_insert_color(&new_stream->node, &smmu->streams);
	}

	if (ret) {
		for (i--; i >= 0; i--)
			rb_erase(&master->streams[i].node, &smmu->streams);
		kfree(master->streams);
	}
	mutex_unlock(&smmu->streams_mutex);

	return ret;
}

static void arm_smmu_remove_master(struct arm_smmu_master *master)
{
	int i;
	struct arm_smmu_device *smmu = master->smmu;
	struct iommu_fwspec *fwspec = dev_iommu_fwspec_get(master->dev);

	if (!smmu || !master->streams)
		return;

	mutex_lock(&smmu->streams_mutex);
	for (i = 0; i < fwspec->num_ids; i++)
		rb_erase(&master->streams[i].node, &smmu->streams);
	mutex_unlock(&smmu->streams_mutex);

	kfree(master->streams);
}

static struct iommu_ops arm_smmu_ops;

static struct iommu_device *arm_smmu_probe_device(struct device *dev)
{
	int ret;
	struct arm_smmu_device *smmu;
	struct arm_smmu_master *master;
	struct iommu_fwspec *fwspec = dev_iommu_fwspec_get(dev);

	if (!fwspec || fwspec->ops != &arm_smmu_ops)
		return ERR_PTR(-ENODEV);

	if (WARN_ON_ONCE(dev_iommu_priv_get(dev)))
		return ERR_PTR(-EBUSY);

	smmu = arm_smmu_get_by_fwnode(fwspec->iommu_fwnode);
	if (!smmu)
		return ERR_PTR(-ENODEV);

	master = kzalloc(sizeof(*master), GFP_KERNEL);
	if (!master)
		return ERR_PTR(-ENOMEM);

	master->dev = dev;
	master->smmu = smmu;
	INIT_LIST_HEAD(&master->bonds);
	dev_iommu_priv_set(dev, master);

	ret = arm_smmu_insert_master(smmu, master);
	if (ret)
		goto err_free_master;

	device_property_read_u32(dev, "pasid-num-bits", &master->ssid_bits);
	master->ssid_bits = min(smmu->ssid_bits, master->ssid_bits);

	/*
	 * Note that PASID must be enabled before, and disabled after ATS:
	 * PCI Express Base 4.0r1.0 - 10.5.1.3 ATS Control Register
	 *
	 *   Behavior is undefined if this bit is Set and the value of the PASID
	 *   Enable, Execute Requested Enable, or Privileged Mode Requested bits
	 *   are changed.
	 */
	arm_smmu_enable_pasid(master);

	if (!(smmu->features & ARM_SMMU_FEAT_2_LVL_CDTAB))
		master->ssid_bits = min_t(u8, master->ssid_bits,
					  CTXDESC_LINEAR_CDMAX);

	if ((smmu->features & ARM_SMMU_FEAT_STALLS &&
	     device_property_read_bool(dev, "dma-can-stall")) ||
	    smmu->features & ARM_SMMU_FEAT_STALL_FORCE)
		master->stall_enabled = true;

	return &smmu->iommu;

err_free_master:
	kfree(master);
	dev_iommu_priv_set(dev, NULL);
	return ERR_PTR(ret);
}

static void arm_smmu_release_device(struct device *dev)
{
	struct iommu_fwspec *fwspec = dev_iommu_fwspec_get(dev);
	struct arm_smmu_master *master;

	if (!fwspec || fwspec->ops != &arm_smmu_ops)
		return;

	master = dev_iommu_priv_get(dev);
	if (WARN_ON(arm_smmu_master_sva_enabled(master)))
		iopf_queue_remove_device(master->smmu->evtq.iopf, dev);
	arm_smmu_detach_dev(master);
	arm_smmu_disable_pasid(master);
	arm_smmu_remove_master(master);
	kfree(master);
	iommu_fwspec_free(dev);
}

static struct iommu_group *arm_smmu_device_group(struct device *dev)
{
	struct iommu_group *group;

	/*
	 * We don't support devices sharing stream IDs other than PCI RID
	 * aliases, since the necessary ID-to-device lookup becomes rather
	 * impractical given a potential sparse 32-bit stream ID space.
	 */
	if (dev_is_pci(dev))
		group = pci_device_group(dev);
	else
		group = generic_device_group(dev);

	return group;
}

static int arm_smmu_enable_nesting(struct iommu_domain *domain)
{
	struct arm_smmu_domain *smmu_domain = to_smmu_domain(domain);
	int ret = 0;

	mutex_lock(&smmu_domain->init_mutex);
	if (smmu_domain->smmu)
		ret = -EPERM;
	else
		smmu_domain->stage = ARM_SMMU_DOMAIN_NESTED;
	mutex_unlock(&smmu_domain->init_mutex);

	return ret;
}

static int arm_smmu_of_xlate(struct device *dev, struct of_phandle_args *args)
{
	return iommu_fwspec_add_ids(dev, args->args, 1);
}

static void arm_smmu_get_resv_regions(struct device *dev,
				      struct list_head *head)
{
	struct iommu_resv_region *region;
	int prot = IOMMU_WRITE | IOMMU_NOEXEC | IOMMU_MMIO;

	region = iommu_alloc_resv_region(MSI_IOVA_BASE, MSI_IOVA_LENGTH,
					 prot, IOMMU_RESV_SW_MSI);
	if (!region)
		return;

	list_add_tail(&region->list, head);

	iommu_dma_get_resv_regions(dev, head);
}

static bool arm_smmu_dev_has_feature(struct device *dev,
				     enum iommu_dev_features feat)
{
	struct arm_smmu_master *master = dev_iommu_priv_get(dev);

	if (!master)
		return false;

	switch (feat) {
	case IOMMU_DEV_FEAT_IOPF:
		return arm_smmu_master_iopf_supported(master);
	case IOMMU_DEV_FEAT_SVA:
		return arm_smmu_master_sva_supported(master);
	default:
		return false;
	}
}

static bool arm_smmu_dev_feature_enabled(struct device *dev,
					 enum iommu_dev_features feat)
{
	struct arm_smmu_master *master = dev_iommu_priv_get(dev);

	if (!master)
		return false;

	switch (feat) {
	case IOMMU_DEV_FEAT_IOPF:
		return master->iopf_enabled;
	case IOMMU_DEV_FEAT_SVA:
		return arm_smmu_master_sva_enabled(master);
	default:
		return false;
	}
}

static int arm_smmu_dev_enable_feature(struct device *dev,
				       enum iommu_dev_features feat)
{
	struct arm_smmu_master *master = dev_iommu_priv_get(dev);

	if (!arm_smmu_dev_has_feature(dev, feat))
		return -ENODEV;

	if (arm_smmu_dev_feature_enabled(dev, feat))
		return -EBUSY;

	switch (feat) {
	case IOMMU_DEV_FEAT_IOPF:
		master->iopf_enabled = true;
		return 0;
	case IOMMU_DEV_FEAT_SVA:
		return arm_smmu_master_enable_sva(master);
	default:
		return -EINVAL;
	}
}

static int arm_smmu_dev_disable_feature(struct device *dev,
					enum iommu_dev_features feat)
{
	struct arm_smmu_master *master = dev_iommu_priv_get(dev);

	if (!arm_smmu_dev_feature_enabled(dev, feat))
		return -EINVAL;

	switch (feat) {
	case IOMMU_DEV_FEAT_IOPF:
		if (master->sva_enabled)
			return -EBUSY;
		master->iopf_enabled = false;
		return 0;
	case IOMMU_DEV_FEAT_SVA:
		return arm_smmu_master_disable_sva(master);
	default:
		return -EINVAL;
	}
}

static struct iommu_ops arm_smmu_ops = {
	.capable		= arm_smmu_capable,
	.domain_alloc		= arm_smmu_domain_alloc,
	.domain_free		= arm_smmu_domain_free,
	.attach_dev		= arm_smmu_attach_dev,
	.map_pages		= arm_smmu_map_pages,
	.unmap_pages		= arm_smmu_unmap_pages,
	.flush_iotlb_all	= arm_smmu_flush_iotlb_all,
	.iotlb_sync		= arm_smmu_iotlb_sync,
	.iova_to_phys		= arm_smmu_iova_to_phys,
	.probe_device		= arm_smmu_probe_device,
	.release_device		= arm_smmu_release_device,
	.device_group		= arm_smmu_device_group,
	.enable_nesting		= arm_smmu_enable_nesting,
	.of_xlate		= arm_smmu_of_xlate,
	.get_resv_regions	= arm_smmu_get_resv_regions,
	.put_resv_regions	= generic_iommu_put_resv_regions,
	.dev_has_feat		= arm_smmu_dev_has_feature,
	.dev_feat_enabled	= arm_smmu_dev_feature_enabled,
	.dev_enable_feat	= arm_smmu_dev_enable_feature,
	.dev_disable_feat	= arm_smmu_dev_disable_feature,
	.sva_bind		= arm_smmu_sva_bind,
	.sva_unbind		= arm_smmu_sva_unbind,
	.sva_get_pasid		= arm_smmu_sva_get_pasid,
	.page_response		= arm_smmu_page_response,
	.pgsize_bitmap		= -1UL, /* Restricted during device attach */
	.owner			= THIS_MODULE,
};

/* Probing and initialisation functions */
static int arm_smmu_init_one_queue(struct arm_smmu_device *smmu,
				   struct arm_smmu_queue *q,
				   void __iomem *page,
				   unsigned long prod_off,
				   unsigned long cons_off,
				   size_t dwords, const char *name)
{
	size_t qsz;

	do {
		qsz = ((1 << q->llq.max_n_shift) * dwords) << 3;
		q->base = dmam_alloc_coherent(smmu->dev, qsz, &q->base_dma,
					      GFP_KERNEL);
		if (q->base || qsz < PAGE_SIZE)
			break;

		q->llq.max_n_shift--;
	} while (1);

	if (!q->base) {
		dev_err(smmu->dev,
			"failed to allocate queue (0x%zx bytes) for %s\n",
			qsz, name);
		return -ENOMEM;
	}

	if (!WARN_ON(q->base_dma & (qsz - 1))) {
		dev_info(smmu->dev, "allocated %u entries for %s\n",
			 1 << q->llq.max_n_shift, name);
	}

	q->prod_reg	= page + prod_off;
	q->cons_reg	= page + cons_off;
	q->ent_dwords	= dwords;

	q->q_base  = Q_BASE_RWA;
	q->q_base |= q->base_dma & Q_BASE_ADDR_MASK;
	q->q_base |= FIELD_PREP(Q_BASE_LOG2SIZE, q->llq.max_n_shift);

	q->llq.prod = q->llq.cons = 0;
	return 0;
}

static void arm_smmu_cmdq_free_bitmap(void *data)
{
	unsigned long *bitmap = data;
	bitmap_free(bitmap);
}

static int arm_smmu_cmdq_init(struct arm_smmu_device *smmu)
{
	int ret = 0;
	struct arm_smmu_cmdq *cmdq = &smmu->cmdq;
	unsigned int nents = 1 << cmdq->q.llq.max_n_shift;
	atomic_long_t *bitmap;

	atomic_set(&cmdq->owner_prod, 0);
	atomic_set(&cmdq->lock, 0);

	bitmap = (atomic_long_t *)bitmap_zalloc(nents, GFP_KERNEL);
	if (!bitmap) {
		dev_err(smmu->dev, "failed to allocate cmdq bitmap\n");
		ret = -ENOMEM;
	} else {
		cmdq->valid_map = bitmap;
		devm_add_action(smmu->dev, arm_smmu_cmdq_free_bitmap, bitmap);
	}

	return ret;
}

static int arm_smmu_init_queues(struct arm_smmu_device *smmu)
{
	int ret;

	/* cmdq */
	ret = arm_smmu_init_one_queue(smmu, &smmu->cmdq.q, smmu->base,
				      ARM_SMMU_CMDQ_PROD, ARM_SMMU_CMDQ_CONS,
				      CMDQ_ENT_DWORDS, "cmdq");
	if (ret)
		return ret;

	ret = arm_smmu_cmdq_init(smmu);
	if (ret)
		return ret;

	/* evtq */
	ret = arm_smmu_init_one_queue(smmu, &smmu->evtq.q, smmu->page1,
				      ARM_SMMU_EVTQ_PROD, ARM_SMMU_EVTQ_CONS,
				      EVTQ_ENT_DWORDS, "evtq");
	if (ret)
		return ret;

	if ((smmu->features & ARM_SMMU_FEAT_SVA) &&
	    (smmu->features & ARM_SMMU_FEAT_STALLS)) {
		smmu->evtq.iopf = iopf_queue_alloc(dev_name(smmu->dev));
		if (!smmu->evtq.iopf)
			return -ENOMEM;
	}

	/* priq */
	if (!(smmu->features & ARM_SMMU_FEAT_PRI))
		return 0;

	return arm_smmu_init_one_queue(smmu, &smmu->priq.q, smmu->page1,
				       ARM_SMMU_PRIQ_PROD, ARM_SMMU_PRIQ_CONS,
				       PRIQ_ENT_DWORDS, "priq");
}

static int arm_smmu_init_l1_strtab(struct arm_smmu_device *smmu)
{
	unsigned int i;
	struct arm_smmu_strtab_cfg *cfg = &smmu->strtab_cfg;
	size_t size = sizeof(*cfg->l1_desc) * cfg->num_l1_ents;
	void *strtab = smmu->strtab_cfg.strtab;

	cfg->l1_desc = devm_kzalloc(smmu->dev, size, GFP_KERNEL);
	if (!cfg->l1_desc)
		return -ENOMEM;

	for (i = 0; i < cfg->num_l1_ents; ++i) {
		arm_smmu_write_strtab_l1_desc(strtab, &cfg->l1_desc[i]);
		strtab += STRTAB_L1_DESC_DWORDS << 3;
	}

	return 0;
}

static int arm_smmu_init_strtab_2lvl(struct arm_smmu_device *smmu)
{
	void *strtab;
	u64 reg;
	u32 size, l1size;
	struct arm_smmu_strtab_cfg *cfg = &smmu->strtab_cfg;

	/* Calculate the L1 size, capped to the SIDSIZE. */
	size = STRTAB_L1_SZ_SHIFT - (ilog2(STRTAB_L1_DESC_DWORDS) + 3);
	size = min(size, smmu->sid_bits - STRTAB_SPLIT);
	cfg->num_l1_ents = 1 << size;

	size += STRTAB_SPLIT;
	if (size < smmu->sid_bits)
		dev_warn(smmu->dev,
			 "2-level strtab only covers %u/%u bits of SID\n",
			 size, smmu->sid_bits);

	l1size = cfg->num_l1_ents * (STRTAB_L1_DESC_DWORDS << 3);
	strtab = dmam_alloc_coherent(smmu->dev, l1size, &cfg->strtab_dma,
				     GFP_KERNEL);
	if (!strtab) {
		dev_err(smmu->dev,
			"failed to allocate l1 stream table (%u bytes)\n",
			l1size);
		return -ENOMEM;
	}
	cfg->strtab = strtab;

	/* Configure strtab_base_cfg for 2 levels */
	reg  = FIELD_PREP(STRTAB_BASE_CFG_FMT, STRTAB_BASE_CFG_FMT_2LVL);
	reg |= FIELD_PREP(STRTAB_BASE_CFG_LOG2SIZE, size);
	reg |= FIELD_PREP(STRTAB_BASE_CFG_SPLIT, STRTAB_SPLIT);
	cfg->strtab_base_cfg = reg;

	return arm_smmu_init_l1_strtab(smmu);
}

static int arm_smmu_init_strtab_linear(struct arm_smmu_device *smmu)
{
	void *strtab;
	u64 reg;
	u32 size;
	struct arm_smmu_strtab_cfg *cfg = &smmu->strtab_cfg;

	size = (1 << smmu->sid_bits) * (STRTAB_STE_DWORDS << 3);
	strtab = dmam_alloc_coherent(smmu->dev, size, &cfg->strtab_dma,
				     GFP_KERNEL);
	if (!strtab) {
		dev_err(smmu->dev,
			"failed to allocate linear stream table (%u bytes)\n",
			size);
		return -ENOMEM;
	}
	cfg->strtab = strtab;
	cfg->num_l1_ents = 1 << smmu->sid_bits;

	/* Configure strtab_base_cfg for a linear table covering all SIDs */
	reg  = FIELD_PREP(STRTAB_BASE_CFG_FMT, STRTAB_BASE_CFG_FMT_LINEAR);
	reg |= FIELD_PREP(STRTAB_BASE_CFG_LOG2SIZE, smmu->sid_bits);
	cfg->strtab_base_cfg = reg;

	arm_smmu_init_bypass_stes(strtab, cfg->num_l1_ents);
	return 0;
}

static int arm_smmu_init_strtab(struct arm_smmu_device *smmu)
{
	u64 reg;
	int ret;

	if (smmu->features & ARM_SMMU_FEAT_2_LVL_STRTAB)
		ret = arm_smmu_init_strtab_2lvl(smmu);
	else
		ret = arm_smmu_init_strtab_linear(smmu);

	if (ret)
		return ret;

	/* Set the strtab base address */
	reg  = smmu->strtab_cfg.strtab_dma & STRTAB_BASE_ADDR_MASK;
	reg |= STRTAB_BASE_RA;
	smmu->strtab_cfg.strtab_base = reg;

	/* Allocate the first VMID for stage-2 bypass STEs */
	set_bit(0, smmu->vmid_map);
	return 0;
}

static int arm_smmu_init_structures(struct arm_smmu_device *smmu)
{
	int ret;

	mutex_init(&smmu->streams_mutex);
	smmu->streams = RB_ROOT;

	ret = arm_smmu_init_queues(smmu);
	if (ret)
		return ret;

	return arm_smmu_init_strtab(smmu);
}

static int arm_smmu_write_reg_sync(struct arm_smmu_device *smmu, u32 val,
				   unsigned int reg_off, unsigned int ack_off)
{
	u32 reg;

	writel_relaxed(val, smmu->base + reg_off);
	return readl_relaxed_poll_timeout(smmu->base + ack_off, reg, reg == val,
					  1, ARM_SMMU_POLL_TIMEOUT_US);
}

/* GBPA is "special" */
static int arm_smmu_update_gbpa(struct arm_smmu_device *smmu, u32 set, u32 clr)
{
	int ret;
	u32 reg, __iomem *gbpa = smmu->base + ARM_SMMU_GBPA;

	ret = readl_relaxed_poll_timeout(gbpa, reg, !(reg & GBPA_UPDATE),
					 1, ARM_SMMU_POLL_TIMEOUT_US);
	if (ret)
		return ret;

	reg &= ~clr;
	reg |= set;
	writel_relaxed(reg | GBPA_UPDATE, gbpa);
	ret = readl_relaxed_poll_timeout(gbpa, reg, !(reg & GBPA_UPDATE),
					 1, ARM_SMMU_POLL_TIMEOUT_US);

	if (ret)
		dev_err(smmu->dev, "GBPA not responding to update\n");
	return ret;
}

static void arm_smmu_free_msis(void *data)
{
	struct device *dev = data;
	platform_msi_domain_free_irqs(dev);
}

static void arm_smmu_write_msi_msg(struct msi_desc *desc, struct msi_msg *msg)
{
	phys_addr_t doorbell;
	struct device *dev = msi_desc_to_dev(desc);
	struct arm_smmu_device *smmu = dev_get_drvdata(dev);
	phys_addr_t *cfg = arm_smmu_msi_cfg[desc->platform.msi_index];

	doorbell = (((u64)msg->address_hi) << 32) | msg->address_lo;
	doorbell &= MSI_CFG0_ADDR_MASK;

	writeq_relaxed(doorbell, smmu->base + cfg[0]);
	writel_relaxed(msg->data, smmu->base + cfg[1]);
	writel_relaxed(ARM_SMMU_MEMATTR_DEVICE_nGnRE, smmu->base + cfg[2]);
}

static void arm_smmu_setup_msis(struct arm_smmu_device *smmu)
{
	struct msi_desc *desc;
	int ret, nvec = ARM_SMMU_MAX_MSIS;
	struct device *dev = smmu->dev;

	/* Clear the MSI address regs */
	writeq_relaxed(0, smmu->base + ARM_SMMU_GERROR_IRQ_CFG0);
	writeq_relaxed(0, smmu->base + ARM_SMMU_EVTQ_IRQ_CFG0);

	if (smmu->features & ARM_SMMU_FEAT_PRI)
		writeq_relaxed(0, smmu->base + ARM_SMMU_PRIQ_IRQ_CFG0);
	else
		nvec--;

	if (!(smmu->features & ARM_SMMU_FEAT_MSI))
		return;

	if (!dev->msi_domain) {
		dev_info(smmu->dev, "msi_domain absent - falling back to wired irqs\n");
		return;
	}

	/* Allocate MSIs for evtq, gerror and priq. Ignore cmdq */
	ret = platform_msi_domain_alloc_irqs(dev, nvec, arm_smmu_write_msi_msg);
	if (ret) {
		dev_warn(dev, "failed to allocate MSIs - falling back to wired irqs\n");
		return;
	}

	for_each_msi_entry(desc, dev) {
		switch (desc->platform.msi_index) {
		case EVTQ_MSI_INDEX:
			smmu->evtq.q.irq = desc->irq;
			break;
		case GERROR_MSI_INDEX:
			smmu->gerr_irq = desc->irq;
			break;
		case PRIQ_MSI_INDEX:
			smmu->priq.q.irq = desc->irq;
			break;
		default:	/* Unknown */
			continue;
		}
	}

	/* Add callback to free MSIs on teardown */
	devm_add_action(dev, arm_smmu_free_msis, dev);
}

static void arm_smmu_setup_unique_irqs(struct arm_smmu_device *smmu)
{
	int irq, ret;

	arm_smmu_setup_msis(smmu);

	/* Request interrupt lines */
	irq = smmu->evtq.q.irq;
	if (irq) {
		ret = devm_request_threaded_irq(smmu->dev, irq, NULL,
						arm_smmu_evtq_thread,
						IRQF_ONESHOT,
						"arm-smmu-v3-evtq", smmu);
		if (ret < 0)
			dev_warn(smmu->dev, "failed to enable evtq irq\n");
	} else {
		dev_warn(smmu->dev, "no evtq irq - events will not be reported!\n");
	}

	irq = smmu->gerr_irq;
	if (irq) {
		ret = devm_request_irq(smmu->dev, irq, arm_smmu_gerror_handler,
				       0, "arm-smmu-v3-gerror", smmu);
		if (ret < 0)
			dev_warn(smmu->dev, "failed to enable gerror irq\n");
	} else {
		dev_warn(smmu->dev, "no gerr irq - errors will not be reported!\n");
	}

	if (smmu->features & ARM_SMMU_FEAT_PRI) {
		irq = smmu->priq.q.irq;
		if (irq) {
			ret = devm_request_threaded_irq(smmu->dev, irq, NULL,
							arm_smmu_priq_thread,
							IRQF_ONESHOT,
							"arm-smmu-v3-priq",
							smmu);
			if (ret < 0)
				dev_warn(smmu->dev,
					 "failed to enable priq irq\n");
		} else {
			dev_warn(smmu->dev, "no priq irq - PRI will be broken\n");
		}
	}
}

static int arm_smmu_setup_irqs(struct arm_smmu_device *smmu)
{
	int ret, irq;
	u32 irqen_flags = IRQ_CTRL_EVTQ_IRQEN | IRQ_CTRL_GERROR_IRQEN;

	/* Disable IRQs first */
	ret = arm_smmu_write_reg_sync(smmu, 0, ARM_SMMU_IRQ_CTRL,
				      ARM_SMMU_IRQ_CTRLACK);
	if (ret) {
		dev_err(smmu->dev, "failed to disable irqs\n");
		return ret;
	}

	irq = smmu->combined_irq;
	if (irq) {
		/*
		 * Cavium ThunderX2 implementation doesn't support unique irq
		 * lines. Use a single irq line for all the SMMUv3 interrupts.
		 */
		ret = devm_request_threaded_irq(smmu->dev, irq,
					arm_smmu_combined_irq_handler,
					arm_smmu_combined_irq_thread,
					IRQF_ONESHOT,
					"arm-smmu-v3-combined-irq", smmu);
		if (ret < 0)
			dev_warn(smmu->dev, "failed to enable combined irq\n");
	} else
		arm_smmu_setup_unique_irqs(smmu);

	if (smmu->features & ARM_SMMU_FEAT_PRI)
		irqen_flags |= IRQ_CTRL_PRIQ_IRQEN;

	/* Enable interrupt generation on the SMMU */
	ret = arm_smmu_write_reg_sync(smmu, irqen_flags,
				      ARM_SMMU_IRQ_CTRL, ARM_SMMU_IRQ_CTRLACK);
	if (ret)
		dev_warn(smmu->dev, "failed to enable irqs\n");

	return 0;
}

static int arm_smmu_device_disable(struct arm_smmu_device *smmu)
{
	int ret;

	ret = arm_smmu_write_reg_sync(smmu, 0, ARM_SMMU_CR0, ARM_SMMU_CR0ACK);
	if (ret)
		dev_err(smmu->dev, "failed to clear cr0\n");

	return ret;
}

static int arm_smmu_device_reset(struct arm_smmu_device *smmu, bool bypass)
{
	int ret;
	u32 reg, enables;
	struct arm_smmu_cmdq_ent cmd;

	/* Clear CR0 and sync (disables SMMU and queue processing) */
	reg = readl_relaxed(smmu->base + ARM_SMMU_CR0);
	if (reg & CR0_SMMUEN) {
		dev_warn(smmu->dev, "SMMU currently enabled! Resetting...\n");
		WARN_ON(is_kdump_kernel() && !disable_bypass);
		arm_smmu_update_gbpa(smmu, GBPA_ABORT, 0);
	}

	ret = arm_smmu_device_disable(smmu);
	if (ret)
		return ret;

	/* CR1 (table and queue memory attributes) */
	reg = FIELD_PREP(CR1_TABLE_SH, ARM_SMMU_SH_ISH) |
	      FIELD_PREP(CR1_TABLE_OC, CR1_CACHE_WB) |
	      FIELD_PREP(CR1_TABLE_IC, CR1_CACHE_WB) |
	      FIELD_PREP(CR1_QUEUE_SH, ARM_SMMU_SH_ISH) |
	      FIELD_PREP(CR1_QUEUE_OC, CR1_CACHE_WB) |
	      FIELD_PREP(CR1_QUEUE_IC, CR1_CACHE_WB);
	writel_relaxed(reg, smmu->base + ARM_SMMU_CR1);

	/* CR2 (random crap) */
	reg = CR2_PTM | CR2_RECINVSID;

	if (smmu->features & ARM_SMMU_FEAT_E2H)
		reg |= CR2_E2H;

	writel_relaxed(reg, smmu->base + ARM_SMMU_CR2);

	/* Stream table */
	writeq_relaxed(smmu->strtab_cfg.strtab_base,
		       smmu->base + ARM_SMMU_STRTAB_BASE);
	writel_relaxed(smmu->strtab_cfg.strtab_base_cfg,
		       smmu->base + ARM_SMMU_STRTAB_BASE_CFG);

	/* Command queue */
	writeq_relaxed(smmu->cmdq.q.q_base, smmu->base + ARM_SMMU_CMDQ_BASE);
	writel_relaxed(smmu->cmdq.q.llq.prod, smmu->base + ARM_SMMU_CMDQ_PROD);
	writel_relaxed(smmu->cmdq.q.llq.cons, smmu->base + ARM_SMMU_CMDQ_CONS);

	enables = CR0_CMDQEN;
	ret = arm_smmu_write_reg_sync(smmu, enables, ARM_SMMU_CR0,
				      ARM_SMMU_CR0ACK);
	if (ret) {
		dev_err(smmu->dev, "failed to enable command queue\n");
		return ret;
	}

	/* Invalidate any cached configuration */
	cmd.opcode = CMDQ_OP_CFGI_ALL;
	arm_smmu_cmdq_issue_cmd_with_sync(smmu, &cmd);

	/* Invalidate any stale TLB entries */
	if (smmu->features & ARM_SMMU_FEAT_HYP) {
		cmd.opcode = CMDQ_OP_TLBI_EL2_ALL;
		arm_smmu_cmdq_issue_cmd_with_sync(smmu, &cmd);
	}

	cmd.opcode = CMDQ_OP_TLBI_NSNH_ALL;
	arm_smmu_cmdq_issue_cmd_with_sync(smmu, &cmd);

	/* Event queue */
	writeq_relaxed(smmu->evtq.q.q_base, smmu->base + ARM_SMMU_EVTQ_BASE);
	writel_relaxed(smmu->evtq.q.llq.prod, smmu->page1 + ARM_SMMU_EVTQ_PROD);
	writel_relaxed(smmu->evtq.q.llq.cons, smmu->page1 + ARM_SMMU_EVTQ_CONS);

	enables |= CR0_EVTQEN;
	ret = arm_smmu_write_reg_sync(smmu, enables, ARM_SMMU_CR0,
				      ARM_SMMU_CR0ACK);
	if (ret) {
		dev_err(smmu->dev, "failed to enable event queue\n");
		return ret;
	}

	/* PRI queue */
	if (smmu->features & ARM_SMMU_FEAT_PRI) {
		writeq_relaxed(smmu->priq.q.q_base,
			       smmu->base + ARM_SMMU_PRIQ_BASE);
		writel_relaxed(smmu->priq.q.llq.prod,
			       smmu->page1 + ARM_SMMU_PRIQ_PROD);
		writel_relaxed(smmu->priq.q.llq.cons,
			       smmu->page1 + ARM_SMMU_PRIQ_CONS);

		enables |= CR0_PRIQEN;
		ret = arm_smmu_write_reg_sync(smmu, enables, ARM_SMMU_CR0,
					      ARM_SMMU_CR0ACK);
		if (ret) {
			dev_err(smmu->dev, "failed to enable PRI queue\n");
			return ret;
		}
	}

	if (smmu->features & ARM_SMMU_FEAT_ATS) {
		enables |= CR0_ATSCHK;
		ret = arm_smmu_write_reg_sync(smmu, enables, ARM_SMMU_CR0,
					      ARM_SMMU_CR0ACK);
		if (ret) {
			dev_err(smmu->dev, "failed to enable ATS check\n");
			return ret;
		}
	}

	ret = arm_smmu_setup_irqs(smmu);
	if (ret) {
		dev_err(smmu->dev, "failed to setup irqs\n");
		return ret;
	}

	if (is_kdump_kernel())
		enables &= ~(CR0_EVTQEN | CR0_PRIQEN);

	/* Enable the SMMU interface, or ensure bypass */
	if (!bypass || disable_bypass) {
		enables |= CR0_SMMUEN;
	} else {
		ret = arm_smmu_update_gbpa(smmu, 0, GBPA_ABORT);
		if (ret)
			return ret;
	}
	ret = arm_smmu_write_reg_sync(smmu, enables, ARM_SMMU_CR0,
				      ARM_SMMU_CR0ACK);
	if (ret) {
		dev_err(smmu->dev, "failed to enable SMMU interface\n");
		return ret;
	}

	return 0;
}

static int arm_smmu_device_hw_probe(struct arm_smmu_device *smmu)
{
	u32 reg;
	bool coherent = smmu->features & ARM_SMMU_FEAT_COHERENCY;

	/* IDR0 */
	reg = readl_relaxed(smmu->base + ARM_SMMU_IDR0);

	/* 2-level structures */
	if (FIELD_GET(IDR0_ST_LVL, reg) == IDR0_ST_LVL_2LVL)
		smmu->features |= ARM_SMMU_FEAT_2_LVL_STRTAB;

	if (reg & IDR0_CD2L)
		smmu->features |= ARM_SMMU_FEAT_2_LVL_CDTAB;

	/*
	 * Translation table endianness.
	 * We currently require the same endianness as the CPU, but this
	 * could be changed later by adding a new IO_PGTABLE_QUIRK.
	 */
	switch (FIELD_GET(IDR0_TTENDIAN, reg)) {
	case IDR0_TTENDIAN_MIXED:
		smmu->features |= ARM_SMMU_FEAT_TT_LE | ARM_SMMU_FEAT_TT_BE;
		break;
#ifdef __BIG_ENDIAN
	case IDR0_TTENDIAN_BE:
		smmu->features |= ARM_SMMU_FEAT_TT_BE;
		break;
#else
	case IDR0_TTENDIAN_LE:
		smmu->features |= ARM_SMMU_FEAT_TT_LE;
		break;
#endif
	default:
		dev_err(smmu->dev, "unknown/unsupported TT endianness!\n");
		return -ENXIO;
	}

	/* Boolean feature flags */
	if (IS_ENABLED(CONFIG_PCI_PRI) && reg & IDR0_PRI)
		smmu->features |= ARM_SMMU_FEAT_PRI;

	if (IS_ENABLED(CONFIG_PCI_ATS) && reg & IDR0_ATS)
		smmu->features |= ARM_SMMU_FEAT_ATS;

	if (reg & IDR0_SEV)
		smmu->features |= ARM_SMMU_FEAT_SEV;

	if (reg & IDR0_MSI) {
		smmu->features |= ARM_SMMU_FEAT_MSI;
		if (coherent && !disable_msipolling)
			smmu->options |= ARM_SMMU_OPT_MSIPOLL;
	}

	if (reg & IDR0_HYP) {
		smmu->features |= ARM_SMMU_FEAT_HYP;
		if (cpus_have_cap(ARM64_HAS_VIRT_HOST_EXTN))
			smmu->features |= ARM_SMMU_FEAT_E2H;
	}

	/*
	 * The coherency feature as set by FW is used in preference to the ID
	 * register, but warn on mismatch.
	 */
	if (!!(reg & IDR0_COHACC) != coherent)
		dev_warn(smmu->dev, "IDR0.COHACC overridden by FW configuration (%s)\n",
			 coherent ? "true" : "false");

	switch (FIELD_GET(IDR0_STALL_MODEL, reg)) {
	case IDR0_STALL_MODEL_FORCE:
		smmu->features |= ARM_SMMU_FEAT_STALL_FORCE;
		fallthrough;
	case IDR0_STALL_MODEL_STALL:
		smmu->features |= ARM_SMMU_FEAT_STALLS;
	}

	if (reg & IDR0_S1P)
		smmu->features |= ARM_SMMU_FEAT_TRANS_S1;

	if (reg & IDR0_S2P)
		smmu->features |= ARM_SMMU_FEAT_TRANS_S2;

	if (!(reg & (IDR0_S1P | IDR0_S2P))) {
		dev_err(smmu->dev, "no translation support!\n");
		return -ENXIO;
	}

	/* We only support the AArch64 table format at present */
	switch (FIELD_GET(IDR0_TTF, reg)) {
	case IDR0_TTF_AARCH32_64:
		smmu->ias = 40;
		fallthrough;
	case IDR0_TTF_AARCH64:
		break;
	default:
		dev_err(smmu->dev, "AArch64 table format not supported!\n");
		return -ENXIO;
	}

	/* ASID/VMID sizes */
	smmu->asid_bits = reg & IDR0_ASID16 ? 16 : 8;
	smmu->vmid_bits = reg & IDR0_VMID16 ? 16 : 8;

	/* IDR1 */
	reg = readl_relaxed(smmu->base + ARM_SMMU_IDR1);
	if (reg & (IDR1_TABLES_PRESET | IDR1_QUEUES_PRESET | IDR1_REL)) {
		dev_err(smmu->dev, "embedded implementation not supported\n");
		return -ENXIO;
	}

	/* Queue sizes, capped to ensure natural alignment */
	smmu->cmdq.q.llq.max_n_shift = min_t(u32, CMDQ_MAX_SZ_SHIFT,
					     FIELD_GET(IDR1_CMDQS, reg));
	if (smmu->cmdq.q.llq.max_n_shift <= ilog2(CMDQ_BATCH_ENTRIES)) {
		/*
		 * We don't support splitting up batches, so one batch of
		 * commands plus an extra sync needs to fit inside the command
		 * queue. There's also no way we can handle the weird alignment
		 * restrictions on the base pointer for a unit-length queue.
		 */
		dev_err(smmu->dev, "command queue size <= %d entries not supported\n",
			CMDQ_BATCH_ENTRIES);
		return -ENXIO;
	}

	smmu->evtq.q.llq.max_n_shift = min_t(u32, EVTQ_MAX_SZ_SHIFT,
					     FIELD_GET(IDR1_EVTQS, reg));
	smmu->priq.q.llq.max_n_shift = min_t(u32, PRIQ_MAX_SZ_SHIFT,
					     FIELD_GET(IDR1_PRIQS, reg));

	/* SID/SSID sizes */
	smmu->ssid_bits = FIELD_GET(IDR1_SSIDSIZE, reg);
	smmu->sid_bits = FIELD_GET(IDR1_SIDSIZE, reg);

	/*
	 * If the SMMU supports fewer bits than would fill a single L2 stream
	 * table, use a linear table instead.
	 */
	if (smmu->sid_bits <= STRTAB_SPLIT)
		smmu->features &= ~ARM_SMMU_FEAT_2_LVL_STRTAB;

	/* IDR3 */
	reg = readl_relaxed(smmu->base + ARM_SMMU_IDR3);
	if (FIELD_GET(IDR3_RIL, reg))
		smmu->features |= ARM_SMMU_FEAT_RANGE_INV;

	/* IDR5 */
	reg = readl_relaxed(smmu->base + ARM_SMMU_IDR5);

	/* Maximum number of outstanding stalls */
	smmu->evtq.max_stalls = FIELD_GET(IDR5_STALL_MAX, reg);

	/* Page sizes */
	if (reg & IDR5_GRAN64K)
		smmu->pgsize_bitmap |= SZ_64K | SZ_512M;
	if (reg & IDR5_GRAN16K)
		smmu->pgsize_bitmap |= SZ_16K | SZ_32M;
	if (reg & IDR5_GRAN4K)
		smmu->pgsize_bitmap |= SZ_4K | SZ_2M | SZ_1G;

	/* Input address size */
	if (FIELD_GET(IDR5_VAX, reg) == IDR5_VAX_52_BIT)
		smmu->features |= ARM_SMMU_FEAT_VAX;

	/* Output address size */
	switch (FIELD_GET(IDR5_OAS, reg)) {
	case IDR5_OAS_32_BIT:
		smmu->oas = 32;
		break;
	case IDR5_OAS_36_BIT:
		smmu->oas = 36;
		break;
	case IDR5_OAS_40_BIT:
		smmu->oas = 40;
		break;
	case IDR5_OAS_42_BIT:
		smmu->oas = 42;
		break;
	case IDR5_OAS_44_BIT:
		smmu->oas = 44;
		break;
	case IDR5_OAS_52_BIT:
		smmu->oas = 52;
		smmu->pgsize_bitmap |= 1ULL << 42; /* 4TB */
		break;
	default:
		dev_info(smmu->dev,
			"unknown output address size. Truncating to 48-bit\n");
		fallthrough;
	case IDR5_OAS_48_BIT:
		smmu->oas = 48;
	}

	if (arm_smmu_ops.pgsize_bitmap == -1UL)
		arm_smmu_ops.pgsize_bitmap = smmu->pgsize_bitmap;
	else
		arm_smmu_ops.pgsize_bitmap |= smmu->pgsize_bitmap;

	/* Set the DMA mask for our table walker */
	if (dma_set_mask_and_coherent(smmu->dev, DMA_BIT_MASK(smmu->oas)))
		dev_warn(smmu->dev,
			 "failed to set DMA mask for table walker\n");

	smmu->ias = max(smmu->ias, smmu->oas);

	if (arm_smmu_sva_supported(smmu))
		smmu->features |= ARM_SMMU_FEAT_SVA;

	dev_info(smmu->dev, "ias %lu-bit, oas %lu-bit (features 0x%08x)\n",
		 smmu->ias, smmu->oas, smmu->features);
	return 0;
}

#ifdef CONFIG_ACPI
static void acpi_smmu_get_options(u32 model, struct arm_smmu_device *smmu)
{
	switch (model) {
	case ACPI_IORT_SMMU_V3_CAVIUM_CN99XX:
		smmu->options |= ARM_SMMU_OPT_PAGE0_REGS_ONLY;
		break;
	case ACPI_IORT_SMMU_V3_HISILICON_HI161X:
		smmu->options |= ARM_SMMU_OPT_SKIP_PREFETCH;
		break;
	}

	dev_notice(smmu->dev, "option mask 0x%x\n", smmu->options);
}

static int arm_smmu_device_acpi_probe(struct platform_device *pdev,
				      struct arm_smmu_device *smmu)
{
	struct acpi_iort_smmu_v3 *iort_smmu;
	struct device *dev = smmu->dev;
	struct acpi_iort_node *node;

	node = *(struct acpi_iort_node **)dev_get_platdata(dev);

	/* Retrieve SMMUv3 specific data */
	iort_smmu = (struct acpi_iort_smmu_v3 *)node->node_data;

	acpi_smmu_get_options(iort_smmu->model, smmu);

	if (iort_smmu->flags & ACPI_IORT_SMMU_V3_COHACC_OVERRIDE)
		smmu->features |= ARM_SMMU_FEAT_COHERENCY;

	return 0;
}
#else
static inline int arm_smmu_device_acpi_probe(struct platform_device *pdev,
					     struct arm_smmu_device *smmu)
{
	return -ENODEV;
}
#endif

static int arm_smmu_device_dt_probe(struct platform_device *pdev,
				    struct arm_smmu_device *smmu)
{
	struct device *dev = &pdev->dev;
	u32 cells;
	int ret = -EINVAL;

	if (of_property_read_u32(dev->of_node, "#iommu-cells", &cells))
		dev_err(dev, "missing #iommu-cells property\n");
	else if (cells != 1)
		dev_err(dev, "invalid #iommu-cells value (%d)\n", cells);
	else
		ret = 0;

	parse_driver_options(smmu);

	if (of_dma_is_coherent(dev->of_node))
		smmu->features |= ARM_SMMU_FEAT_COHERENCY;

	return ret;
}

static unsigned long arm_smmu_resource_size(struct arm_smmu_device *smmu)
{
	if (smmu->options & ARM_SMMU_OPT_PAGE0_REGS_ONLY)
		return SZ_64K;
	else
		return SZ_128K;
}

static int arm_smmu_set_bus_ops(struct iommu_ops *ops)
{
	int err;

#ifdef CONFIG_PCI
	if (pci_bus_type.iommu_ops != ops) {
		err = bus_set_iommu(&pci_bus_type, ops);
		if (err)
			return err;
	}
#endif
#ifdef CONFIG_ARM_AMBA
	if (amba_bustype.iommu_ops != ops) {
		err = bus_set_iommu(&amba_bustype, ops);
		if (err)
			goto err_reset_pci_ops;
	}
#endif
	if (platform_bus_type.iommu_ops != ops) {
		err = bus_set_iommu(&platform_bus_type, ops);
		if (err)
			goto err_reset_amba_ops;
	}

	return 0;

err_reset_amba_ops:
#ifdef CONFIG_ARM_AMBA
	bus_set_iommu(&amba_bustype, NULL);
#endif
err_reset_pci_ops: __maybe_unused;
#ifdef CONFIG_PCI
	bus_set_iommu(&pci_bus_type, NULL);
#endif
	return err;
}

static void __iomem *arm_smmu_ioremap(struct device *dev, resource_size_t start,
				      resource_size_t size)
{
	struct resource res = DEFINE_RES_MEM(start, size);

	return devm_ioremap_resource(dev, &res);
}

static int arm_smmu_device_probe(struct platform_device *pdev)
{
	int irq, ret;
	struct resource *res;
	resource_size_t ioaddr;
	struct arm_smmu_device *smmu;
	struct device *dev = &pdev->dev;
	bool bypass;

	smmu = devm_kzalloc(dev, sizeof(*smmu), GFP_KERNEL);
	if (!smmu)
		return -ENOMEM;
	smmu->dev = dev;

	if (dev->of_node) {
		ret = arm_smmu_device_dt_probe(pdev, smmu);
	} else {
		ret = arm_smmu_device_acpi_probe(pdev, smmu);
		if (ret == -ENODEV)
			return ret;
	}

	/* Set bypass mode according to firmware probing result */
	bypass = !!ret;

	/* Base address */
	res = platform_get_resource(pdev, IORESOURCE_MEM, 0);
	if (resource_size(res) < arm_smmu_resource_size(smmu)) {
		dev_err(dev, "MMIO region too small (%pr)\n", res);
		return -EINVAL;
	}
	ioaddr = res->start;

	/*
	 * Don't map the IMPLEMENTATION DEFINED regions, since they may contain
	 * the PMCG registers which are reserved by the PMU driver.
	 */
	smmu->base = arm_smmu_ioremap(dev, ioaddr, ARM_SMMU_REG_SZ);
	if (IS_ERR(smmu->base))
		return PTR_ERR(smmu->base);

	if (arm_smmu_resource_size(smmu) > SZ_64K) {
		smmu->page1 = arm_smmu_ioremap(dev, ioaddr + SZ_64K,
					       ARM_SMMU_REG_SZ);
		if (IS_ERR(smmu->page1))
			return PTR_ERR(smmu->page1);
	} else {
		smmu->page1 = smmu->base;
	}

	/* Interrupt lines */

	irq = platform_get_irq_byname_optional(pdev, "combined");
	if (irq > 0)
		smmu->combined_irq = irq;
	else {
		irq = platform_get_irq_byname_optional(pdev, "eventq");
		if (irq > 0)
			smmu->evtq.q.irq = irq;

		irq = platform_get_irq_byname_optional(pdev, "priq");
		if (irq > 0)
			smmu->priq.q.irq = irq;

		irq = platform_get_irq_byname_optional(pdev, "gerror");
		if (irq > 0)
			smmu->gerr_irq = irq;
	}
	/* Probe the h/w */
	ret = arm_smmu_device_hw_probe(smmu);
	if (ret)
		return ret;

	/* Initialise in-memory data structures */
	ret = arm_smmu_init_structures(smmu);
	if (ret)
		return ret;

	/* Record our private device structure */
	platform_set_drvdata(pdev, smmu);

	/* Reset the device */
	ret = arm_smmu_device_reset(smmu, bypass);
	if (ret)
		return ret;

	/* And we're up. Go go go! */
	ret = iommu_device_sysfs_add(&smmu->iommu, dev, NULL,
				     "smmu3.%pa", &ioaddr);
	if (ret)
		return ret;

	ret = iommu_device_register(&smmu->iommu, &arm_smmu_ops, dev);
	if (ret) {
		dev_err(dev, "Failed to register iommu\n");
		goto err_sysfs_remove;
	}

	ret = arm_smmu_set_bus_ops(&arm_smmu_ops);
	if (ret)
		goto err_unregister_device;

	return 0;

err_unregister_device:
	iommu_device_unregister(&smmu->iommu);
err_sysfs_remove:
	iommu_device_sysfs_remove(&smmu->iommu);
	return ret;
}

static int arm_smmu_device_remove(struct platform_device *pdev)
{
	struct arm_smmu_device *smmu = platform_get_drvdata(pdev);

	arm_smmu_set_bus_ops(NULL);
	iommu_device_unregister(&smmu->iommu);
	iommu_device_sysfs_remove(&smmu->iommu);
	arm_smmu_device_disable(smmu);
	iopf_queue_free(smmu->evtq.iopf);

	return 0;
}

static void arm_smmu_device_shutdown(struct platform_device *pdev)
{
	arm_smmu_device_remove(pdev);
}

static const struct of_device_id arm_smmu_of_match[] = {
	{ .compatible = "arm,smmu-v3", },
	{ },
};
MODULE_DEVICE_TABLE(of, arm_smmu_of_match);

static void arm_smmu_driver_unregister(struct platform_driver *drv)
{
	arm_smmu_sva_notifier_synchronize();
	platform_driver_unregister(drv);
}

static struct platform_driver arm_smmu_driver = {
	.driver	= {
		.name			= "arm-smmu-v3",
		.of_match_table		= arm_smmu_of_match,
		.suppress_bind_attrs	= true,
	},
	.probe	= arm_smmu_device_probe,
	.remove	= arm_smmu_device_remove,
	.shutdown = arm_smmu_device_shutdown,
};
module_driver(arm_smmu_driver, platform_driver_register,
	      arm_smmu_driver_unregister);

MODULE_DESCRIPTION("IOMMU API for ARM architected SMMUv3 implementations");
MODULE_AUTHOR("Will Deacon <will@kernel.org>");
MODULE_ALIAS("platform:arm-smmu-v3");
MODULE_LICENSE("GPL v2");<|MERGE_RESOLUTION|>--- conflicted
+++ resolved
@@ -1770,11 +1770,7 @@
 {
 	int i;
 	struct arm_smmu_cmdq_ent cmd;
-<<<<<<< HEAD
-	struct arm_smmu_cmdq_batch cmds = {};
-=======
 	struct arm_smmu_cmdq_batch cmds;
->>>>>>> df0cc57e
 
 	arm_smmu_atc_inv_to_cmd(0, 0, 0, &cmd);
 

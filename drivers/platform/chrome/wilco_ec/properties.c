// SPDX-License-Identifier: GPL-2.0
/*
 * Copyright 2019 Google LLC
 */

#include <linux/errno.h>
#include <linux/export.h>
#include <linux/platform_data/wilco-ec.h>
#include <linux/string.h>
<<<<<<< HEAD
=======
#include <linux/types.h>
>>>>>>> 04d5ce62
#include <asm/unaligned.h>

/* Operation code; what the EC should do with the property */
enum ec_property_op {
	EC_OP_GET = 0,
	EC_OP_SET = 1,
};

struct ec_property_request {
	u8 op; /* One of enum ec_property_op */
	u8 property_id[4]; /* The 32 bit PID is stored Little Endian */
	u8 length;
	u8 data[WILCO_EC_PROPERTY_MAX_SIZE];
} __packed;

struct ec_property_response {
	u8 reserved[2];
	u8 op; /* One of enum ec_property_op */
	u8 property_id[4]; /* The 32 bit PID is stored Little Endian */
	u8 length;
	u8 data[WILCO_EC_PROPERTY_MAX_SIZE];
} __packed;

static int send_property_msg(struct wilco_ec_device *ec,
			     struct ec_property_request *rq,
			     struct ec_property_response *rs)
{
	struct wilco_ec_message ec_msg;
	int ret;

	memset(&ec_msg, 0, sizeof(ec_msg));
	ec_msg.type = WILCO_EC_MSG_PROPERTY;
	ec_msg.request_data = rq;
	ec_msg.request_size = sizeof(*rq);
	ec_msg.response_data = rs;
	ec_msg.response_size = sizeof(*rs);

	ret = wilco_ec_mailbox(ec, &ec_msg);
	if (ret < 0)
		return ret;
	if (rs->op != rq->op)
		return -EBADMSG;
	if (memcmp(rq->property_id, rs->property_id, sizeof(rs->property_id)))
		return -EBADMSG;

	return 0;
}

int wilco_ec_get_property(struct wilco_ec_device *ec,
			  struct wilco_ec_property_msg *prop_msg)
{
	struct ec_property_request rq;
	struct ec_property_response rs;
	int ret;

	memset(&rq, 0, sizeof(rq));
	rq.op = EC_OP_GET;
	put_unaligned_le32(prop_msg->property_id, rq.property_id);

	ret = send_property_msg(ec, &rq, &rs);
	if (ret < 0)
		return ret;

	prop_msg->length = rs.length;
	memcpy(prop_msg->data, rs.data, rs.length);

	return 0;
}
EXPORT_SYMBOL_GPL(wilco_ec_get_property);

int wilco_ec_set_property(struct wilco_ec_device *ec,
			  struct wilco_ec_property_msg *prop_msg)
{
	struct ec_property_request rq;
	struct ec_property_response rs;
	int ret;

	memset(&rq, 0, sizeof(rq));
	rq.op = EC_OP_SET;
	put_unaligned_le32(prop_msg->property_id, rq.property_id);
	rq.length = prop_msg->length;
	memcpy(rq.data, prop_msg->data, prop_msg->length);

	ret = send_property_msg(ec, &rq, &rs);
	if (ret < 0)
		return ret;
	if (rs.length != prop_msg->length)
		return -EBADMSG;

	return 0;
}
EXPORT_SYMBOL_GPL(wilco_ec_set_property);

int wilco_ec_get_byte_property(struct wilco_ec_device *ec, u32 property_id,
			       u8 *val)
{
	struct wilco_ec_property_msg msg;
	int ret;

	msg.property_id = property_id;

	ret = wilco_ec_get_property(ec, &msg);
	if (ret < 0)
		return ret;
	if (msg.length != 1)
		return -EBADMSG;

	*val = msg.data[0];

	return 0;
}
EXPORT_SYMBOL_GPL(wilco_ec_get_byte_property);

int wilco_ec_set_byte_property(struct wilco_ec_device *ec, u32 property_id,
			       u8 val)
{
	struct wilco_ec_property_msg msg;

	msg.property_id = property_id;
	msg.data[0] = val;
	msg.length = 1;

	return wilco_ec_set_property(ec, &msg);
}
EXPORT_SYMBOL_GPL(wilco_ec_set_byte_property);<|MERGE_RESOLUTION|>--- conflicted
+++ resolved
@@ -7,10 +7,7 @@
 #include <linux/export.h>
 #include <linux/platform_data/wilco-ec.h>
 #include <linux/string.h>
-<<<<<<< HEAD
-=======
 #include <linux/types.h>
->>>>>>> 04d5ce62
 #include <asm/unaligned.h>
 
 /* Operation code; what the EC should do with the property */

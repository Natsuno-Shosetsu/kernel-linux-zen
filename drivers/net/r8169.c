/*
 * r8169.c: RealTek 8169/8168/8101 ethernet driver.
 *
 * Copyright (c) 2002 ShuChen <shuchen@realtek.com.tw>
 * Copyright (c) 2003 - 2007 Francois Romieu <romieu@fr.zoreil.com>
 * Copyright (c) a lot of people too. Please respect their work.
 *
 * See MAINTAINERS file for support contact information.
 */

#include <linux/module.h>
#include <linux/moduleparam.h>
#include <linux/pci.h>
#include <linux/netdevice.h>
#include <linux/etherdevice.h>
#include <linux/delay.h>
#include <linux/ethtool.h>
#include <linux/mii.h>
#include <linux/if_vlan.h>
#include <linux/crc32.h>
#include <linux/in.h>
#include <linux/ip.h>
#include <linux/tcp.h>
#include <linux/init.h>
#include <linux/interrupt.h>
#include <linux/dma-mapping.h>
#include <linux/pm_runtime.h>
#include <linux/firmware.h>
#include <linux/pci-aspm.h>
#include <linux/prefetch.h>

#include <asm/system.h>
#include <asm/io.h>
#include <asm/irq.h>

#define RTL8169_VERSION "2.3LK-NAPI"
#define MODULENAME "r8169"
#define PFX MODULENAME ": "

#define FIRMWARE_8168D_1	"rtl_nic/rtl8168d-1.fw"
#define FIRMWARE_8168D_2	"rtl_nic/rtl8168d-2.fw"
#define FIRMWARE_8168E_1	"rtl_nic/rtl8168e-1.fw"
#define FIRMWARE_8168E_2	"rtl_nic/rtl8168e-2.fw"
#define FIRMWARE_8168E_3	"rtl_nic/rtl8168e-3.fw"
#define FIRMWARE_8105E_1	"rtl_nic/rtl8105e-1.fw"

#ifdef RTL8169_DEBUG
#define assert(expr) \
	if (!(expr)) {					\
		printk( "Assertion failed! %s,%s,%s,line=%d\n",	\
		#expr,__FILE__,__func__,__LINE__);		\
	}
#define dprintk(fmt, args...) \
	do { printk(KERN_DEBUG PFX fmt, ## args); } while (0)
#else
#define assert(expr) do {} while (0)
#define dprintk(fmt, args...)	do {} while (0)
#endif /* RTL8169_DEBUG */

#define R8169_MSG_DEFAULT \
	(NETIF_MSG_DRV | NETIF_MSG_PROBE | NETIF_MSG_IFUP | NETIF_MSG_IFDOWN)

#define TX_BUFFS_AVAIL(tp) \
	(tp->dirty_tx + NUM_TX_DESC - tp->cur_tx - 1)

/* Maximum number of multicast addresses to filter (vs. Rx-all-multicast).
   The RTL chips use a 64 element hash table based on the Ethernet CRC. */
static const int multicast_filter_limit = 32;

/* MAC address length */
#define MAC_ADDR_LEN	6

#define MAX_READ_REQUEST_SHIFT	12
#define TX_DMA_BURST	6	/* Maximum PCI burst, '6' is 1024 */
#define SafeMtu		0x1c20	/* ... actually life sucks beyond ~7k */
#define InterFrameGap	0x03	/* 3 means InterFrameGap = the shortest one */

#define R8169_REGS_SIZE		256
#define R8169_NAPI_WEIGHT	64
#define NUM_TX_DESC	64	/* Number of Tx descriptor registers */
#define NUM_RX_DESC	256	/* Number of Rx descriptor registers */
#define RX_BUF_SIZE	1536	/* Rx Buffer size */
#define R8169_TX_RING_BYTES	(NUM_TX_DESC * sizeof(struct TxDesc))
#define R8169_RX_RING_BYTES	(NUM_RX_DESC * sizeof(struct RxDesc))

#define RTL8169_TX_TIMEOUT	(6*HZ)
#define RTL8169_PHY_TIMEOUT	(10*HZ)

#define RTL_EEPROM_SIG		cpu_to_le32(0x8129)
#define RTL_EEPROM_SIG_MASK	cpu_to_le32(0xffff)
#define RTL_EEPROM_SIG_ADDR	0x0000

/* write/read MMIO register */
#define RTL_W8(reg, val8)	writeb ((val8), ioaddr + (reg))
#define RTL_W16(reg, val16)	writew ((val16), ioaddr + (reg))
#define RTL_W32(reg, val32)	writel ((val32), ioaddr + (reg))
#define RTL_R8(reg)		readb (ioaddr + (reg))
#define RTL_R16(reg)		readw (ioaddr + (reg))
#define RTL_R32(reg)		readl (ioaddr + (reg))

enum mac_version {
	RTL_GIGA_MAC_VER_01 = 0,
	RTL_GIGA_MAC_VER_02,
	RTL_GIGA_MAC_VER_03,
	RTL_GIGA_MAC_VER_04,
	RTL_GIGA_MAC_VER_05,
	RTL_GIGA_MAC_VER_06,
	RTL_GIGA_MAC_VER_07,
	RTL_GIGA_MAC_VER_08,
	RTL_GIGA_MAC_VER_09,
	RTL_GIGA_MAC_VER_10,
	RTL_GIGA_MAC_VER_11,
	RTL_GIGA_MAC_VER_12,
	RTL_GIGA_MAC_VER_13,
	RTL_GIGA_MAC_VER_14,
	RTL_GIGA_MAC_VER_15,
	RTL_GIGA_MAC_VER_16,
	RTL_GIGA_MAC_VER_17,
	RTL_GIGA_MAC_VER_18,
	RTL_GIGA_MAC_VER_19,
	RTL_GIGA_MAC_VER_20,
	RTL_GIGA_MAC_VER_21,
	RTL_GIGA_MAC_VER_22,
	RTL_GIGA_MAC_VER_23,
	RTL_GIGA_MAC_VER_24,
	RTL_GIGA_MAC_VER_25,
	RTL_GIGA_MAC_VER_26,
	RTL_GIGA_MAC_VER_27,
	RTL_GIGA_MAC_VER_28,
	RTL_GIGA_MAC_VER_29,
	RTL_GIGA_MAC_VER_30,
	RTL_GIGA_MAC_VER_31,
	RTL_GIGA_MAC_VER_32,
	RTL_GIGA_MAC_VER_33,
	RTL_GIGA_MAC_VER_34,
	RTL_GIGA_MAC_NONE   = 0xff,
};

enum rtl_tx_desc_version {
	RTL_TD_0	= 0,
	RTL_TD_1	= 1,
};

#define _R(NAME,TD,FW) \
	{ .name = NAME, .txd_version = TD, .fw_name = FW }

static const struct {
	const char *name;
	enum rtl_tx_desc_version txd_version;
	const char *fw_name;
} rtl_chip_infos[] = {
	/* PCI devices. */
	[RTL_GIGA_MAC_VER_01] =
		_R("RTL8169",		RTL_TD_0, NULL),
	[RTL_GIGA_MAC_VER_02] =
		_R("RTL8169s",		RTL_TD_0, NULL),
	[RTL_GIGA_MAC_VER_03] =
		_R("RTL8110s",		RTL_TD_0, NULL),
	[RTL_GIGA_MAC_VER_04] =
		_R("RTL8169sb/8110sb",	RTL_TD_0, NULL),
	[RTL_GIGA_MAC_VER_05] =
		_R("RTL8169sc/8110sc",	RTL_TD_0, NULL),
	[RTL_GIGA_MAC_VER_06] =
		_R("RTL8169sc/8110sc",	RTL_TD_0, NULL),
	/* PCI-E devices. */
	[RTL_GIGA_MAC_VER_07] =
		_R("RTL8102e",		RTL_TD_1, NULL),
	[RTL_GIGA_MAC_VER_08] =
		_R("RTL8102e",		RTL_TD_1, NULL),
	[RTL_GIGA_MAC_VER_09] =
		_R("RTL8102e",		RTL_TD_1, NULL),
	[RTL_GIGA_MAC_VER_10] =
		_R("RTL8101e",		RTL_TD_0, NULL),
	[RTL_GIGA_MAC_VER_11] =
		_R("RTL8168b/8111b",	RTL_TD_0, NULL),
	[RTL_GIGA_MAC_VER_12] =
		_R("RTL8168b/8111b",	RTL_TD_0, NULL),
	[RTL_GIGA_MAC_VER_13] =
		_R("RTL8101e",		RTL_TD_0, NULL),
	[RTL_GIGA_MAC_VER_14] =
		_R("RTL8100e",		RTL_TD_0, NULL),
	[RTL_GIGA_MAC_VER_15] =
		_R("RTL8100e",		RTL_TD_0, NULL),
	[RTL_GIGA_MAC_VER_16] =
		_R("RTL8101e",		RTL_TD_0, NULL),
	[RTL_GIGA_MAC_VER_17] =
		_R("RTL8168b/8111b",	RTL_TD_0, NULL),
	[RTL_GIGA_MAC_VER_18] =
		_R("RTL8168cp/8111cp",	RTL_TD_1, NULL),
	[RTL_GIGA_MAC_VER_19] =
		_R("RTL8168c/8111c",	RTL_TD_1, NULL),
	[RTL_GIGA_MAC_VER_20] =
		_R("RTL8168c/8111c",	RTL_TD_1, NULL),
	[RTL_GIGA_MAC_VER_21] =
		_R("RTL8168c/8111c",	RTL_TD_1, NULL),
	[RTL_GIGA_MAC_VER_22] =
		_R("RTL8168c/8111c",	RTL_TD_1, NULL),
	[RTL_GIGA_MAC_VER_23] =
		_R("RTL8168cp/8111cp",	RTL_TD_1, NULL),
	[RTL_GIGA_MAC_VER_24] =
		_R("RTL8168cp/8111cp",	RTL_TD_1, NULL),
	[RTL_GIGA_MAC_VER_25] =
		_R("RTL8168d/8111d",	RTL_TD_1, FIRMWARE_8168D_1),
	[RTL_GIGA_MAC_VER_26] =
		_R("RTL8168d/8111d",	RTL_TD_1, FIRMWARE_8168D_2),
	[RTL_GIGA_MAC_VER_27] =
		_R("RTL8168dp/8111dp",	RTL_TD_1, NULL),
	[RTL_GIGA_MAC_VER_28] =
		_R("RTL8168dp/8111dp",	RTL_TD_1, NULL),
	[RTL_GIGA_MAC_VER_29] =
		_R("RTL8105e",		RTL_TD_1, FIRMWARE_8105E_1),
	[RTL_GIGA_MAC_VER_30] =
		_R("RTL8105e",		RTL_TD_1, FIRMWARE_8105E_1),
	[RTL_GIGA_MAC_VER_31] =
		_R("RTL8168dp/8111dp",	RTL_TD_1, NULL),
	[RTL_GIGA_MAC_VER_32] =
		_R("RTL8168e/8111e",	RTL_TD_1, FIRMWARE_8168E_1),
	[RTL_GIGA_MAC_VER_33] =
		_R("RTL8168e/8111e",	RTL_TD_1, FIRMWARE_8168E_2),
	[RTL_GIGA_MAC_VER_34] =
		_R("RTL8168evl/8111evl",RTL_TD_1, FIRMWARE_8168E_3)
};
#undef _R

enum cfg_version {
	RTL_CFG_0 = 0x00,
	RTL_CFG_1,
	RTL_CFG_2
};

static void rtl_hw_start_8169(struct net_device *);
static void rtl_hw_start_8168(struct net_device *);
static void rtl_hw_start_8101(struct net_device *);

static DEFINE_PCI_DEVICE_TABLE(rtl8169_pci_tbl) = {
	{ PCI_DEVICE(PCI_VENDOR_ID_REALTEK,	0x8129), 0, 0, RTL_CFG_0 },
	{ PCI_DEVICE(PCI_VENDOR_ID_REALTEK,	0x8136), 0, 0, RTL_CFG_2 },
	{ PCI_DEVICE(PCI_VENDOR_ID_REALTEK,	0x8167), 0, 0, RTL_CFG_0 },
	{ PCI_DEVICE(PCI_VENDOR_ID_REALTEK,	0x8168), 0, 0, RTL_CFG_1 },
	{ PCI_DEVICE(PCI_VENDOR_ID_REALTEK,	0x8169), 0, 0, RTL_CFG_0 },
	{ PCI_DEVICE(PCI_VENDOR_ID_DLINK,	0x4300), 0, 0, RTL_CFG_0 },
	{ PCI_DEVICE(PCI_VENDOR_ID_DLINK,	0x4302), 0, 0, RTL_CFG_0 },
	{ PCI_DEVICE(PCI_VENDOR_ID_AT,		0xc107), 0, 0, RTL_CFG_0 },
	{ PCI_DEVICE(0x16ec,			0x0116), 0, 0, RTL_CFG_0 },
	{ PCI_VENDOR_ID_LINKSYS,		0x1032,
		PCI_ANY_ID, 0x0024, 0, 0, RTL_CFG_0 },
	{ 0x0001,				0x8168,
		PCI_ANY_ID, 0x2410, 0, 0, RTL_CFG_2 },
	{0,},
};

MODULE_DEVICE_TABLE(pci, rtl8169_pci_tbl);

static int rx_buf_sz = 16383;
static int use_dac;
static struct {
	u32 msg_enable;
} debug = { -1 };

enum rtl_registers {
	MAC0		= 0,	/* Ethernet hardware address. */
	MAC4		= 4,
	MAR0		= 8,	/* Multicast filter. */
	CounterAddrLow		= 0x10,
	CounterAddrHigh		= 0x14,
	TxDescStartAddrLow	= 0x20,
	TxDescStartAddrHigh	= 0x24,
	TxHDescStartAddrLow	= 0x28,
	TxHDescStartAddrHigh	= 0x2c,
	FLASH		= 0x30,
	ERSR		= 0x36,
	ChipCmd		= 0x37,
	TxPoll		= 0x38,
	IntrMask	= 0x3c,
	IntrStatus	= 0x3e,

	TxConfig	= 0x40,
#define	TXCFG_AUTO_FIFO			(1 << 7)	/* 8111e-vl */
#define	TXCFG_EMPTY			(1 << 11)	/* 8111e-vl */

	RxConfig	= 0x44,
#define	RX128_INT_EN			(1 << 15)	/* 8111c and later */
#define	RX_MULTI_EN			(1 << 14)	/* 8111c only */
#define	RXCFG_FIFO_SHIFT		13
					/* No threshold before first PCI xfer */
#define	RX_FIFO_THRESH			(7 << RXCFG_FIFO_SHIFT)
#define	RXCFG_DMA_SHIFT			8
					/* Unlimited maximum PCI burst. */
#define	RX_DMA_BURST			(7 << RXCFG_DMA_SHIFT)

	RxMissed	= 0x4c,
	Cfg9346		= 0x50,
	Config0		= 0x51,
	Config1		= 0x52,
	Config2		= 0x53,
	Config3		= 0x54,
	Config4		= 0x55,
	Config5		= 0x56,
	MultiIntr	= 0x5c,
	PHYAR		= 0x60,
	PHYstatus	= 0x6c,
	RxMaxSize	= 0xda,
	CPlusCmd	= 0xe0,
	IntrMitigate	= 0xe2,
	RxDescAddrLow	= 0xe4,
	RxDescAddrHigh	= 0xe8,
	EarlyTxThres	= 0xec,	/* 8169. Unit of 32 bytes. */

#define NoEarlyTx	0x3f	/* Max value : no early transmit. */

	MaxTxPacketSize	= 0xec,	/* 8101/8168. Unit of 128 bytes. */

#define TxPacketMax	(8064 >> 7)

	FuncEvent	= 0xf0,
	FuncEventMask	= 0xf4,
	FuncPresetState	= 0xf8,
	FuncForceEvent	= 0xfc,
};

enum rtl8110_registers {
	TBICSR			= 0x64,
	TBI_ANAR		= 0x68,
	TBI_LPAR		= 0x6a,
};

enum rtl8168_8101_registers {
	CSIDR			= 0x64,
	CSIAR			= 0x68,
#define	CSIAR_FLAG			0x80000000
#define	CSIAR_WRITE_CMD			0x80000000
#define	CSIAR_BYTE_ENABLE		0x0f
#define	CSIAR_BYTE_ENABLE_SHIFT		12
#define	CSIAR_ADDR_MASK			0x0fff
	PMCH			= 0x6f,
	EPHYAR			= 0x80,
#define	EPHYAR_FLAG			0x80000000
#define	EPHYAR_WRITE_CMD		0x80000000
#define	EPHYAR_REG_MASK			0x1f
#define	EPHYAR_REG_SHIFT		16
#define	EPHYAR_DATA_MASK		0xffff
	DLLPR			= 0xd0,
#define	PFM_EN				(1 << 6)
	DBG_REG			= 0xd1,
#define	FIX_NAK_1			(1 << 4)
#define	FIX_NAK_2			(1 << 3)
	TWSI			= 0xd2,
	MCU			= 0xd3,
#define	NOW_IS_OOB			(1 << 7)
#define	EN_NDP				(1 << 3)
#define	EN_OOB_RESET			(1 << 2)
	EFUSEAR			= 0xdc,
#define	EFUSEAR_FLAG			0x80000000
#define	EFUSEAR_WRITE_CMD		0x80000000
#define	EFUSEAR_READ_CMD		0x00000000
#define	EFUSEAR_REG_MASK		0x03ff
#define	EFUSEAR_REG_SHIFT		8
#define	EFUSEAR_DATA_MASK		0xff
};

enum rtl8168_registers {
	LED_FREQ		= 0x1a,
	EEE_LED			= 0x1b,
	ERIDR			= 0x70,
	ERIAR			= 0x74,
#define ERIAR_FLAG			0x80000000
#define ERIAR_WRITE_CMD			0x80000000
#define ERIAR_READ_CMD			0x00000000
#define ERIAR_ADDR_BYTE_ALIGN		4
#define ERIAR_TYPE_SHIFT		16
#define ERIAR_EXGMAC			(0x00 << ERIAR_TYPE_SHIFT)
#define ERIAR_MSIX			(0x01 << ERIAR_TYPE_SHIFT)
#define ERIAR_ASF			(0x02 << ERIAR_TYPE_SHIFT)
#define ERIAR_MASK_SHIFT		12
#define ERIAR_MASK_0001			(0x1 << ERIAR_MASK_SHIFT)
#define ERIAR_MASK_0011			(0x3 << ERIAR_MASK_SHIFT)
#define ERIAR_MASK_1111			(0xf << ERIAR_MASK_SHIFT)
	EPHY_RXER_NUM		= 0x7c,
	OCPDR			= 0xb0,	/* OCP GPHY access */
#define OCPDR_WRITE_CMD			0x80000000
#define OCPDR_READ_CMD			0x00000000
#define OCPDR_REG_MASK			0x7f
#define OCPDR_GPHY_REG_SHIFT		16
#define OCPDR_DATA_MASK			0xffff
	OCPAR			= 0xb4,
#define OCPAR_FLAG			0x80000000
#define OCPAR_GPHY_WRITE_CMD		0x8000f060
#define OCPAR_GPHY_READ_CMD		0x0000f060
	RDSAR1			= 0xd0,	/* 8168c only. Undocumented on 8168dp */
	MISC			= 0xf0,	/* 8168e only. */
#define TXPLA_RST			(1 << 29)
#define PWM_EN				(1 << 22)
};

enum rtl_register_content {
	/* InterruptStatusBits */
	SYSErr		= 0x8000,
	PCSTimeout	= 0x4000,
	SWInt		= 0x0100,
	TxDescUnavail	= 0x0080,
	RxFIFOOver	= 0x0040,
	LinkChg		= 0x0020,
	RxOverflow	= 0x0010,
	TxErr		= 0x0008,
	TxOK		= 0x0004,
	RxErr		= 0x0002,
	RxOK		= 0x0001,

	/* RxStatusDesc */
	RxBOVF	= (1 << 24),
	RxFOVF	= (1 << 23),
	RxRWT	= (1 << 22),
	RxRES	= (1 << 21),
	RxRUNT	= (1 << 20),
	RxCRC	= (1 << 19),

	/* ChipCmdBits */
	StopReq		= 0x80,
	CmdReset	= 0x10,
	CmdRxEnb	= 0x08,
	CmdTxEnb	= 0x04,
	RxBufEmpty	= 0x01,

	/* TXPoll register p.5 */
	HPQ		= 0x80,		/* Poll cmd on the high prio queue */
	NPQ		= 0x40,		/* Poll cmd on the low prio queue */
	FSWInt		= 0x01,		/* Forced software interrupt */

	/* Cfg9346Bits */
	Cfg9346_Lock	= 0x00,
	Cfg9346_Unlock	= 0xc0,

	/* rx_mode_bits */
	AcceptErr	= 0x20,
	AcceptRunt	= 0x10,
	AcceptBroadcast	= 0x08,
	AcceptMulticast	= 0x04,
	AcceptMyPhys	= 0x02,
	AcceptAllPhys	= 0x01,
#define RX_CONFIG_ACCEPT_MASK		0x3f

	/* TxConfigBits */
	TxInterFrameGapShift = 24,
	TxDMAShift = 8,	/* DMA burst value (0-7) is shift this many bits */

	/* Config1 register p.24 */
	LEDS1		= (1 << 7),
	LEDS0		= (1 << 6),
	MSIEnable	= (1 << 5),	/* Enable Message Signaled Interrupt */
	Speed_down	= (1 << 4),
	MEMMAP		= (1 << 3),
	IOMAP		= (1 << 2),
	VPD		= (1 << 1),
	PMEnable	= (1 << 0),	/* Power Management Enable */

	/* Config2 register p. 25 */
	PCI_Clock_66MHz = 0x01,
	PCI_Clock_33MHz = 0x00,

	/* Config3 register p.25 */
	MagicPacket	= (1 << 5),	/* Wake up when receives a Magic Packet */
	LinkUp		= (1 << 4),	/* Wake up when the cable connection is re-established */
	Beacon_en	= (1 << 0),	/* 8168 only. Reserved in the 8168b */

	/* Config5 register p.27 */
	BWF		= (1 << 6),	/* Accept Broadcast wakeup frame */
	MWF		= (1 << 5),	/* Accept Multicast wakeup frame */
	UWF		= (1 << 4),	/* Accept Unicast wakeup frame */
	Spi_en		= (1 << 3),
	LanWake		= (1 << 1),	/* LanWake enable/disable */
	PMEStatus	= (1 << 0),	/* PME status can be reset by PCI RST# */

	/* TBICSR p.28 */
	TBIReset	= 0x80000000,
	TBILoopback	= 0x40000000,
	TBINwEnable	= 0x20000000,
	TBINwRestart	= 0x10000000,
	TBILinkOk	= 0x02000000,
	TBINwComplete	= 0x01000000,

	/* CPlusCmd p.31 */
	EnableBist	= (1 << 15),	// 8168 8101
	Mac_dbgo_oe	= (1 << 14),	// 8168 8101
	Normal_mode	= (1 << 13),	// unused
	Force_half_dup	= (1 << 12),	// 8168 8101
	Force_rxflow_en	= (1 << 11),	// 8168 8101
	Force_txflow_en	= (1 << 10),	// 8168 8101
	Cxpl_dbg_sel	= (1 << 9),	// 8168 8101
	ASF		= (1 << 8),	// 8168 8101
	PktCntrDisable	= (1 << 7),	// 8168 8101
	Mac_dbgo_sel	= 0x001c,	// 8168
	RxVlan		= (1 << 6),
	RxChkSum	= (1 << 5),
	PCIDAC		= (1 << 4),
	PCIMulRW	= (1 << 3),
	INTT_0		= 0x0000,	// 8168
	INTT_1		= 0x0001,	// 8168
	INTT_2		= 0x0002,	// 8168
	INTT_3		= 0x0003,	// 8168

	/* rtl8169_PHYstatus */
	TBI_Enable	= 0x80,
	TxFlowCtrl	= 0x40,
	RxFlowCtrl	= 0x20,
	_1000bpsF	= 0x10,
	_100bps		= 0x08,
	_10bps		= 0x04,
	LinkStatus	= 0x02,
	FullDup		= 0x01,

	/* _TBICSRBit */
	TBILinkOK	= 0x02000000,

	/* DumpCounterCommand */
	CounterDump	= 0x8,
};

enum rtl_desc_bit {
	/* First doubleword. */
	DescOwn		= (1 << 31), /* Descriptor is owned by NIC */
	RingEnd		= (1 << 30), /* End of descriptor ring */
	FirstFrag	= (1 << 29), /* First segment of a packet */
	LastFrag	= (1 << 28), /* Final segment of a packet */
};

/* Generic case. */
enum rtl_tx_desc_bit {
	/* First doubleword. */
	TD_LSO		= (1 << 27),		/* Large Send Offload */
#define TD_MSS_MAX			0x07ffu	/* MSS value */

	/* Second doubleword. */
	TxVlanTag	= (1 << 17),		/* Add VLAN tag */
};

/* 8169, 8168b and 810x except 8102e. */
enum rtl_tx_desc_bit_0 {
	/* First doubleword. */
#define TD0_MSS_SHIFT			16	/* MSS position (11 bits) */
	TD0_TCP_CS	= (1 << 16),		/* Calculate TCP/IP checksum */
	TD0_UDP_CS	= (1 << 17),		/* Calculate UDP/IP checksum */
	TD0_IP_CS	= (1 << 18),		/* Calculate IP checksum */
};

/* 8102e, 8168c and beyond. */
enum rtl_tx_desc_bit_1 {
	/* Second doubleword. */
#define TD1_MSS_SHIFT			18	/* MSS position (11 bits) */
	TD1_IP_CS	= (1 << 29),		/* Calculate IP checksum */
	TD1_TCP_CS	= (1 << 30),		/* Calculate TCP/IP checksum */
	TD1_UDP_CS	= (1 << 31),		/* Calculate UDP/IP checksum */
};

static const struct rtl_tx_desc_info {
	struct {
		u32 udp;
		u32 tcp;
	} checksum;
	u16 mss_shift;
	u16 opts_offset;
} tx_desc_info [] = {
	[RTL_TD_0] = {
		.checksum = {
			.udp	= TD0_IP_CS | TD0_UDP_CS,
			.tcp	= TD0_IP_CS | TD0_TCP_CS
		},
		.mss_shift	= TD0_MSS_SHIFT,
		.opts_offset	= 0
	},
	[RTL_TD_1] = {
		.checksum = {
			.udp	= TD1_IP_CS | TD1_UDP_CS,
			.tcp	= TD1_IP_CS | TD1_TCP_CS
		},
		.mss_shift	= TD1_MSS_SHIFT,
		.opts_offset	= 1
	}
};

enum rtl_rx_desc_bit {
	/* Rx private */
	PID1		= (1 << 18), /* Protocol ID bit 1/2 */
	PID0		= (1 << 17), /* Protocol ID bit 2/2 */

#define RxProtoUDP	(PID1)
#define RxProtoTCP	(PID0)
#define RxProtoIP	(PID1 | PID0)
#define RxProtoMask	RxProtoIP

	IPFail		= (1 << 16), /* IP checksum failed */
	UDPFail		= (1 << 15), /* UDP/IP checksum failed */
	TCPFail		= (1 << 14), /* TCP/IP checksum failed */
	RxVlanTag	= (1 << 16), /* VLAN tag available */
};

#define RsvdMask	0x3fffc000

struct TxDesc {
	__le32 opts1;
	__le32 opts2;
	__le64 addr;
};

struct RxDesc {
	__le32 opts1;
	__le32 opts2;
	__le64 addr;
};

struct ring_info {
	struct sk_buff	*skb;
	u32		len;
	u8		__pad[sizeof(void *) - sizeof(u32)];
};

enum features {
	RTL_FEATURE_WOL		= (1 << 0),
	RTL_FEATURE_MSI		= (1 << 1),
	RTL_FEATURE_GMII	= (1 << 2),
};

struct rtl8169_counters {
	__le64	tx_packets;
	__le64	rx_packets;
	__le64	tx_errors;
	__le32	rx_errors;
	__le16	rx_missed;
	__le16	align_errors;
	__le32	tx_one_collision;
	__le32	tx_multi_collision;
	__le64	rx_unicast;
	__le64	rx_broadcast;
	__le32	rx_multicast;
	__le16	tx_aborted;
	__le16	tx_underun;
};

struct rtl8169_private {
	void __iomem *mmio_addr;	/* memory map physical address */
	struct pci_dev *pci_dev;
	struct net_device *dev;
	struct napi_struct napi;
	spinlock_t lock;
	u32 msg_enable;
	u16 txd_version;
	u16 mac_version;
	u32 cur_rx; /* Index into the Rx descriptor buffer of next Rx pkt. */
	u32 cur_tx; /* Index into the Tx descriptor buffer of next Rx pkt. */
	u32 dirty_rx;
	u32 dirty_tx;
	struct TxDesc *TxDescArray;	/* 256-aligned Tx descriptor ring */
	struct RxDesc *RxDescArray;	/* 256-aligned Rx descriptor ring */
	dma_addr_t TxPhyAddr;
	dma_addr_t RxPhyAddr;
	void *Rx_databuff[NUM_RX_DESC];	/* Rx data buffers */
	struct ring_info tx_skb[NUM_TX_DESC];	/* Tx data buffers */
	struct timer_list timer;
	u16 cp_cmd;
	u16 intr_event;
	u16 napi_event;
	u16 intr_mask;

	struct mdio_ops {
		void (*write)(void __iomem *, int, int);
		int (*read)(void __iomem *, int);
	} mdio_ops;

	struct pll_power_ops {
		void (*down)(struct rtl8169_private *);
		void (*up)(struct rtl8169_private *);
	} pll_power_ops;

	int (*set_speed)(struct net_device *, u8 aneg, u16 sp, u8 dpx, u32 adv);
	int (*get_settings)(struct net_device *, struct ethtool_cmd *);
	void (*phy_reset_enable)(struct rtl8169_private *tp);
	void (*hw_start)(struct net_device *);
	unsigned int (*phy_reset_pending)(struct rtl8169_private *tp);
	unsigned int (*link_ok)(void __iomem *);
	int (*do_ioctl)(struct rtl8169_private *tp, struct mii_ioctl_data *data, int cmd);
	struct delayed_work task;
	unsigned features;

	struct mii_if_info mii;
	struct rtl8169_counters counters;
	u32 saved_wolopts;
	u32 opts1_mask;

	struct rtl_fw {
		const struct firmware *fw;
<<<<<<< HEAD

#define RTL_VER_SIZE		32

=======

#define RTL_VER_SIZE		32

>>>>>>> ac15456e
		char version[RTL_VER_SIZE];

		struct rtl_fw_phy_action {
			__le32 *code;
			size_t size;
		} phy_action;
	} *rtl_fw;
#define RTL_FIRMWARE_UNKNOWN	ERR_PTR(-EAGAIN)
};

MODULE_AUTHOR("Realtek and the Linux r8169 crew <netdev@vger.kernel.org>");
MODULE_DESCRIPTION("RealTek RTL-8169 Gigabit Ethernet driver");
module_param(use_dac, int, 0);
MODULE_PARM_DESC(use_dac, "Enable PCI DAC. Unsafe on 32 bit PCI slot.");
module_param_named(debug, debug.msg_enable, int, 0);
MODULE_PARM_DESC(debug, "Debug verbosity level (0=none, ..., 16=all)");
MODULE_LICENSE("GPL");
MODULE_VERSION(RTL8169_VERSION);
MODULE_FIRMWARE(FIRMWARE_8168D_1);
MODULE_FIRMWARE(FIRMWARE_8168D_2);
MODULE_FIRMWARE(FIRMWARE_8168E_1);
MODULE_FIRMWARE(FIRMWARE_8168E_2);
MODULE_FIRMWARE(FIRMWARE_8168E_3);
MODULE_FIRMWARE(FIRMWARE_8105E_1);

static int rtl8169_open(struct net_device *dev);
static netdev_tx_t rtl8169_start_xmit(struct sk_buff *skb,
				      struct net_device *dev);
static irqreturn_t rtl8169_interrupt(int irq, void *dev_instance);
static int rtl8169_init_ring(struct net_device *dev);
static void rtl_hw_start(struct net_device *dev);
static int rtl8169_close(struct net_device *dev);
static void rtl_set_rx_mode(struct net_device *dev);
static void rtl8169_tx_timeout(struct net_device *dev);
static struct net_device_stats *rtl8169_get_stats(struct net_device *dev);
static int rtl8169_rx_interrupt(struct net_device *, struct rtl8169_private *,
				void __iomem *, u32 budget);
static int rtl8169_change_mtu(struct net_device *dev, int new_mtu);
static void rtl8169_down(struct net_device *dev);
static void rtl8169_rx_clear(struct rtl8169_private *tp);
static int rtl8169_poll(struct napi_struct *napi, int budget);

static u32 ocp_read(struct rtl8169_private *tp, u8 mask, u16 reg)
{
	void __iomem *ioaddr = tp->mmio_addr;
	int i;

	RTL_W32(OCPAR, ((u32)mask & 0x0f) << 12 | (reg & 0x0fff));
	for (i = 0; i < 20; i++) {
		udelay(100);
		if (RTL_R32(OCPAR) & OCPAR_FLAG)
			break;
	}
	return RTL_R32(OCPDR);
}

static void ocp_write(struct rtl8169_private *tp, u8 mask, u16 reg, u32 data)
{
	void __iomem *ioaddr = tp->mmio_addr;
	int i;

	RTL_W32(OCPDR, data);
	RTL_W32(OCPAR, OCPAR_FLAG | ((u32)mask & 0x0f) << 12 | (reg & 0x0fff));
	for (i = 0; i < 20; i++) {
		udelay(100);
		if ((RTL_R32(OCPAR) & OCPAR_FLAG) == 0)
			break;
	}
}

static void rtl8168_oob_notify(struct rtl8169_private *tp, u8 cmd)
{
	void __iomem *ioaddr = tp->mmio_addr;
	int i;

	RTL_W8(ERIDR, cmd);
	RTL_W32(ERIAR, 0x800010e8);
	msleep(2);
	for (i = 0; i < 5; i++) {
		udelay(100);
		if (!(RTL_R32(ERIAR) & ERIAR_FLAG))
			break;
	}

	ocp_write(tp, 0x1, 0x30, 0x00000001);
}

#define OOB_CMD_RESET		0x00
#define OOB_CMD_DRIVER_START	0x05
#define OOB_CMD_DRIVER_STOP	0x06

static u16 rtl8168_get_ocp_reg(struct rtl8169_private *tp)
{
	return (tp->mac_version == RTL_GIGA_MAC_VER_31) ? 0xb8 : 0x10;
}

static void rtl8168_driver_start(struct rtl8169_private *tp)
{
	u16 reg;
	int i;

	rtl8168_oob_notify(tp, OOB_CMD_DRIVER_START);

	reg = rtl8168_get_ocp_reg(tp);

	for (i = 0; i < 10; i++) {
		msleep(10);
		if (ocp_read(tp, 0x0f, reg) & 0x00000800)
			break;
	}
}

static void rtl8168_driver_stop(struct rtl8169_private *tp)
{
	u16 reg;
	int i;

	rtl8168_oob_notify(tp, OOB_CMD_DRIVER_STOP);

	reg = rtl8168_get_ocp_reg(tp);

	for (i = 0; i < 10; i++) {
		msleep(10);
		if ((ocp_read(tp, 0x0f, reg) & 0x00000800) == 0)
			break;
	}
}

static int r8168dp_check_dash(struct rtl8169_private *tp)
{
	u16 reg = rtl8168_get_ocp_reg(tp);

	return (ocp_read(tp, 0x0f, reg) & 0x00008000) ? 1 : 0;
}

static void r8169_mdio_write(void __iomem *ioaddr, int reg_addr, int value)
{
	int i;

	RTL_W32(PHYAR, 0x80000000 | (reg_addr & 0x1f) << 16 | (value & 0xffff));

	for (i = 20; i > 0; i--) {
		/*
		 * Check if the RTL8169 has completed writing to the specified
		 * MII register.
		 */
		if (!(RTL_R32(PHYAR) & 0x80000000))
			break;
		udelay(25);
	}
	/*
	 * According to hardware specs a 20us delay is required after write
	 * complete indication, but before sending next command.
	 */
	udelay(20);
}

static int r8169_mdio_read(void __iomem *ioaddr, int reg_addr)
{
	int i, value = -1;

	RTL_W32(PHYAR, 0x0 | (reg_addr & 0x1f) << 16);

	for (i = 20; i > 0; i--) {
		/*
		 * Check if the RTL8169 has completed retrieving data from
		 * the specified MII register.
		 */
		if (RTL_R32(PHYAR) & 0x80000000) {
			value = RTL_R32(PHYAR) & 0xffff;
			break;
		}
		udelay(25);
	}
	/*
	 * According to hardware specs a 20us delay is required after read
	 * complete indication, but before sending next command.
	 */
	udelay(20);

	return value;
}

static void r8168dp_1_mdio_access(void __iomem *ioaddr, int reg_addr, u32 data)
{
	int i;

	RTL_W32(OCPDR, data |
		((reg_addr & OCPDR_REG_MASK) << OCPDR_GPHY_REG_SHIFT));
	RTL_W32(OCPAR, OCPAR_GPHY_WRITE_CMD);
	RTL_W32(EPHY_RXER_NUM, 0);

	for (i = 0; i < 100; i++) {
		mdelay(1);
		if (!(RTL_R32(OCPAR) & OCPAR_FLAG))
			break;
	}
}

static void r8168dp_1_mdio_write(void __iomem *ioaddr, int reg_addr, int value)
{
	r8168dp_1_mdio_access(ioaddr, reg_addr, OCPDR_WRITE_CMD |
		(value & OCPDR_DATA_MASK));
}

static int r8168dp_1_mdio_read(void __iomem *ioaddr, int reg_addr)
{
	int i;

	r8168dp_1_mdio_access(ioaddr, reg_addr, OCPDR_READ_CMD);

	mdelay(1);
	RTL_W32(OCPAR, OCPAR_GPHY_READ_CMD);
	RTL_W32(EPHY_RXER_NUM, 0);

	for (i = 0; i < 100; i++) {
		mdelay(1);
		if (RTL_R32(OCPAR) & OCPAR_FLAG)
			break;
	}

	return RTL_R32(OCPDR) & OCPDR_DATA_MASK;
}

#define R8168DP_1_MDIO_ACCESS_BIT	0x00020000

static void r8168dp_2_mdio_start(void __iomem *ioaddr)
{
	RTL_W32(0xd0, RTL_R32(0xd0) & ~R8168DP_1_MDIO_ACCESS_BIT);
}

static void r8168dp_2_mdio_stop(void __iomem *ioaddr)
{
	RTL_W32(0xd0, RTL_R32(0xd0) | R8168DP_1_MDIO_ACCESS_BIT);
}

static void r8168dp_2_mdio_write(void __iomem *ioaddr, int reg_addr, int value)
{
	r8168dp_2_mdio_start(ioaddr);

	r8169_mdio_write(ioaddr, reg_addr, value);

	r8168dp_2_mdio_stop(ioaddr);
}

static int r8168dp_2_mdio_read(void __iomem *ioaddr, int reg_addr)
{
	int value;

	r8168dp_2_mdio_start(ioaddr);

	value = r8169_mdio_read(ioaddr, reg_addr);

	r8168dp_2_mdio_stop(ioaddr);

	return value;
}

static void rtl_writephy(struct rtl8169_private *tp, int location, u32 val)
{
	tp->mdio_ops.write(tp->mmio_addr, location, val);
}

static int rtl_readphy(struct rtl8169_private *tp, int location)
{
	return tp->mdio_ops.read(tp->mmio_addr, location);
}

static void rtl_patchphy(struct rtl8169_private *tp, int reg_addr, int value)
{
	rtl_writephy(tp, reg_addr, rtl_readphy(tp, reg_addr) | value);
}

static void rtl_w1w0_phy(struct rtl8169_private *tp, int reg_addr, int p, int m)
{
	int val;

	val = rtl_readphy(tp, reg_addr);
	rtl_writephy(tp, reg_addr, (val | p) & ~m);
}

static void rtl_mdio_write(struct net_device *dev, int phy_id, int location,
			   int val)
{
	struct rtl8169_private *tp = netdev_priv(dev);

	rtl_writephy(tp, location, val);
}

static int rtl_mdio_read(struct net_device *dev, int phy_id, int location)
{
	struct rtl8169_private *tp = netdev_priv(dev);

	return rtl_readphy(tp, location);
}

static void rtl_ephy_write(void __iomem *ioaddr, int reg_addr, int value)
{
	unsigned int i;

	RTL_W32(EPHYAR, EPHYAR_WRITE_CMD | (value & EPHYAR_DATA_MASK) |
		(reg_addr & EPHYAR_REG_MASK) << EPHYAR_REG_SHIFT);

	for (i = 0; i < 100; i++) {
		if (!(RTL_R32(EPHYAR) & EPHYAR_FLAG))
			break;
		udelay(10);
	}
}

static u16 rtl_ephy_read(void __iomem *ioaddr, int reg_addr)
{
	u16 value = 0xffff;
	unsigned int i;

	RTL_W32(EPHYAR, (reg_addr & EPHYAR_REG_MASK) << EPHYAR_REG_SHIFT);

	for (i = 0; i < 100; i++) {
		if (RTL_R32(EPHYAR) & EPHYAR_FLAG) {
			value = RTL_R32(EPHYAR) & EPHYAR_DATA_MASK;
			break;
		}
		udelay(10);
	}

	return value;
}

static void rtl_csi_write(void __iomem *ioaddr, int addr, int value)
{
	unsigned int i;

	RTL_W32(CSIDR, value);
	RTL_W32(CSIAR, CSIAR_WRITE_CMD | (addr & CSIAR_ADDR_MASK) |
		CSIAR_BYTE_ENABLE << CSIAR_BYTE_ENABLE_SHIFT);

	for (i = 0; i < 100; i++) {
		if (!(RTL_R32(CSIAR) & CSIAR_FLAG))
			break;
		udelay(10);
	}
}

static u32 rtl_csi_read(void __iomem *ioaddr, int addr)
{
	u32 value = ~0x00;
	unsigned int i;

	RTL_W32(CSIAR, (addr & CSIAR_ADDR_MASK) |
		CSIAR_BYTE_ENABLE << CSIAR_BYTE_ENABLE_SHIFT);

	for (i = 0; i < 100; i++) {
		if (RTL_R32(CSIAR) & CSIAR_FLAG) {
			value = RTL_R32(CSIDR);
			break;
		}
		udelay(10);
	}

	return value;
}

static
void rtl_eri_write(void __iomem *ioaddr, int addr, u32 mask, u32 val, int type)
{
	unsigned int i;

	BUG_ON((addr & 3) || (mask == 0));
	RTL_W32(ERIDR, val);
	RTL_W32(ERIAR, ERIAR_WRITE_CMD | type | mask | addr);

	for (i = 0; i < 100; i++) {
		if (!(RTL_R32(ERIAR) & ERIAR_FLAG))
			break;
		udelay(100);
	}
}

static u32 rtl_eri_read(void __iomem *ioaddr, int addr, int type)
{
	u32 value = ~0x00;
	unsigned int i;

	RTL_W32(ERIAR, ERIAR_READ_CMD | type | ERIAR_MASK_1111 | addr);

	for (i = 0; i < 100; i++) {
		if (RTL_R32(ERIAR) & ERIAR_FLAG) {
			value = RTL_R32(ERIDR);
			break;
		}
		udelay(100);
	}

	return value;
}

static void
rtl_w1w0_eri(void __iomem *ioaddr, int addr, u32 mask, u32 p, u32 m, int type)
{
	u32 val;

	val = rtl_eri_read(ioaddr, addr, type);
	rtl_eri_write(ioaddr, addr, mask, (val & ~m) | p, type);
}

struct exgmac_reg {
	u16 addr;
	u16 mask;
	u32 val;
};

static void rtl_write_exgmac_batch(void __iomem *ioaddr,
				   const struct exgmac_reg *r, int len)
{
	while (len-- > 0) {
		rtl_eri_write(ioaddr, r->addr, r->mask, r->val, ERIAR_EXGMAC);
		r++;
	}
}

static u8 rtl8168d_efuse_read(void __iomem *ioaddr, int reg_addr)
{
	u8 value = 0xff;
	unsigned int i;

	RTL_W32(EFUSEAR, (reg_addr & EFUSEAR_REG_MASK) << EFUSEAR_REG_SHIFT);

	for (i = 0; i < 300; i++) {
		if (RTL_R32(EFUSEAR) & EFUSEAR_FLAG) {
			value = RTL_R32(EFUSEAR) & EFUSEAR_DATA_MASK;
			break;
		}
		udelay(100);
	}

	return value;
}

static void rtl8169_irq_mask_and_ack(void __iomem *ioaddr)
{
	RTL_W16(IntrMask, 0x0000);

	RTL_W16(IntrStatus, 0xffff);
}

static unsigned int rtl8169_tbi_reset_pending(struct rtl8169_private *tp)
{
	void __iomem *ioaddr = tp->mmio_addr;

	return RTL_R32(TBICSR) & TBIReset;
}

static unsigned int rtl8169_xmii_reset_pending(struct rtl8169_private *tp)
{
	return rtl_readphy(tp, MII_BMCR) & BMCR_RESET;
}

static unsigned int rtl8169_tbi_link_ok(void __iomem *ioaddr)
{
	return RTL_R32(TBICSR) & TBILinkOk;
}

static unsigned int rtl8169_xmii_link_ok(void __iomem *ioaddr)
{
	return RTL_R8(PHYstatus) & LinkStatus;
}

static void rtl8169_tbi_reset_enable(struct rtl8169_private *tp)
{
	void __iomem *ioaddr = tp->mmio_addr;

	RTL_W32(TBICSR, RTL_R32(TBICSR) | TBIReset);
}

static void rtl8169_xmii_reset_enable(struct rtl8169_private *tp)
{
	unsigned int val;

	val = rtl_readphy(tp, MII_BMCR) | BMCR_RESET;
	rtl_writephy(tp, MII_BMCR, val & 0xffff);
}

static void rtl_link_chg_patch(struct rtl8169_private *tp)
{
	void __iomem *ioaddr = tp->mmio_addr;
	struct net_device *dev = tp->dev;

	if (!netif_running(dev))
		return;

	if (tp->mac_version == RTL_GIGA_MAC_VER_34) {
		if (RTL_R8(PHYstatus) & _1000bpsF) {
			rtl_eri_write(ioaddr, 0x1bc, ERIAR_MASK_1111,
				      0x00000011, ERIAR_EXGMAC);
			rtl_eri_write(ioaddr, 0x1dc, ERIAR_MASK_1111,
				      0x00000005, ERIAR_EXGMAC);
		} else if (RTL_R8(PHYstatus) & _100bps) {
			rtl_eri_write(ioaddr, 0x1bc, ERIAR_MASK_1111,
				      0x0000001f, ERIAR_EXGMAC);
			rtl_eri_write(ioaddr, 0x1dc, ERIAR_MASK_1111,
				      0x00000005, ERIAR_EXGMAC);
		} else {
			rtl_eri_write(ioaddr, 0x1bc, ERIAR_MASK_1111,
				      0x0000001f, ERIAR_EXGMAC);
			rtl_eri_write(ioaddr, 0x1dc, ERIAR_MASK_1111,
				      0x0000003f, ERIAR_EXGMAC);
		}
		/* Reset packet filter */
		rtl_w1w0_eri(ioaddr, 0xdc, ERIAR_MASK_0001, 0x00, 0x01,
			     ERIAR_EXGMAC);
		rtl_w1w0_eri(ioaddr, 0xdc, ERIAR_MASK_0001, 0x01, 0x00,
			     ERIAR_EXGMAC);
	}
}

static void __rtl8169_check_link_status(struct net_device *dev,
					struct rtl8169_private *tp,
					void __iomem *ioaddr, bool pm)
{
	unsigned long flags;

	spin_lock_irqsave(&tp->lock, flags);
	if (tp->link_ok(ioaddr)) {
		rtl_link_chg_patch(tp);
		/* This is to cancel a scheduled suspend if there's one. */
		if (pm)
			pm_request_resume(&tp->pci_dev->dev);
		netif_carrier_on(dev);
		if (net_ratelimit())
			netif_info(tp, ifup, dev, "link up\n");
	} else {
		netif_carrier_off(dev);
		netif_info(tp, ifdown, dev, "link down\n");
		if (pm)
			pm_schedule_suspend(&tp->pci_dev->dev, 100);
	}
	spin_unlock_irqrestore(&tp->lock, flags);
}

static void rtl8169_check_link_status(struct net_device *dev,
				      struct rtl8169_private *tp,
				      void __iomem *ioaddr)
{
	__rtl8169_check_link_status(dev, tp, ioaddr, false);
}

#define WAKE_ANY (WAKE_PHY | WAKE_MAGIC | WAKE_UCAST | WAKE_BCAST | WAKE_MCAST)

static u32 __rtl8169_get_wol(struct rtl8169_private *tp)
{
	void __iomem *ioaddr = tp->mmio_addr;
	u8 options;
	u32 wolopts = 0;

	options = RTL_R8(Config1);
	if (!(options & PMEnable))
		return 0;

	options = RTL_R8(Config3);
	if (options & LinkUp)
		wolopts |= WAKE_PHY;
	if (options & MagicPacket)
		wolopts |= WAKE_MAGIC;

	options = RTL_R8(Config5);
	if (options & UWF)
		wolopts |= WAKE_UCAST;
	if (options & BWF)
		wolopts |= WAKE_BCAST;
	if (options & MWF)
		wolopts |= WAKE_MCAST;

	return wolopts;
}

static void rtl8169_get_wol(struct net_device *dev, struct ethtool_wolinfo *wol)
{
	struct rtl8169_private *tp = netdev_priv(dev);

	spin_lock_irq(&tp->lock);

	wol->supported = WAKE_ANY;
	wol->wolopts = __rtl8169_get_wol(tp);

	spin_unlock_irq(&tp->lock);
}

static void __rtl8169_set_wol(struct rtl8169_private *tp, u32 wolopts)
{
	void __iomem *ioaddr = tp->mmio_addr;
	unsigned int i;
	static const struct {
		u32 opt;
		u16 reg;
		u8  mask;
	} cfg[] = {
		{ WAKE_ANY,   Config1, PMEnable },
		{ WAKE_PHY,   Config3, LinkUp },
		{ WAKE_MAGIC, Config3, MagicPacket },
		{ WAKE_UCAST, Config5, UWF },
		{ WAKE_BCAST, Config5, BWF },
		{ WAKE_MCAST, Config5, MWF },
		{ WAKE_ANY,   Config5, LanWake }
	};

	RTL_W8(Cfg9346, Cfg9346_Unlock);

	for (i = 0; i < ARRAY_SIZE(cfg); i++) {
		u8 options = RTL_R8(cfg[i].reg) & ~cfg[i].mask;
		if (wolopts & cfg[i].opt)
			options |= cfg[i].mask;
		RTL_W8(cfg[i].reg, options);
	}

	RTL_W8(Cfg9346, Cfg9346_Lock);
}

static int rtl8169_set_wol(struct net_device *dev, struct ethtool_wolinfo *wol)
{
	struct rtl8169_private *tp = netdev_priv(dev);

	spin_lock_irq(&tp->lock);

	if (wol->wolopts)
		tp->features |= RTL_FEATURE_WOL;
	else
		tp->features &= ~RTL_FEATURE_WOL;
	__rtl8169_set_wol(tp, wol->wolopts);
	spin_unlock_irq(&tp->lock);

	device_set_wakeup_enable(&tp->pci_dev->dev, wol->wolopts);

	return 0;
}

static const char *rtl_lookup_firmware_name(struct rtl8169_private *tp)
{
	return rtl_chip_infos[tp->mac_version].fw_name;
}

static void rtl8169_get_drvinfo(struct net_device *dev,
				struct ethtool_drvinfo *info)
{
	struct rtl8169_private *tp = netdev_priv(dev);
	struct rtl_fw *rtl_fw = tp->rtl_fw;

	strcpy(info->driver, MODULENAME);
	strcpy(info->version, RTL8169_VERSION);
	strcpy(info->bus_info, pci_name(tp->pci_dev));
	BUILD_BUG_ON(sizeof(info->fw_version) < sizeof(rtl_fw->version));
	strcpy(info->fw_version, IS_ERR_OR_NULL(rtl_fw) ? "N/A" :
	       rtl_fw->version);
}

static int rtl8169_get_regs_len(struct net_device *dev)
{
	return R8169_REGS_SIZE;
}

static int rtl8169_set_speed_tbi(struct net_device *dev,
				 u8 autoneg, u16 speed, u8 duplex, u32 ignored)
{
	struct rtl8169_private *tp = netdev_priv(dev);
	void __iomem *ioaddr = tp->mmio_addr;
	int ret = 0;
	u32 reg;

	reg = RTL_R32(TBICSR);
	if ((autoneg == AUTONEG_DISABLE) && (speed == SPEED_1000) &&
	    (duplex == DUPLEX_FULL)) {
		RTL_W32(TBICSR, reg & ~(TBINwEnable | TBINwRestart));
	} else if (autoneg == AUTONEG_ENABLE)
		RTL_W32(TBICSR, reg | TBINwEnable | TBINwRestart);
	else {
		netif_warn(tp, link, dev,
			   "incorrect speed setting refused in TBI mode\n");
		ret = -EOPNOTSUPP;
	}

	return ret;
}

static int rtl8169_set_speed_xmii(struct net_device *dev,
				  u8 autoneg, u16 speed, u8 duplex, u32 adv)
{
	struct rtl8169_private *tp = netdev_priv(dev);
	int giga_ctrl, bmcr;
	int rc = -EINVAL;

	rtl_writephy(tp, 0x1f, 0x0000);

	if (autoneg == AUTONEG_ENABLE) {
		int auto_nego;

		auto_nego = rtl_readphy(tp, MII_ADVERTISE);
		auto_nego &= ~(ADVERTISE_10HALF | ADVERTISE_10FULL |
				ADVERTISE_100HALF | ADVERTISE_100FULL);

		if (adv & ADVERTISED_10baseT_Half)
			auto_nego |= ADVERTISE_10HALF;
		if (adv & ADVERTISED_10baseT_Full)
			auto_nego |= ADVERTISE_10FULL;
		if (adv & ADVERTISED_100baseT_Half)
			auto_nego |= ADVERTISE_100HALF;
		if (adv & ADVERTISED_100baseT_Full)
			auto_nego |= ADVERTISE_100FULL;

		auto_nego |= ADVERTISE_PAUSE_CAP | ADVERTISE_PAUSE_ASYM;

		giga_ctrl = rtl_readphy(tp, MII_CTRL1000);
		giga_ctrl &= ~(ADVERTISE_1000FULL | ADVERTISE_1000HALF);

		/* The 8100e/8101e/8102e do Fast Ethernet only. */
		if (tp->mii.supports_gmii) {
			if (adv & ADVERTISED_1000baseT_Half)
				giga_ctrl |= ADVERTISE_1000HALF;
			if (adv & ADVERTISED_1000baseT_Full)
				giga_ctrl |= ADVERTISE_1000FULL;
		} else if (adv & (ADVERTISED_1000baseT_Half |
				  ADVERTISED_1000baseT_Full)) {
			netif_info(tp, link, dev,
				   "PHY does not support 1000Mbps\n");
			goto out;
		}

		bmcr = BMCR_ANENABLE | BMCR_ANRESTART;

		rtl_writephy(tp, MII_ADVERTISE, auto_nego);
		rtl_writephy(tp, MII_CTRL1000, giga_ctrl);
	} else {
		giga_ctrl = 0;

		if (speed == SPEED_10)
			bmcr = 0;
		else if (speed == SPEED_100)
			bmcr = BMCR_SPEED100;
		else
			goto out;

		if (duplex == DUPLEX_FULL)
			bmcr |= BMCR_FULLDPLX;
	}

	rtl_writephy(tp, MII_BMCR, bmcr);

	if (tp->mac_version == RTL_GIGA_MAC_VER_02 ||
	    tp->mac_version == RTL_GIGA_MAC_VER_03) {
		if ((speed == SPEED_100) && (autoneg != AUTONEG_ENABLE)) {
			rtl_writephy(tp, 0x17, 0x2138);
			rtl_writephy(tp, 0x0e, 0x0260);
		} else {
			rtl_writephy(tp, 0x17, 0x2108);
			rtl_writephy(tp, 0x0e, 0x0000);
		}
	}

	rc = 0;
out:
	return rc;
}

static int rtl8169_set_speed(struct net_device *dev,
			     u8 autoneg, u16 speed, u8 duplex, u32 advertising)
{
	struct rtl8169_private *tp = netdev_priv(dev);
	int ret;

	ret = tp->set_speed(dev, autoneg, speed, duplex, advertising);
	if (ret < 0)
		goto out;

	if (netif_running(dev) && (autoneg == AUTONEG_ENABLE) &&
	    (advertising & ADVERTISED_1000baseT_Full)) {
		mod_timer(&tp->timer, jiffies + RTL8169_PHY_TIMEOUT);
	}
out:
	return ret;
}

static int rtl8169_set_settings(struct net_device *dev, struct ethtool_cmd *cmd)
{
	struct rtl8169_private *tp = netdev_priv(dev);
	unsigned long flags;
	int ret;

	del_timer_sync(&tp->timer);

	spin_lock_irqsave(&tp->lock, flags);
	ret = rtl8169_set_speed(dev, cmd->autoneg, ethtool_cmd_speed(cmd),
				cmd->duplex, cmd->advertising);
	spin_unlock_irqrestore(&tp->lock, flags);

	return ret;
}

static u32 rtl8169_fix_features(struct net_device *dev, u32 features)
{
	if (dev->mtu > TD_MSS_MAX)
		features &= ~NETIF_F_ALL_TSO;

	return features;
}

static int rtl8169_set_features(struct net_device *dev, u32 features)
{
	struct rtl8169_private *tp = netdev_priv(dev);
	void __iomem *ioaddr = tp->mmio_addr;
	unsigned long flags;

	spin_lock_irqsave(&tp->lock, flags);

	if (features & NETIF_F_RXCSUM)
		tp->cp_cmd |= RxChkSum;
	else
		tp->cp_cmd &= ~RxChkSum;

	if (dev->features & NETIF_F_HW_VLAN_RX)
		tp->cp_cmd |= RxVlan;
	else
		tp->cp_cmd &= ~RxVlan;

	RTL_W16(CPlusCmd, tp->cp_cmd);
	RTL_R16(CPlusCmd);

	spin_unlock_irqrestore(&tp->lock, flags);

	return 0;
}

static inline u32 rtl8169_tx_vlan_tag(struct rtl8169_private *tp,
				      struct sk_buff *skb)
{
	return (vlan_tx_tag_present(skb)) ?
		TxVlanTag | swab16(vlan_tx_tag_get(skb)) : 0x00;
}

static void rtl8169_rx_vlan_tag(struct RxDesc *desc, struct sk_buff *skb)
{
	u32 opts2 = le32_to_cpu(desc->opts2);

	if (opts2 & RxVlanTag)
		__vlan_hwaccel_put_tag(skb, swab16(opts2 & 0xffff));

	desc->opts2 = 0;
}

static int rtl8169_gset_tbi(struct net_device *dev, struct ethtool_cmd *cmd)
{
	struct rtl8169_private *tp = netdev_priv(dev);
	void __iomem *ioaddr = tp->mmio_addr;
	u32 status;

	cmd->supported =
		SUPPORTED_1000baseT_Full | SUPPORTED_Autoneg | SUPPORTED_FIBRE;
	cmd->port = PORT_FIBRE;
	cmd->transceiver = XCVR_INTERNAL;

	status = RTL_R32(TBICSR);
	cmd->advertising = (status & TBINwEnable) ?  ADVERTISED_Autoneg : 0;
	cmd->autoneg = !!(status & TBINwEnable);

	ethtool_cmd_speed_set(cmd, SPEED_1000);
	cmd->duplex = DUPLEX_FULL; /* Always set */

	return 0;
}

static int rtl8169_gset_xmii(struct net_device *dev, struct ethtool_cmd *cmd)
{
	struct rtl8169_private *tp = netdev_priv(dev);

	return mii_ethtool_gset(&tp->mii, cmd);
}

static int rtl8169_get_settings(struct net_device *dev, struct ethtool_cmd *cmd)
{
	struct rtl8169_private *tp = netdev_priv(dev);
	unsigned long flags;
	int rc;

	spin_lock_irqsave(&tp->lock, flags);

	rc = tp->get_settings(dev, cmd);

	spin_unlock_irqrestore(&tp->lock, flags);
	return rc;
}

static void rtl8169_get_regs(struct net_device *dev, struct ethtool_regs *regs,
			     void *p)
{
	struct rtl8169_private *tp = netdev_priv(dev);
	unsigned long flags;

	if (regs->len > R8169_REGS_SIZE)
		regs->len = R8169_REGS_SIZE;

	spin_lock_irqsave(&tp->lock, flags);
	memcpy_fromio(p, tp->mmio_addr, regs->len);
	spin_unlock_irqrestore(&tp->lock, flags);
}

static u32 rtl8169_get_msglevel(struct net_device *dev)
{
	struct rtl8169_private *tp = netdev_priv(dev);

	return tp->msg_enable;
}

static void rtl8169_set_msglevel(struct net_device *dev, u32 value)
{
	struct rtl8169_private *tp = netdev_priv(dev);

	tp->msg_enable = value;
}

static const char rtl8169_gstrings[][ETH_GSTRING_LEN] = {
	"tx_packets",
	"rx_packets",
	"tx_errors",
	"rx_errors",
	"rx_missed",
	"align_errors",
	"tx_single_collisions",
	"tx_multi_collisions",
	"unicast",
	"broadcast",
	"multicast",
	"tx_aborted",
	"tx_underrun",
};

static int rtl8169_get_sset_count(struct net_device *dev, int sset)
{
	switch (sset) {
	case ETH_SS_STATS:
		return ARRAY_SIZE(rtl8169_gstrings);
	default:
		return -EOPNOTSUPP;
	}
}

static void rtl8169_update_counters(struct net_device *dev)
{
	struct rtl8169_private *tp = netdev_priv(dev);
	void __iomem *ioaddr = tp->mmio_addr;
	struct device *d = &tp->pci_dev->dev;
	struct rtl8169_counters *counters;
	dma_addr_t paddr;
	u32 cmd;
	int wait = 1000;

	/*
	 * Some chips are unable to dump tally counters when the receiver
	 * is disabled.
	 */
	if ((RTL_R8(ChipCmd) & CmdRxEnb) == 0)
		return;

	counters = dma_alloc_coherent(d, sizeof(*counters), &paddr, GFP_KERNEL);
	if (!counters)
		return;

	RTL_W32(CounterAddrHigh, (u64)paddr >> 32);
	cmd = (u64)paddr & DMA_BIT_MASK(32);
	RTL_W32(CounterAddrLow, cmd);
	RTL_W32(CounterAddrLow, cmd | CounterDump);

	while (wait--) {
		if ((RTL_R32(CounterAddrLow) & CounterDump) == 0) {
			memcpy(&tp->counters, counters, sizeof(*counters));
			break;
		}
		udelay(10);
	}

	RTL_W32(CounterAddrLow, 0);
	RTL_W32(CounterAddrHigh, 0);

	dma_free_coherent(d, sizeof(*counters), counters, paddr);
}

static void rtl8169_get_ethtool_stats(struct net_device *dev,
				      struct ethtool_stats *stats, u64 *data)
{
	struct rtl8169_private *tp = netdev_priv(dev);

	ASSERT_RTNL();

	rtl8169_update_counters(dev);

	data[0] = le64_to_cpu(tp->counters.tx_packets);
	data[1] = le64_to_cpu(tp->counters.rx_packets);
	data[2] = le64_to_cpu(tp->counters.tx_errors);
	data[3] = le32_to_cpu(tp->counters.rx_errors);
	data[4] = le16_to_cpu(tp->counters.rx_missed);
	data[5] = le16_to_cpu(tp->counters.align_errors);
	data[6] = le32_to_cpu(tp->counters.tx_one_collision);
	data[7] = le32_to_cpu(tp->counters.tx_multi_collision);
	data[8] = le64_to_cpu(tp->counters.rx_unicast);
	data[9] = le64_to_cpu(tp->counters.rx_broadcast);
	data[10] = le32_to_cpu(tp->counters.rx_multicast);
	data[11] = le16_to_cpu(tp->counters.tx_aborted);
	data[12] = le16_to_cpu(tp->counters.tx_underun);
}

static void rtl8169_get_strings(struct net_device *dev, u32 stringset, u8 *data)
{
	switch(stringset) {
	case ETH_SS_STATS:
		memcpy(data, *rtl8169_gstrings, sizeof(rtl8169_gstrings));
		break;
	}
}

static const struct ethtool_ops rtl8169_ethtool_ops = {
	.get_drvinfo		= rtl8169_get_drvinfo,
	.get_regs_len		= rtl8169_get_regs_len,
	.get_link		= ethtool_op_get_link,
	.get_settings		= rtl8169_get_settings,
	.set_settings		= rtl8169_set_settings,
	.get_msglevel		= rtl8169_get_msglevel,
	.set_msglevel		= rtl8169_set_msglevel,
	.get_regs		= rtl8169_get_regs,
	.get_wol		= rtl8169_get_wol,
	.set_wol		= rtl8169_set_wol,
	.get_strings		= rtl8169_get_strings,
	.get_sset_count		= rtl8169_get_sset_count,
	.get_ethtool_stats	= rtl8169_get_ethtool_stats,
};

static void rtl8169_get_mac_version(struct rtl8169_private *tp,
				    struct net_device *dev, u8 default_version)
{
	void __iomem *ioaddr = tp->mmio_addr;
	/*
	 * The driver currently handles the 8168Bf and the 8168Be identically
	 * but they can be identified more specifically through the test below
	 * if needed:
	 *
	 * (RTL_R32(TxConfig) & 0x700000) == 0x500000 ? 8168Bf : 8168Be
	 *
	 * Same thing for the 8101Eb and the 8101Ec:
	 *
	 * (RTL_R32(TxConfig) & 0x700000) == 0x200000 ? 8101Eb : 8101Ec
	 */
	static const struct rtl_mac_info {
		u32 mask;
		u32 val;
		int mac_version;
	} mac_info[] = {
		/* 8168E family. */
		{ 0x7c800000, 0x2c800000,	RTL_GIGA_MAC_VER_34 },
		{ 0x7cf00000, 0x2c200000,	RTL_GIGA_MAC_VER_33 },
		{ 0x7cf00000, 0x2c100000,	RTL_GIGA_MAC_VER_32 },
		{ 0x7c800000, 0x2c000000,	RTL_GIGA_MAC_VER_33 },

		/* 8168D family. */
		{ 0x7cf00000, 0x28300000,	RTL_GIGA_MAC_VER_26 },
		{ 0x7cf00000, 0x28100000,	RTL_GIGA_MAC_VER_25 },
		{ 0x7c800000, 0x28000000,	RTL_GIGA_MAC_VER_26 },

		/* 8168DP family. */
		{ 0x7cf00000, 0x28800000,	RTL_GIGA_MAC_VER_27 },
		{ 0x7cf00000, 0x28a00000,	RTL_GIGA_MAC_VER_28 },
		{ 0x7cf00000, 0x28b00000,	RTL_GIGA_MAC_VER_31 },

		/* 8168C family. */
		{ 0x7cf00000, 0x3cb00000,	RTL_GIGA_MAC_VER_24 },
		{ 0x7cf00000, 0x3c900000,	RTL_GIGA_MAC_VER_23 },
		{ 0x7cf00000, 0x3c800000,	RTL_GIGA_MAC_VER_18 },
		{ 0x7c800000, 0x3c800000,	RTL_GIGA_MAC_VER_24 },
		{ 0x7cf00000, 0x3c000000,	RTL_GIGA_MAC_VER_19 },
		{ 0x7cf00000, 0x3c200000,	RTL_GIGA_MAC_VER_20 },
		{ 0x7cf00000, 0x3c300000,	RTL_GIGA_MAC_VER_21 },
		{ 0x7cf00000, 0x3c400000,	RTL_GIGA_MAC_VER_22 },
		{ 0x7c800000, 0x3c000000,	RTL_GIGA_MAC_VER_22 },

		/* 8168B family. */
		{ 0x7cf00000, 0x38000000,	RTL_GIGA_MAC_VER_12 },
		{ 0x7cf00000, 0x38500000,	RTL_GIGA_MAC_VER_17 },
		{ 0x7c800000, 0x38000000,	RTL_GIGA_MAC_VER_17 },
		{ 0x7c800000, 0x30000000,	RTL_GIGA_MAC_VER_11 },

		/* 8101 family. */
		{ 0x7cf00000, 0x40b00000,	RTL_GIGA_MAC_VER_30 },
		{ 0x7cf00000, 0x40a00000,	RTL_GIGA_MAC_VER_30 },
		{ 0x7cf00000, 0x40900000,	RTL_GIGA_MAC_VER_29 },
		{ 0x7c800000, 0x40800000,	RTL_GIGA_MAC_VER_30 },
		{ 0x7cf00000, 0x34a00000,	RTL_GIGA_MAC_VER_09 },
		{ 0x7cf00000, 0x24a00000,	RTL_GIGA_MAC_VER_09 },
		{ 0x7cf00000, 0x34900000,	RTL_GIGA_MAC_VER_08 },
		{ 0x7cf00000, 0x24900000,	RTL_GIGA_MAC_VER_08 },
		{ 0x7cf00000, 0x34800000,	RTL_GIGA_MAC_VER_07 },
		{ 0x7cf00000, 0x24800000,	RTL_GIGA_MAC_VER_07 },
		{ 0x7cf00000, 0x34000000,	RTL_GIGA_MAC_VER_13 },
		{ 0x7cf00000, 0x34300000,	RTL_GIGA_MAC_VER_10 },
		{ 0x7cf00000, 0x34200000,	RTL_GIGA_MAC_VER_16 },
		{ 0x7c800000, 0x34800000,	RTL_GIGA_MAC_VER_09 },
		{ 0x7c800000, 0x24800000,	RTL_GIGA_MAC_VER_09 },
		{ 0x7c800000, 0x34000000,	RTL_GIGA_MAC_VER_16 },
		/* FIXME: where did these entries come from ? -- FR */
		{ 0xfc800000, 0x38800000,	RTL_GIGA_MAC_VER_15 },
		{ 0xfc800000, 0x30800000,	RTL_GIGA_MAC_VER_14 },

		/* 8110 family. */
		{ 0xfc800000, 0x98000000,	RTL_GIGA_MAC_VER_06 },
		{ 0xfc800000, 0x18000000,	RTL_GIGA_MAC_VER_05 },
		{ 0xfc800000, 0x10000000,	RTL_GIGA_MAC_VER_04 },
		{ 0xfc800000, 0x04000000,	RTL_GIGA_MAC_VER_03 },
		{ 0xfc800000, 0x00800000,	RTL_GIGA_MAC_VER_02 },
		{ 0xfc800000, 0x00000000,	RTL_GIGA_MAC_VER_01 },

		/* Catch-all */
		{ 0x00000000, 0x00000000,	RTL_GIGA_MAC_NONE   }
	};
	const struct rtl_mac_info *p = mac_info;
	u32 reg;

	reg = RTL_R32(TxConfig);
	while ((reg & p->mask) != p->val)
		p++;
	tp->mac_version = p->mac_version;

	if (tp->mac_version == RTL_GIGA_MAC_NONE) {
		netif_notice(tp, probe, dev,
			     "unknown MAC, using family default\n");
		tp->mac_version = default_version;
	}
}

static void rtl8169_print_mac_version(struct rtl8169_private *tp)
{
	dprintk("mac_version = 0x%02x\n", tp->mac_version);
}

struct phy_reg {
	u16 reg;
	u16 val;
};

static void rtl_writephy_batch(struct rtl8169_private *tp,
			       const struct phy_reg *regs, int len)
{
	while (len-- > 0) {
		rtl_writephy(tp, regs->reg, regs->val);
		regs++;
	}
}

#define PHY_READ		0x00000000
#define PHY_DATA_OR		0x10000000
#define PHY_DATA_AND		0x20000000
#define PHY_BJMPN		0x30000000
#define PHY_READ_EFUSE		0x40000000
#define PHY_READ_MAC_BYTE	0x50000000
#define PHY_WRITE_MAC_BYTE	0x60000000
#define PHY_CLEAR_READCOUNT	0x70000000
#define PHY_WRITE		0x80000000
#define PHY_READCOUNT_EQ_SKIP	0x90000000
#define PHY_COMP_EQ_SKIPN	0xa0000000
#define PHY_COMP_NEQ_SKIPN	0xb0000000
#define PHY_WRITE_PREVIOUS	0xc0000000
#define PHY_SKIPN		0xd0000000
#define PHY_DELAY_MS		0xe0000000
#define PHY_WRITE_ERI_WORD	0xf0000000

struct fw_info {
	u32	magic;
	char	version[RTL_VER_SIZE];
	__le32	fw_start;
	__le32	fw_len;
	u8	chksum;
} __packed;

#define FW_OPCODE_SIZE	sizeof(typeof(*((struct rtl_fw_phy_action *)0)->code))

static bool rtl_fw_format_ok(struct rtl8169_private *tp, struct rtl_fw *rtl_fw)
{
	const struct firmware *fw = rtl_fw->fw;
	struct fw_info *fw_info = (struct fw_info *)fw->data;
	struct rtl_fw_phy_action *pa = &rtl_fw->phy_action;
	char *version = rtl_fw->version;
	bool rc = false;

	if (fw->size < FW_OPCODE_SIZE)
		goto out;

	if (!fw_info->magic) {
		size_t i, size, start;
		u8 checksum = 0;

		if (fw->size < sizeof(*fw_info))
			goto out;

		for (i = 0; i < fw->size; i++)
			checksum += fw->data[i];
		if (checksum != 0)
			goto out;

		start = le32_to_cpu(fw_info->fw_start);
		if (start > fw->size)
			goto out;

		size = le32_to_cpu(fw_info->fw_len);
		if (size > (fw->size - start) / FW_OPCODE_SIZE)
			goto out;

		memcpy(version, fw_info->version, RTL_VER_SIZE);

		pa->code = (__le32 *)(fw->data + start);
		pa->size = size;
	} else {
		if (fw->size % FW_OPCODE_SIZE)
			goto out;

		strlcpy(version, rtl_lookup_firmware_name(tp), RTL_VER_SIZE);

		pa->code = (__le32 *)fw->data;
		pa->size = fw->size / FW_OPCODE_SIZE;
	}
	version[RTL_VER_SIZE - 1] = 0;

	rc = true;
out:
	return rc;
}

static bool rtl_fw_data_ok(struct rtl8169_private *tp, struct net_device *dev,
			   struct rtl_fw_phy_action *pa)
{
	bool rc = false;
	size_t index;

	for (index = 0; index < pa->size; index++) {
		u32 action = le32_to_cpu(pa->code[index]);
		u32 regno = (action & 0x0fff0000) >> 16;

		switch(action & 0xf0000000) {
		case PHY_READ:
		case PHY_DATA_OR:
		case PHY_DATA_AND:
		case PHY_READ_EFUSE:
		case PHY_CLEAR_READCOUNT:
		case PHY_WRITE:
		case PHY_WRITE_PREVIOUS:
		case PHY_DELAY_MS:
			break;

		case PHY_BJMPN:
			if (regno > index) {
				netif_err(tp, ifup, tp->dev,
					  "Out of range of firmware\n");
				goto out;
			}
			break;
		case PHY_READCOUNT_EQ_SKIP:
			if (index + 2 >= pa->size) {
				netif_err(tp, ifup, tp->dev,
					  "Out of range of firmware\n");
				goto out;
			}
			break;
		case PHY_COMP_EQ_SKIPN:
		case PHY_COMP_NEQ_SKIPN:
		case PHY_SKIPN:
			if (index + 1 + regno >= pa->size) {
				netif_err(tp, ifup, tp->dev,
					  "Out of range of firmware\n");
				goto out;
			}
			break;

		case PHY_READ_MAC_BYTE:
		case PHY_WRITE_MAC_BYTE:
		case PHY_WRITE_ERI_WORD:
		default:
			netif_err(tp, ifup, tp->dev,
				  "Invalid action 0x%08x\n", action);
			goto out;
		}
	}
	rc = true;
out:
	return rc;
}

static int rtl_check_firmware(struct rtl8169_private *tp, struct rtl_fw *rtl_fw)
{
	struct net_device *dev = tp->dev;
	int rc = -EINVAL;

	if (!rtl_fw_format_ok(tp, rtl_fw)) {
		netif_err(tp, ifup, dev, "invalid firwmare\n");
		goto out;
	}
<<<<<<< HEAD

	if (rtl_fw_data_ok(tp, dev, &rtl_fw->phy_action))
		rc = 0;
out:
	return rc;
}

static void rtl_phy_write_fw(struct rtl8169_private *tp, struct rtl_fw *rtl_fw)
{
	struct rtl_fw_phy_action *pa = &rtl_fw->phy_action;
	u32 predata, count;
	size_t index;

	predata = count = 0;

=======

	if (rtl_fw_data_ok(tp, dev, &rtl_fw->phy_action))
		rc = 0;
out:
	return rc;
}

static void rtl_phy_write_fw(struct rtl8169_private *tp, struct rtl_fw *rtl_fw)
{
	struct rtl_fw_phy_action *pa = &rtl_fw->phy_action;
	u32 predata, count;
	size_t index;

	predata = count = 0;

>>>>>>> ac15456e
	for (index = 0; index < pa->size; ) {
		u32 action = le32_to_cpu(pa->code[index]);
		u32 data = action & 0x0000ffff;
		u32 regno = (action & 0x0fff0000) >> 16;

		if (!action)
			break;

		switch(action & 0xf0000000) {
		case PHY_READ:
			predata = rtl_readphy(tp, regno);
			count++;
			index++;
			break;
		case PHY_DATA_OR:
			predata |= data;
			index++;
			break;
		case PHY_DATA_AND:
			predata &= data;
			index++;
			break;
		case PHY_BJMPN:
			index -= regno;
			break;
		case PHY_READ_EFUSE:
			predata = rtl8168d_efuse_read(tp->mmio_addr, regno);
			index++;
			break;
		case PHY_CLEAR_READCOUNT:
			count = 0;
			index++;
			break;
		case PHY_WRITE:
			rtl_writephy(tp, regno, data);
			index++;
			break;
		case PHY_READCOUNT_EQ_SKIP:
			index += (count == data) ? 2 : 1;
			break;
		case PHY_COMP_EQ_SKIPN:
			if (predata == data)
				index += regno;
			index++;
			break;
		case PHY_COMP_NEQ_SKIPN:
			if (predata != data)
				index += regno;
			index++;
			break;
		case PHY_WRITE_PREVIOUS:
			rtl_writephy(tp, regno, predata);
			index++;
			break;
		case PHY_SKIPN:
			index += regno + 1;
			break;
		case PHY_DELAY_MS:
			mdelay(data);
			index++;
			break;

		case PHY_READ_MAC_BYTE:
		case PHY_WRITE_MAC_BYTE:
		case PHY_WRITE_ERI_WORD:
		default:
			BUG();
		}
	}
}

static void rtl_release_firmware(struct rtl8169_private *tp)
{
	if (!IS_ERR_OR_NULL(tp->rtl_fw)) {
		release_firmware(tp->rtl_fw->fw);
		kfree(tp->rtl_fw);
	}
	tp->rtl_fw = RTL_FIRMWARE_UNKNOWN;
}

static void rtl_apply_firmware(struct rtl8169_private *tp)
{
	struct rtl_fw *rtl_fw = tp->rtl_fw;

	/* TODO: release firmware once rtl_phy_write_fw signals failures. */
	if (!IS_ERR_OR_NULL(rtl_fw))
		rtl_phy_write_fw(tp, rtl_fw);
}

static void rtl_apply_firmware_cond(struct rtl8169_private *tp, u8 reg, u16 val)
{
	if (rtl_readphy(tp, reg) != val)
		netif_warn(tp, hw, tp->dev, "chipset not ready for firmware\n");
	else
		rtl_apply_firmware(tp);
}

static void rtl8169s_hw_phy_config(struct rtl8169_private *tp)
{
	static const struct phy_reg phy_reg_init[] = {
		{ 0x1f, 0x0001 },
		{ 0x06, 0x006e },
		{ 0x08, 0x0708 },
		{ 0x15, 0x4000 },
		{ 0x18, 0x65c7 },

		{ 0x1f, 0x0001 },
		{ 0x03, 0x00a1 },
		{ 0x02, 0x0008 },
		{ 0x01, 0x0120 },
		{ 0x00, 0x1000 },
		{ 0x04, 0x0800 },
		{ 0x04, 0x0000 },

		{ 0x03, 0xff41 },
		{ 0x02, 0xdf60 },
		{ 0x01, 0x0140 },
		{ 0x00, 0x0077 },
		{ 0x04, 0x7800 },
		{ 0x04, 0x7000 },

		{ 0x03, 0x802f },
		{ 0x02, 0x4f02 },
		{ 0x01, 0x0409 },
		{ 0x00, 0xf0f9 },
		{ 0x04, 0x9800 },
		{ 0x04, 0x9000 },

		{ 0x03, 0xdf01 },
		{ 0x02, 0xdf20 },
		{ 0x01, 0xff95 },
		{ 0x00, 0xba00 },
		{ 0x04, 0xa800 },
		{ 0x04, 0xa000 },

		{ 0x03, 0xff41 },
		{ 0x02, 0xdf20 },
		{ 0x01, 0x0140 },
		{ 0x00, 0x00bb },
		{ 0x04, 0xb800 },
		{ 0x04, 0xb000 },

		{ 0x03, 0xdf41 },
		{ 0x02, 0xdc60 },
		{ 0x01, 0x6340 },
		{ 0x00, 0x007d },
		{ 0x04, 0xd800 },
		{ 0x04, 0xd000 },

		{ 0x03, 0xdf01 },
		{ 0x02, 0xdf20 },
		{ 0x01, 0x100a },
		{ 0x00, 0xa0ff },
		{ 0x04, 0xf800 },
		{ 0x04, 0xf000 },

		{ 0x1f, 0x0000 },
		{ 0x0b, 0x0000 },
		{ 0x00, 0x9200 }
	};

	rtl_writephy_batch(tp, phy_reg_init, ARRAY_SIZE(phy_reg_init));
}

static void rtl8169sb_hw_phy_config(struct rtl8169_private *tp)
{
	static const struct phy_reg phy_reg_init[] = {
		{ 0x1f, 0x0002 },
		{ 0x01, 0x90d0 },
		{ 0x1f, 0x0000 }
	};

	rtl_writephy_batch(tp, phy_reg_init, ARRAY_SIZE(phy_reg_init));
}

static void rtl8169scd_hw_phy_config_quirk(struct rtl8169_private *tp)
{
	struct pci_dev *pdev = tp->pci_dev;

	if ((pdev->subsystem_vendor != PCI_VENDOR_ID_GIGABYTE) ||
	    (pdev->subsystem_device != 0xe000))
		return;

	rtl_writephy(tp, 0x1f, 0x0001);
	rtl_writephy(tp, 0x10, 0xf01b);
	rtl_writephy(tp, 0x1f, 0x0000);
}

static void rtl8169scd_hw_phy_config(struct rtl8169_private *tp)
{
	static const struct phy_reg phy_reg_init[] = {
		{ 0x1f, 0x0001 },
		{ 0x04, 0x0000 },
		{ 0x03, 0x00a1 },
		{ 0x02, 0x0008 },
		{ 0x01, 0x0120 },
		{ 0x00, 0x1000 },
		{ 0x04, 0x0800 },
		{ 0x04, 0x9000 },
		{ 0x03, 0x802f },
		{ 0x02, 0x4f02 },
		{ 0x01, 0x0409 },
		{ 0x00, 0xf099 },
		{ 0x04, 0x9800 },
		{ 0x04, 0xa000 },
		{ 0x03, 0xdf01 },
		{ 0x02, 0xdf20 },
		{ 0x01, 0xff95 },
		{ 0x00, 0xba00 },
		{ 0x04, 0xa800 },
		{ 0x04, 0xf000 },
		{ 0x03, 0xdf01 },
		{ 0x02, 0xdf20 },
		{ 0x01, 0x101a },
		{ 0x00, 0xa0ff },
		{ 0x04, 0xf800 },
		{ 0x04, 0x0000 },
		{ 0x1f, 0x0000 },

		{ 0x1f, 0x0001 },
		{ 0x10, 0xf41b },
		{ 0x14, 0xfb54 },
		{ 0x18, 0xf5c7 },
		{ 0x1f, 0x0000 },

		{ 0x1f, 0x0001 },
		{ 0x17, 0x0cc0 },
		{ 0x1f, 0x0000 }
	};

	rtl_writephy_batch(tp, phy_reg_init, ARRAY_SIZE(phy_reg_init));

	rtl8169scd_hw_phy_config_quirk(tp);
}

static void rtl8169sce_hw_phy_config(struct rtl8169_private *tp)
{
	static const struct phy_reg phy_reg_init[] = {
		{ 0x1f, 0x0001 },
		{ 0x04, 0x0000 },
		{ 0x03, 0x00a1 },
		{ 0x02, 0x0008 },
		{ 0x01, 0x0120 },
		{ 0x00, 0x1000 },
		{ 0x04, 0x0800 },
		{ 0x04, 0x9000 },
		{ 0x03, 0x802f },
		{ 0x02, 0x4f02 },
		{ 0x01, 0x0409 },
		{ 0x00, 0xf099 },
		{ 0x04, 0x9800 },
		{ 0x04, 0xa000 },
		{ 0x03, 0xdf01 },
		{ 0x02, 0xdf20 },
		{ 0x01, 0xff95 },
		{ 0x00, 0xba00 },
		{ 0x04, 0xa800 },
		{ 0x04, 0xf000 },
		{ 0x03, 0xdf01 },
		{ 0x02, 0xdf20 },
		{ 0x01, 0x101a },
		{ 0x00, 0xa0ff },
		{ 0x04, 0xf800 },
		{ 0x04, 0x0000 },
		{ 0x1f, 0x0000 },

		{ 0x1f, 0x0001 },
		{ 0x0b, 0x8480 },
		{ 0x1f, 0x0000 },

		{ 0x1f, 0x0001 },
		{ 0x18, 0x67c7 },
		{ 0x04, 0x2000 },
		{ 0x03, 0x002f },
		{ 0x02, 0x4360 },
		{ 0x01, 0x0109 },
		{ 0x00, 0x3022 },
		{ 0x04, 0x2800 },
		{ 0x1f, 0x0000 },

		{ 0x1f, 0x0001 },
		{ 0x17, 0x0cc0 },
		{ 0x1f, 0x0000 }
	};

	rtl_writephy_batch(tp, phy_reg_init, ARRAY_SIZE(phy_reg_init));
}

static void rtl8168bb_hw_phy_config(struct rtl8169_private *tp)
{
	static const struct phy_reg phy_reg_init[] = {
		{ 0x10, 0xf41b },
		{ 0x1f, 0x0000 }
	};

	rtl_writephy(tp, 0x1f, 0x0001);
	rtl_patchphy(tp, 0x16, 1 << 0);

	rtl_writephy_batch(tp, phy_reg_init, ARRAY_SIZE(phy_reg_init));
}

static void rtl8168bef_hw_phy_config(struct rtl8169_private *tp)
{
	static const struct phy_reg phy_reg_init[] = {
		{ 0x1f, 0x0001 },
		{ 0x10, 0xf41b },
		{ 0x1f, 0x0000 }
	};

	rtl_writephy_batch(tp, phy_reg_init, ARRAY_SIZE(phy_reg_init));
}

static void rtl8168cp_1_hw_phy_config(struct rtl8169_private *tp)
{
	static const struct phy_reg phy_reg_init[] = {
		{ 0x1f, 0x0000 },
		{ 0x1d, 0x0f00 },
		{ 0x1f, 0x0002 },
		{ 0x0c, 0x1ec8 },
		{ 0x1f, 0x0000 }
	};

	rtl_writephy_batch(tp, phy_reg_init, ARRAY_SIZE(phy_reg_init));
}

static void rtl8168cp_2_hw_phy_config(struct rtl8169_private *tp)
{
	static const struct phy_reg phy_reg_init[] = {
		{ 0x1f, 0x0001 },
		{ 0x1d, 0x3d98 },
		{ 0x1f, 0x0000 }
	};

	rtl_writephy(tp, 0x1f, 0x0000);
	rtl_patchphy(tp, 0x14, 1 << 5);
	rtl_patchphy(tp, 0x0d, 1 << 5);

	rtl_writephy_batch(tp, phy_reg_init, ARRAY_SIZE(phy_reg_init));
}

static void rtl8168c_1_hw_phy_config(struct rtl8169_private *tp)
{
	static const struct phy_reg phy_reg_init[] = {
		{ 0x1f, 0x0001 },
		{ 0x12, 0x2300 },
		{ 0x1f, 0x0002 },
		{ 0x00, 0x88d4 },
		{ 0x01, 0x82b1 },
		{ 0x03, 0x7002 },
		{ 0x08, 0x9e30 },
		{ 0x09, 0x01f0 },
		{ 0x0a, 0x5500 },
		{ 0x0c, 0x00c8 },
		{ 0x1f, 0x0003 },
		{ 0x12, 0xc096 },
		{ 0x16, 0x000a },
		{ 0x1f, 0x0000 },
		{ 0x1f, 0x0000 },
		{ 0x09, 0x2000 },
		{ 0x09, 0x0000 }
	};

	rtl_writephy_batch(tp, phy_reg_init, ARRAY_SIZE(phy_reg_init));

	rtl_patchphy(tp, 0x14, 1 << 5);
	rtl_patchphy(tp, 0x0d, 1 << 5);
	rtl_writephy(tp, 0x1f, 0x0000);
}

static void rtl8168c_2_hw_phy_config(struct rtl8169_private *tp)
{
	static const struct phy_reg phy_reg_init[] = {
		{ 0x1f, 0x0001 },
		{ 0x12, 0x2300 },
		{ 0x03, 0x802f },
		{ 0x02, 0x4f02 },
		{ 0x01, 0x0409 },
		{ 0x00, 0xf099 },
		{ 0x04, 0x9800 },
		{ 0x04, 0x9000 },
		{ 0x1d, 0x3d98 },
		{ 0x1f, 0x0002 },
		{ 0x0c, 0x7eb8 },
		{ 0x06, 0x0761 },
		{ 0x1f, 0x0003 },
		{ 0x16, 0x0f0a },
		{ 0x1f, 0x0000 }
	};

	rtl_writephy_batch(tp, phy_reg_init, ARRAY_SIZE(phy_reg_init));

	rtl_patchphy(tp, 0x16, 1 << 0);
	rtl_patchphy(tp, 0x14, 1 << 5);
	rtl_patchphy(tp, 0x0d, 1 << 5);
	rtl_writephy(tp, 0x1f, 0x0000);
}

static void rtl8168c_3_hw_phy_config(struct rtl8169_private *tp)
{
	static const struct phy_reg phy_reg_init[] = {
		{ 0x1f, 0x0001 },
		{ 0x12, 0x2300 },
		{ 0x1d, 0x3d98 },
		{ 0x1f, 0x0002 },
		{ 0x0c, 0x7eb8 },
		{ 0x06, 0x5461 },
		{ 0x1f, 0x0003 },
		{ 0x16, 0x0f0a },
		{ 0x1f, 0x0000 }
	};

	rtl_writephy_batch(tp, phy_reg_init, ARRAY_SIZE(phy_reg_init));

	rtl_patchphy(tp, 0x16, 1 << 0);
	rtl_patchphy(tp, 0x14, 1 << 5);
	rtl_patchphy(tp, 0x0d, 1 << 5);
	rtl_writephy(tp, 0x1f, 0x0000);
}

static void rtl8168c_4_hw_phy_config(struct rtl8169_private *tp)
{
	rtl8168c_3_hw_phy_config(tp);
}

static void rtl8168d_1_hw_phy_config(struct rtl8169_private *tp)
{
	static const struct phy_reg phy_reg_init_0[] = {
		/* Channel Estimation */
		{ 0x1f, 0x0001 },
		{ 0x06, 0x4064 },
		{ 0x07, 0x2863 },
		{ 0x08, 0x059c },
		{ 0x09, 0x26b4 },
		{ 0x0a, 0x6a19 },
		{ 0x0b, 0xdcc8 },
		{ 0x10, 0xf06d },
		{ 0x14, 0x7f68 },
		{ 0x18, 0x7fd9 },
		{ 0x1c, 0xf0ff },
		{ 0x1d, 0x3d9c },
		{ 0x1f, 0x0003 },
		{ 0x12, 0xf49f },
		{ 0x13, 0x070b },
		{ 0x1a, 0x05ad },
		{ 0x14, 0x94c0 },

		/*
		 * Tx Error Issue
		 * Enhance line driver power
		 */
		{ 0x1f, 0x0002 },
		{ 0x06, 0x5561 },
		{ 0x1f, 0x0005 },
		{ 0x05, 0x8332 },
		{ 0x06, 0x5561 },

		/*
		 * Can not link to 1Gbps with bad cable
		 * Decrease SNR threshold form 21.07dB to 19.04dB
		 */
		{ 0x1f, 0x0001 },
		{ 0x17, 0x0cc0 },

		{ 0x1f, 0x0000 },
		{ 0x0d, 0xf880 }
	};
	void __iomem *ioaddr = tp->mmio_addr;

	rtl_writephy_batch(tp, phy_reg_init_0, ARRAY_SIZE(phy_reg_init_0));

	/*
	 * Rx Error Issue
	 * Fine Tune Switching regulator parameter
	 */
	rtl_writephy(tp, 0x1f, 0x0002);
	rtl_w1w0_phy(tp, 0x0b, 0x0010, 0x00ef);
	rtl_w1w0_phy(tp, 0x0c, 0xa200, 0x5d00);

	if (rtl8168d_efuse_read(ioaddr, 0x01) == 0xb1) {
		static const struct phy_reg phy_reg_init[] = {
			{ 0x1f, 0x0002 },
			{ 0x05, 0x669a },
			{ 0x1f, 0x0005 },
			{ 0x05, 0x8330 },
			{ 0x06, 0x669a },
			{ 0x1f, 0x0002 }
		};
		int val;

		rtl_writephy_batch(tp, phy_reg_init, ARRAY_SIZE(phy_reg_init));

		val = rtl_readphy(tp, 0x0d);

		if ((val & 0x00ff) != 0x006c) {
			static const u32 set[] = {
				0x0065, 0x0066, 0x0067, 0x0068,
				0x0069, 0x006a, 0x006b, 0x006c
			};
			int i;

			rtl_writephy(tp, 0x1f, 0x0002);

			val &= 0xff00;
			for (i = 0; i < ARRAY_SIZE(set); i++)
				rtl_writephy(tp, 0x0d, val | set[i]);
		}
	} else {
		static const struct phy_reg phy_reg_init[] = {
			{ 0x1f, 0x0002 },
			{ 0x05, 0x6662 },
			{ 0x1f, 0x0005 },
			{ 0x05, 0x8330 },
			{ 0x06, 0x6662 }
		};

		rtl_writephy_batch(tp, phy_reg_init, ARRAY_SIZE(phy_reg_init));
	}

	/* RSET couple improve */
	rtl_writephy(tp, 0x1f, 0x0002);
	rtl_patchphy(tp, 0x0d, 0x0300);
	rtl_patchphy(tp, 0x0f, 0x0010);

	/* Fine tune PLL performance */
	rtl_writephy(tp, 0x1f, 0x0002);
	rtl_w1w0_phy(tp, 0x02, 0x0100, 0x0600);
	rtl_w1w0_phy(tp, 0x03, 0x0000, 0xe000);

	rtl_writephy(tp, 0x1f, 0x0005);
	rtl_writephy(tp, 0x05, 0x001b);

	rtl_apply_firmware_cond(tp, MII_EXPANSION, 0xbf00);

	rtl_writephy(tp, 0x1f, 0x0000);
}

static void rtl8168d_2_hw_phy_config(struct rtl8169_private *tp)
{
	static const struct phy_reg phy_reg_init_0[] = {
		/* Channel Estimation */
		{ 0x1f, 0x0001 },
		{ 0x06, 0x4064 },
		{ 0x07, 0x2863 },
		{ 0x08, 0x059c },
		{ 0x09, 0x26b4 },
		{ 0x0a, 0x6a19 },
		{ 0x0b, 0xdcc8 },
		{ 0x10, 0xf06d },
		{ 0x14, 0x7f68 },
		{ 0x18, 0x7fd9 },
		{ 0x1c, 0xf0ff },
		{ 0x1d, 0x3d9c },
		{ 0x1f, 0x0003 },
		{ 0x12, 0xf49f },
		{ 0x13, 0x070b },
		{ 0x1a, 0x05ad },
		{ 0x14, 0x94c0 },

		/*
		 * Tx Error Issue
		 * Enhance line driver power
		 */
		{ 0x1f, 0x0002 },
		{ 0x06, 0x5561 },
		{ 0x1f, 0x0005 },
		{ 0x05, 0x8332 },
		{ 0x06, 0x5561 },

		/*
		 * Can not link to 1Gbps with bad cable
		 * Decrease SNR threshold form 21.07dB to 19.04dB
		 */
		{ 0x1f, 0x0001 },
		{ 0x17, 0x0cc0 },

		{ 0x1f, 0x0000 },
		{ 0x0d, 0xf880 }
	};
	void __iomem *ioaddr = tp->mmio_addr;

	rtl_writephy_batch(tp, phy_reg_init_0, ARRAY_SIZE(phy_reg_init_0));

	if (rtl8168d_efuse_read(ioaddr, 0x01) == 0xb1) {
		static const struct phy_reg phy_reg_init[] = {
			{ 0x1f, 0x0002 },
			{ 0x05, 0x669a },
			{ 0x1f, 0x0005 },
			{ 0x05, 0x8330 },
			{ 0x06, 0x669a },

			{ 0x1f, 0x0002 }
		};
		int val;

		rtl_writephy_batch(tp, phy_reg_init, ARRAY_SIZE(phy_reg_init));

		val = rtl_readphy(tp, 0x0d);
		if ((val & 0x00ff) != 0x006c) {
			static const u32 set[] = {
				0x0065, 0x0066, 0x0067, 0x0068,
				0x0069, 0x006a, 0x006b, 0x006c
			};
			int i;

			rtl_writephy(tp, 0x1f, 0x0002);

			val &= 0xff00;
			for (i = 0; i < ARRAY_SIZE(set); i++)
				rtl_writephy(tp, 0x0d, val | set[i]);
		}
	} else {
		static const struct phy_reg phy_reg_init[] = {
			{ 0x1f, 0x0002 },
			{ 0x05, 0x2642 },
			{ 0x1f, 0x0005 },
			{ 0x05, 0x8330 },
			{ 0x06, 0x2642 }
		};

		rtl_writephy_batch(tp, phy_reg_init, ARRAY_SIZE(phy_reg_init));
	}

	/* Fine tune PLL performance */
	rtl_writephy(tp, 0x1f, 0x0002);
	rtl_w1w0_phy(tp, 0x02, 0x0100, 0x0600);
	rtl_w1w0_phy(tp, 0x03, 0x0000, 0xe000);

	/* Switching regulator Slew rate */
	rtl_writephy(tp, 0x1f, 0x0002);
	rtl_patchphy(tp, 0x0f, 0x0017);

	rtl_writephy(tp, 0x1f, 0x0005);
	rtl_writephy(tp, 0x05, 0x001b);

	rtl_apply_firmware_cond(tp, MII_EXPANSION, 0xb300);

	rtl_writephy(tp, 0x1f, 0x0000);
}

static void rtl8168d_3_hw_phy_config(struct rtl8169_private *tp)
{
	static const struct phy_reg phy_reg_init[] = {
		{ 0x1f, 0x0002 },
		{ 0x10, 0x0008 },
		{ 0x0d, 0x006c },

		{ 0x1f, 0x0000 },
		{ 0x0d, 0xf880 },

		{ 0x1f, 0x0001 },
		{ 0x17, 0x0cc0 },

		{ 0x1f, 0x0001 },
		{ 0x0b, 0xa4d8 },
		{ 0x09, 0x281c },
		{ 0x07, 0x2883 },
		{ 0x0a, 0x6b35 },
		{ 0x1d, 0x3da4 },
		{ 0x1c, 0xeffd },
		{ 0x14, 0x7f52 },
		{ 0x18, 0x7fc6 },
		{ 0x08, 0x0601 },
		{ 0x06, 0x4063 },
		{ 0x10, 0xf074 },
		{ 0x1f, 0x0003 },
		{ 0x13, 0x0789 },
		{ 0x12, 0xf4bd },
		{ 0x1a, 0x04fd },
		{ 0x14, 0x84b0 },
		{ 0x1f, 0x0000 },
		{ 0x00, 0x9200 },

		{ 0x1f, 0x0005 },
		{ 0x01, 0x0340 },
		{ 0x1f, 0x0001 },
		{ 0x04, 0x4000 },
		{ 0x03, 0x1d21 },
		{ 0x02, 0x0c32 },
		{ 0x01, 0x0200 },
		{ 0x00, 0x5554 },
		{ 0x04, 0x4800 },
		{ 0x04, 0x4000 },
		{ 0x04, 0xf000 },
		{ 0x03, 0xdf01 },
		{ 0x02, 0xdf20 },
		{ 0x01, 0x101a },
		{ 0x00, 0xa0ff },
		{ 0x04, 0xf800 },
		{ 0x04, 0xf000 },
		{ 0x1f, 0x0000 },

		{ 0x1f, 0x0007 },
		{ 0x1e, 0x0023 },
		{ 0x16, 0x0000 },
		{ 0x1f, 0x0000 }
	};

	rtl_writephy_batch(tp, phy_reg_init, ARRAY_SIZE(phy_reg_init));
}

static void rtl8168d_4_hw_phy_config(struct rtl8169_private *tp)
{
	static const struct phy_reg phy_reg_init[] = {
		{ 0x1f, 0x0001 },
		{ 0x17, 0x0cc0 },

		{ 0x1f, 0x0007 },
		{ 0x1e, 0x002d },
		{ 0x18, 0x0040 },
		{ 0x1f, 0x0000 }
	};

	rtl_writephy_batch(tp, phy_reg_init, ARRAY_SIZE(phy_reg_init));
	rtl_patchphy(tp, 0x0d, 1 << 5);
}

static void rtl8168e_1_hw_phy_config(struct rtl8169_private *tp)
{
	static const struct phy_reg phy_reg_init[] = {
		/* Enable Delay cap */
		{ 0x1f, 0x0005 },
		{ 0x05, 0x8b80 },
		{ 0x06, 0xc896 },
		{ 0x1f, 0x0000 },

		/* Channel estimation fine tune */
		{ 0x1f, 0x0001 },
		{ 0x0b, 0x6c20 },
		{ 0x07, 0x2872 },
		{ 0x1c, 0xefff },
		{ 0x1f, 0x0003 },
		{ 0x14, 0x6420 },
		{ 0x1f, 0x0000 },

		/* Update PFM & 10M TX idle timer */
		{ 0x1f, 0x0007 },
		{ 0x1e, 0x002f },
		{ 0x15, 0x1919 },
		{ 0x1f, 0x0000 },

		{ 0x1f, 0x0007 },
		{ 0x1e, 0x00ac },
		{ 0x18, 0x0006 },
		{ 0x1f, 0x0000 }
	};

	rtl_apply_firmware(tp);

	rtl_writephy_batch(tp, phy_reg_init, ARRAY_SIZE(phy_reg_init));

	/* DCO enable for 10M IDLE Power */
	rtl_writephy(tp, 0x1f, 0x0007);
	rtl_writephy(tp, 0x1e, 0x0023);
	rtl_w1w0_phy(tp, 0x17, 0x0006, 0x0000);
	rtl_writephy(tp, 0x1f, 0x0000);

	/* For impedance matching */
	rtl_writephy(tp, 0x1f, 0x0002);
	rtl_w1w0_phy(tp, 0x08, 0x8000, 0x7f00);
	rtl_writephy(tp, 0x1f, 0x0000);

	/* PHY auto speed down */
	rtl_writephy(tp, 0x1f, 0x0007);
	rtl_writephy(tp, 0x1e, 0x002d);
	rtl_w1w0_phy(tp, 0x18, 0x0050, 0x0000);
	rtl_writephy(tp, 0x1f, 0x0000);
	rtl_w1w0_phy(tp, 0x14, 0x8000, 0x0000);

	rtl_writephy(tp, 0x1f, 0x0005);
	rtl_writephy(tp, 0x05, 0x8b86);
	rtl_w1w0_phy(tp, 0x06, 0x0001, 0x0000);
	rtl_writephy(tp, 0x1f, 0x0000);

	rtl_writephy(tp, 0x1f, 0x0005);
	rtl_writephy(tp, 0x05, 0x8b85);
	rtl_w1w0_phy(tp, 0x06, 0x0000, 0x2000);
	rtl_writephy(tp, 0x1f, 0x0007);
	rtl_writephy(tp, 0x1e, 0x0020);
	rtl_w1w0_phy(tp, 0x15, 0x0000, 0x1100);
	rtl_writephy(tp, 0x1f, 0x0006);
	rtl_writephy(tp, 0x00, 0x5a00);
	rtl_writephy(tp, 0x1f, 0x0000);
	rtl_writephy(tp, 0x0d, 0x0007);
	rtl_writephy(tp, 0x0e, 0x003c);
	rtl_writephy(tp, 0x0d, 0x4007);
	rtl_writephy(tp, 0x0e, 0x0000);
	rtl_writephy(tp, 0x0d, 0x0000);
}

static void rtl8168e_2_hw_phy_config(struct rtl8169_private *tp)
{
	static const struct phy_reg phy_reg_init[] = {
		/* Enable Delay cap */
		{ 0x1f, 0x0004 },
		{ 0x1f, 0x0007 },
		{ 0x1e, 0x00ac },
		{ 0x18, 0x0006 },
		{ 0x1f, 0x0002 },
		{ 0x1f, 0x0000 },
		{ 0x1f, 0x0000 },

		/* Channel estimation fine tune */
		{ 0x1f, 0x0003 },
		{ 0x09, 0xa20f },
		{ 0x1f, 0x0000 },
		{ 0x1f, 0x0000 },

		/* Green Setting */
		{ 0x1f, 0x0005 },
		{ 0x05, 0x8b5b },
		{ 0x06, 0x9222 },
		{ 0x05, 0x8b6d },
		{ 0x06, 0x8000 },
		{ 0x05, 0x8b76 },
		{ 0x06, 0x8000 },
		{ 0x1f, 0x0000 }
	};

	rtl_apply_firmware(tp);

	rtl_writephy_batch(tp, phy_reg_init, ARRAY_SIZE(phy_reg_init));

	/* For 4-corner performance improve */
	rtl_writephy(tp, 0x1f, 0x0005);
	rtl_writephy(tp, 0x05, 0x8b80);
	rtl_w1w0_phy(tp, 0x17, 0x0006, 0x0000);
	rtl_writephy(tp, 0x1f, 0x0000);

	/* PHY auto speed down */
	rtl_writephy(tp, 0x1f, 0x0004);
	rtl_writephy(tp, 0x1f, 0x0007);
	rtl_writephy(tp, 0x1e, 0x002d);
	rtl_w1w0_phy(tp, 0x18, 0x0010, 0x0000);
	rtl_writephy(tp, 0x1f, 0x0002);
	rtl_writephy(tp, 0x1f, 0x0000);
	rtl_w1w0_phy(tp, 0x14, 0x8000, 0x0000);

	/* improve 10M EEE waveform */
	rtl_writephy(tp, 0x1f, 0x0005);
	rtl_writephy(tp, 0x05, 0x8b86);
	rtl_w1w0_phy(tp, 0x06, 0x0001, 0x0000);
	rtl_writephy(tp, 0x1f, 0x0000);

	/* Improve 2-pair detection performance */
	rtl_writephy(tp, 0x1f, 0x0005);
	rtl_writephy(tp, 0x05, 0x8b85);
	rtl_w1w0_phy(tp, 0x06, 0x4000, 0x0000);
	rtl_writephy(tp, 0x1f, 0x0000);

	/* EEE setting */
	rtl_w1w0_eri(tp->mmio_addr, 0x1b0, ERIAR_MASK_1111, 0x0000, 0x0003,
		     ERIAR_EXGMAC);
	rtl_writephy(tp, 0x1f, 0x0005);
	rtl_writephy(tp, 0x05, 0x8b85);
	rtl_w1w0_phy(tp, 0x06, 0x0000, 0x2000);
	rtl_writephy(tp, 0x1f, 0x0004);
	rtl_writephy(tp, 0x1f, 0x0007);
	rtl_writephy(tp, 0x1e, 0x0020);
<<<<<<< HEAD
	rtl_w1w0_phy(tp, 0x06, 0x0000, 0x0100);
=======
	rtl_w1w0_phy(tp, 0x15, 0x0000, 0x0100);
>>>>>>> ac15456e
	rtl_writephy(tp, 0x1f, 0x0002);
	rtl_writephy(tp, 0x1f, 0x0000);
	rtl_writephy(tp, 0x0d, 0x0007);
	rtl_writephy(tp, 0x0e, 0x003c);
	rtl_writephy(tp, 0x0d, 0x4007);
	rtl_writephy(tp, 0x0e, 0x0000);
	rtl_writephy(tp, 0x0d, 0x0000);

	/* Green feature */
	rtl_writephy(tp, 0x1f, 0x0003);
	rtl_w1w0_phy(tp, 0x19, 0x0000, 0x0001);
	rtl_w1w0_phy(tp, 0x10, 0x0000, 0x0400);
	rtl_writephy(tp, 0x1f, 0x0000);
}

static void rtl8102e_hw_phy_config(struct rtl8169_private *tp)
{
	static const struct phy_reg phy_reg_init[] = {
		{ 0x1f, 0x0003 },
		{ 0x08, 0x441d },
		{ 0x01, 0x9100 },
		{ 0x1f, 0x0000 }
	};

	rtl_writephy(tp, 0x1f, 0x0000);
	rtl_patchphy(tp, 0x11, 1 << 12);
	rtl_patchphy(tp, 0x19, 1 << 13);
	rtl_patchphy(tp, 0x10, 1 << 15);

	rtl_writephy_batch(tp, phy_reg_init, ARRAY_SIZE(phy_reg_init));
}

static void rtl8105e_hw_phy_config(struct rtl8169_private *tp)
{
	static const struct phy_reg phy_reg_init[] = {
		{ 0x1f, 0x0005 },
		{ 0x1a, 0x0000 },
		{ 0x1f, 0x0000 },

		{ 0x1f, 0x0004 },
		{ 0x1c, 0x0000 },
		{ 0x1f, 0x0000 },

		{ 0x1f, 0x0001 },
		{ 0x15, 0x7701 },
		{ 0x1f, 0x0000 }
	};

	/* Disable ALDPS before ram code */
	rtl_writephy(tp, 0x1f, 0x0000);
	rtl_writephy(tp, 0x18, 0x0310);
	msleep(100);

	rtl_apply_firmware(tp);

	rtl_writephy_batch(tp, phy_reg_init, ARRAY_SIZE(phy_reg_init));
}

static void rtl_hw_phy_config(struct net_device *dev)
{
	struct rtl8169_private *tp = netdev_priv(dev);

	rtl8169_print_mac_version(tp);

	switch (tp->mac_version) {
	case RTL_GIGA_MAC_VER_01:
		break;
	case RTL_GIGA_MAC_VER_02:
	case RTL_GIGA_MAC_VER_03:
		rtl8169s_hw_phy_config(tp);
		break;
	case RTL_GIGA_MAC_VER_04:
		rtl8169sb_hw_phy_config(tp);
		break;
	case RTL_GIGA_MAC_VER_05:
		rtl8169scd_hw_phy_config(tp);
		break;
	case RTL_GIGA_MAC_VER_06:
		rtl8169sce_hw_phy_config(tp);
		break;
	case RTL_GIGA_MAC_VER_07:
	case RTL_GIGA_MAC_VER_08:
	case RTL_GIGA_MAC_VER_09:
		rtl8102e_hw_phy_config(tp);
		break;
	case RTL_GIGA_MAC_VER_11:
		rtl8168bb_hw_phy_config(tp);
		break;
	case RTL_GIGA_MAC_VER_12:
		rtl8168bef_hw_phy_config(tp);
		break;
	case RTL_GIGA_MAC_VER_17:
		rtl8168bef_hw_phy_config(tp);
		break;
	case RTL_GIGA_MAC_VER_18:
		rtl8168cp_1_hw_phy_config(tp);
		break;
	case RTL_GIGA_MAC_VER_19:
		rtl8168c_1_hw_phy_config(tp);
		break;
	case RTL_GIGA_MAC_VER_20:
		rtl8168c_2_hw_phy_config(tp);
		break;
	case RTL_GIGA_MAC_VER_21:
		rtl8168c_3_hw_phy_config(tp);
		break;
	case RTL_GIGA_MAC_VER_22:
		rtl8168c_4_hw_phy_config(tp);
		break;
	case RTL_GIGA_MAC_VER_23:
	case RTL_GIGA_MAC_VER_24:
		rtl8168cp_2_hw_phy_config(tp);
		break;
	case RTL_GIGA_MAC_VER_25:
		rtl8168d_1_hw_phy_config(tp);
		break;
	case RTL_GIGA_MAC_VER_26:
		rtl8168d_2_hw_phy_config(tp);
		break;
	case RTL_GIGA_MAC_VER_27:
		rtl8168d_3_hw_phy_config(tp);
		break;
	case RTL_GIGA_MAC_VER_28:
		rtl8168d_4_hw_phy_config(tp);
		break;
	case RTL_GIGA_MAC_VER_29:
	case RTL_GIGA_MAC_VER_30:
		rtl8105e_hw_phy_config(tp);
		break;
	case RTL_GIGA_MAC_VER_31:
		/* None. */
		break;
	case RTL_GIGA_MAC_VER_32:
	case RTL_GIGA_MAC_VER_33:
		rtl8168e_1_hw_phy_config(tp);
		break;
	case RTL_GIGA_MAC_VER_34:
		rtl8168e_2_hw_phy_config(tp);
		break;

	default:
		break;
	}
}

static void rtl8169_phy_timer(unsigned long __opaque)
{
	struct net_device *dev = (struct net_device *)__opaque;
	struct rtl8169_private *tp = netdev_priv(dev);
	struct timer_list *timer = &tp->timer;
	void __iomem *ioaddr = tp->mmio_addr;
	unsigned long timeout = RTL8169_PHY_TIMEOUT;

	assert(tp->mac_version > RTL_GIGA_MAC_VER_01);

	spin_lock_irq(&tp->lock);

	if (tp->phy_reset_pending(tp)) {
		/*
		 * A busy loop could burn quite a few cycles on nowadays CPU.
		 * Let's delay the execution of the timer for a few ticks.
		 */
		timeout = HZ/10;
		goto out_mod_timer;
	}

	if (tp->link_ok(ioaddr))
		goto out_unlock;

	netif_warn(tp, link, dev, "PHY reset until link up\n");

	tp->phy_reset_enable(tp);

out_mod_timer:
	mod_timer(timer, jiffies + timeout);
out_unlock:
	spin_unlock_irq(&tp->lock);
}

#ifdef CONFIG_NET_POLL_CONTROLLER
/*
 * Polling 'interrupt' - used by things like netconsole to send skbs
 * without having to re-enable interrupts. It's not called while
 * the interrupt routine is executing.
 */
static void rtl8169_netpoll(struct net_device *dev)
{
	struct rtl8169_private *tp = netdev_priv(dev);
	struct pci_dev *pdev = tp->pci_dev;

	disable_irq(pdev->irq);
	rtl8169_interrupt(pdev->irq, dev);
	enable_irq(pdev->irq);
}
#endif

static void rtl8169_release_board(struct pci_dev *pdev, struct net_device *dev,
				  void __iomem *ioaddr)
{
	iounmap(ioaddr);
	pci_release_regions(pdev);
	pci_clear_mwi(pdev);
	pci_disable_device(pdev);
	free_netdev(dev);
}

static void rtl8169_phy_reset(struct net_device *dev,
			      struct rtl8169_private *tp)
{
	unsigned int i;

	tp->phy_reset_enable(tp);
	for (i = 0; i < 100; i++) {
		if (!tp->phy_reset_pending(tp))
			return;
		msleep(1);
	}
	netif_err(tp, link, dev, "PHY reset failed\n");
}

static bool rtl_tbi_enabled(struct rtl8169_private *tp)
{
	void __iomem *ioaddr = tp->mmio_addr;

	return (tp->mac_version == RTL_GIGA_MAC_VER_01) &&
	    (RTL_R8(PHYstatus) & TBI_Enable);
}

static void rtl8169_init_phy(struct net_device *dev, struct rtl8169_private *tp)
{
	void __iomem *ioaddr = tp->mmio_addr;

	rtl_hw_phy_config(dev);

	if (tp->mac_version <= RTL_GIGA_MAC_VER_06) {
		dprintk("Set MAC Reg C+CR Offset 0x82h = 0x01h\n");
		RTL_W8(0x82, 0x01);
	}

	pci_write_config_byte(tp->pci_dev, PCI_LATENCY_TIMER, 0x40);

	if (tp->mac_version <= RTL_GIGA_MAC_VER_06)
		pci_write_config_byte(tp->pci_dev, PCI_CACHE_LINE_SIZE, 0x08);

	if (tp->mac_version == RTL_GIGA_MAC_VER_02) {
		dprintk("Set MAC Reg C+CR Offset 0x82h = 0x01h\n");
		RTL_W8(0x82, 0x01);
		dprintk("Set PHY Reg 0x0bh = 0x00h\n");
		rtl_writephy(tp, 0x0b, 0x0000); //w 0x0b 15 0 0
	}

	rtl8169_phy_reset(dev, tp);

	rtl8169_set_speed(dev, AUTONEG_ENABLE, SPEED_1000, DUPLEX_FULL,
			  ADVERTISED_10baseT_Half | ADVERTISED_10baseT_Full |
			  ADVERTISED_100baseT_Half | ADVERTISED_100baseT_Full |
			  (tp->mii.supports_gmii ?
			   ADVERTISED_1000baseT_Half |
			   ADVERTISED_1000baseT_Full : 0));

	if (rtl_tbi_enabled(tp))
		netif_info(tp, link, dev, "TBI auto-negotiating\n");
}

static void rtl_rar_set(struct rtl8169_private *tp, u8 *addr)
{
	void __iomem *ioaddr = tp->mmio_addr;
	u32 high;
	u32 low;

	low  = addr[0] | (addr[1] << 8) | (addr[2] << 16) | (addr[3] << 24);
	high = addr[4] | (addr[5] << 8);

	spin_lock_irq(&tp->lock);

	RTL_W8(Cfg9346, Cfg9346_Unlock);

	RTL_W32(MAC4, high);
	RTL_R32(MAC4);

	RTL_W32(MAC0, low);
	RTL_R32(MAC0);

	if (tp->mac_version == RTL_GIGA_MAC_VER_34) {
		const struct exgmac_reg e[] = {
			{ .addr = 0xe0, ERIAR_MASK_1111, .val = low },
			{ .addr = 0xe4, ERIAR_MASK_1111, .val = high },
			{ .addr = 0xf0, ERIAR_MASK_1111, .val = low << 16 },
			{ .addr = 0xf4, ERIAR_MASK_1111, .val = high << 16 |
								low  >> 16 },
		};

		rtl_write_exgmac_batch(ioaddr, e, ARRAY_SIZE(e));
	}

	RTL_W8(Cfg9346, Cfg9346_Lock);

	spin_unlock_irq(&tp->lock);
}

static int rtl_set_mac_address(struct net_device *dev, void *p)
{
	struct rtl8169_private *tp = netdev_priv(dev);
	struct sockaddr *addr = p;

	if (!is_valid_ether_addr(addr->sa_data))
		return -EADDRNOTAVAIL;

	memcpy(dev->dev_addr, addr->sa_data, dev->addr_len);

	rtl_rar_set(tp, dev->dev_addr);

	return 0;
}

static int rtl8169_ioctl(struct net_device *dev, struct ifreq *ifr, int cmd)
{
	struct rtl8169_private *tp = netdev_priv(dev);
	struct mii_ioctl_data *data = if_mii(ifr);

	return netif_running(dev) ? tp->do_ioctl(tp, data, cmd) : -ENODEV;
}

static int rtl_xmii_ioctl(struct rtl8169_private *tp,
			  struct mii_ioctl_data *data, int cmd)
{
	switch (cmd) {
	case SIOCGMIIPHY:
		data->phy_id = 32; /* Internal PHY */
		return 0;

	case SIOCGMIIREG:
		data->val_out = rtl_readphy(tp, data->reg_num & 0x1f);
		return 0;

	case SIOCSMIIREG:
		rtl_writephy(tp, data->reg_num & 0x1f, data->val_in);
		return 0;
	}
	return -EOPNOTSUPP;
}

static int rtl_tbi_ioctl(struct rtl8169_private *tp, struct mii_ioctl_data *data, int cmd)
{
	return -EOPNOTSUPP;
}

static const struct rtl_cfg_info {
	void (*hw_start)(struct net_device *);
	unsigned int region;
	unsigned int align;
	u16 intr_event;
	u16 napi_event;
	unsigned features;
	u8 default_ver;
} rtl_cfg_infos [] = {
	[RTL_CFG_0] = {
		.hw_start	= rtl_hw_start_8169,
		.region		= 1,
		.align		= 0,
		.intr_event	= SYSErr | LinkChg | RxOverflow |
				  RxFIFOOver | TxErr | TxOK | RxOK | RxErr,
		.napi_event	= RxFIFOOver | TxErr | TxOK | RxOK | RxOverflow,
		.features	= RTL_FEATURE_GMII,
		.default_ver	= RTL_GIGA_MAC_VER_01,
	},
	[RTL_CFG_1] = {
		.hw_start	= rtl_hw_start_8168,
		.region		= 2,
		.align		= 8,
		.intr_event	= SYSErr | LinkChg | RxOverflow |
				  TxErr | TxOK | RxOK | RxErr,
		.napi_event	= TxErr | TxOK | RxOK | RxOverflow,
		.features	= RTL_FEATURE_GMII | RTL_FEATURE_MSI,
		.default_ver	= RTL_GIGA_MAC_VER_11,
	},
	[RTL_CFG_2] = {
		.hw_start	= rtl_hw_start_8101,
		.region		= 2,
		.align		= 8,
		.intr_event	= SYSErr | LinkChg | RxOverflow | PCSTimeout |
				  RxFIFOOver | TxErr | TxOK | RxOK | RxErr,
		.napi_event	= RxFIFOOver | TxErr | TxOK | RxOK | RxOverflow,
		.features	= RTL_FEATURE_MSI,
		.default_ver	= RTL_GIGA_MAC_VER_13,
	}
};

/* Cfg9346_Unlock assumed. */
static unsigned rtl_try_msi(struct pci_dev *pdev, void __iomem *ioaddr,
			    const struct rtl_cfg_info *cfg)
{
	unsigned msi = 0;
	u8 cfg2;

	cfg2 = RTL_R8(Config2) & ~MSIEnable;
	if (cfg->features & RTL_FEATURE_MSI) {
		if (pci_enable_msi(pdev)) {
			dev_info(&pdev->dev, "no MSI. Back to INTx.\n");
		} else {
			cfg2 |= MSIEnable;
			msi = RTL_FEATURE_MSI;
		}
	}
	RTL_W8(Config2, cfg2);
	return msi;
}

static void rtl_disable_msi(struct pci_dev *pdev, struct rtl8169_private *tp)
{
	if (tp->features & RTL_FEATURE_MSI) {
		pci_disable_msi(pdev);
		tp->features &= ~RTL_FEATURE_MSI;
	}
}

static const struct net_device_ops rtl8169_netdev_ops = {
	.ndo_open		= rtl8169_open,
	.ndo_stop		= rtl8169_close,
	.ndo_get_stats		= rtl8169_get_stats,
	.ndo_start_xmit		= rtl8169_start_xmit,
	.ndo_tx_timeout		= rtl8169_tx_timeout,
	.ndo_validate_addr	= eth_validate_addr,
	.ndo_change_mtu		= rtl8169_change_mtu,
	.ndo_fix_features	= rtl8169_fix_features,
	.ndo_set_features	= rtl8169_set_features,
	.ndo_set_mac_address	= rtl_set_mac_address,
	.ndo_do_ioctl		= rtl8169_ioctl,
	.ndo_set_multicast_list	= rtl_set_rx_mode,
#ifdef CONFIG_NET_POLL_CONTROLLER
	.ndo_poll_controller	= rtl8169_netpoll,
#endif

};

static void __devinit rtl_init_mdio_ops(struct rtl8169_private *tp)
{
	struct mdio_ops *ops = &tp->mdio_ops;

	switch (tp->mac_version) {
	case RTL_GIGA_MAC_VER_27:
		ops->write	= r8168dp_1_mdio_write;
		ops->read	= r8168dp_1_mdio_read;
		break;
	case RTL_GIGA_MAC_VER_28:
	case RTL_GIGA_MAC_VER_31:
		ops->write	= r8168dp_2_mdio_write;
		ops->read	= r8168dp_2_mdio_read;
		break;
	default:
		ops->write	= r8169_mdio_write;
		ops->read	= r8169_mdio_read;
		break;
	}
}

static void rtl_wol_suspend_quirk(struct rtl8169_private *tp)
{
	void __iomem *ioaddr = tp->mmio_addr;

	switch (tp->mac_version) {
	case RTL_GIGA_MAC_VER_29:
	case RTL_GIGA_MAC_VER_30:
	case RTL_GIGA_MAC_VER_32:
	case RTL_GIGA_MAC_VER_33:
	case RTL_GIGA_MAC_VER_34:
		RTL_W32(RxConfig, RTL_R32(RxConfig) |
			AcceptBroadcast | AcceptMulticast | AcceptMyPhys);
		break;
	default:
		break;
	}
}

static bool rtl_wol_pll_power_down(struct rtl8169_private *tp)
{
	if (!(__rtl8169_get_wol(tp) & WAKE_ANY))
		return false;

	rtl_writephy(tp, 0x1f, 0x0000);
	rtl_writephy(tp, MII_BMCR, 0x0000);

	rtl_wol_suspend_quirk(tp);

	return true;
}

static void r810x_phy_power_down(struct rtl8169_private *tp)
{
	rtl_writephy(tp, 0x1f, 0x0000);
	rtl_writephy(tp, MII_BMCR, BMCR_PDOWN);
}

static void r810x_phy_power_up(struct rtl8169_private *tp)
{
	rtl_writephy(tp, 0x1f, 0x0000);
	rtl_writephy(tp, MII_BMCR, BMCR_ANENABLE);
}

static void r810x_pll_power_down(struct rtl8169_private *tp)
{
<<<<<<< HEAD
	void __iomem *ioaddr = tp->mmio_addr;

	if (__rtl8169_get_wol(tp) & WAKE_ANY) {
		rtl_writephy(tp, 0x1f, 0x0000);
		rtl_writephy(tp, MII_BMCR, 0x0000);

		if (tp->mac_version == RTL_GIGA_MAC_VER_29 ||
		    tp->mac_version == RTL_GIGA_MAC_VER_30)
			RTL_W32(RxConfig, RTL_R32(RxConfig) | AcceptBroadcast |
				AcceptMulticast | AcceptMyPhys);
=======
	if (rtl_wol_pll_power_down(tp))
>>>>>>> ac15456e
		return;

	r810x_phy_power_down(tp);
}

static void r810x_pll_power_up(struct rtl8169_private *tp)
{
	r810x_phy_power_up(tp);
}

static void r8168_phy_power_up(struct rtl8169_private *tp)
{
	rtl_writephy(tp, 0x1f, 0x0000);
	switch (tp->mac_version) {
	case RTL_GIGA_MAC_VER_11:
	case RTL_GIGA_MAC_VER_12:
	case RTL_GIGA_MAC_VER_17:
	case RTL_GIGA_MAC_VER_18:
	case RTL_GIGA_MAC_VER_19:
	case RTL_GIGA_MAC_VER_20:
	case RTL_GIGA_MAC_VER_21:
	case RTL_GIGA_MAC_VER_22:
	case RTL_GIGA_MAC_VER_23:
	case RTL_GIGA_MAC_VER_24:
	case RTL_GIGA_MAC_VER_25:
	case RTL_GIGA_MAC_VER_26:
	case RTL_GIGA_MAC_VER_27:
	case RTL_GIGA_MAC_VER_28:
	case RTL_GIGA_MAC_VER_31:
		rtl_writephy(tp, 0x0e, 0x0000);
		break;
	default:
		break;
	}
	rtl_writephy(tp, MII_BMCR, BMCR_ANENABLE);
}

static void r8168_phy_power_down(struct rtl8169_private *tp)
{
	rtl_writephy(tp, 0x1f, 0x0000);
	switch (tp->mac_version) {
	case RTL_GIGA_MAC_VER_32:
	case RTL_GIGA_MAC_VER_33:
		rtl_writephy(tp, MII_BMCR, BMCR_ANENABLE | BMCR_PDOWN);
		break;

	case RTL_GIGA_MAC_VER_11:
	case RTL_GIGA_MAC_VER_12:
	case RTL_GIGA_MAC_VER_17:
	case RTL_GIGA_MAC_VER_18:
	case RTL_GIGA_MAC_VER_19:
	case RTL_GIGA_MAC_VER_20:
	case RTL_GIGA_MAC_VER_21:
	case RTL_GIGA_MAC_VER_22:
	case RTL_GIGA_MAC_VER_23:
	case RTL_GIGA_MAC_VER_24:
	case RTL_GIGA_MAC_VER_25:
	case RTL_GIGA_MAC_VER_26:
	case RTL_GIGA_MAC_VER_27:
	case RTL_GIGA_MAC_VER_28:
	case RTL_GIGA_MAC_VER_31:
		rtl_writephy(tp, 0x0e, 0x0200);
	default:
		rtl_writephy(tp, MII_BMCR, BMCR_PDOWN);
		break;
	}
}

static void r8168_pll_power_down(struct rtl8169_private *tp)
{
	void __iomem *ioaddr = tp->mmio_addr;

	if ((tp->mac_version == RTL_GIGA_MAC_VER_27 ||
	     tp->mac_version == RTL_GIGA_MAC_VER_28 ||
	     tp->mac_version == RTL_GIGA_MAC_VER_31) &&
	    r8168dp_check_dash(tp)) {
		return;
	}

	if ((tp->mac_version == RTL_GIGA_MAC_VER_23 ||
	     tp->mac_version == RTL_GIGA_MAC_VER_24) &&
	    (RTL_R16(CPlusCmd) & ASF)) {
		return;
	}

	if (tp->mac_version == RTL_GIGA_MAC_VER_32 ||
	    tp->mac_version == RTL_GIGA_MAC_VER_33)
		rtl_ephy_write(ioaddr, 0x19, 0xff64);

<<<<<<< HEAD
	if (__rtl8169_get_wol(tp) & WAKE_ANY) {
		rtl_writephy(tp, 0x1f, 0x0000);
		rtl_writephy(tp, MII_BMCR, 0x0000);

		if (tp->mac_version == RTL_GIGA_MAC_VER_32 ||
		    tp->mac_version == RTL_GIGA_MAC_VER_33 ||
		    tp->mac_version == RTL_GIGA_MAC_VER_34)
			RTL_W32(RxConfig, RTL_R32(RxConfig) | AcceptBroadcast |
				AcceptMulticast | AcceptMyPhys);
=======
	if (rtl_wol_pll_power_down(tp))
>>>>>>> ac15456e
		return;

	r8168_phy_power_down(tp);

	switch (tp->mac_version) {
	case RTL_GIGA_MAC_VER_25:
	case RTL_GIGA_MAC_VER_26:
	case RTL_GIGA_MAC_VER_27:
	case RTL_GIGA_MAC_VER_28:
	case RTL_GIGA_MAC_VER_31:
	case RTL_GIGA_MAC_VER_32:
	case RTL_GIGA_MAC_VER_33:
		RTL_W8(PMCH, RTL_R8(PMCH) & ~0x80);
		break;
	}
}

static void r8168_pll_power_up(struct rtl8169_private *tp)
{
	void __iomem *ioaddr = tp->mmio_addr;

	if ((tp->mac_version == RTL_GIGA_MAC_VER_27 ||
	     tp->mac_version == RTL_GIGA_MAC_VER_28 ||
	     tp->mac_version == RTL_GIGA_MAC_VER_31) &&
	    r8168dp_check_dash(tp)) {
		return;
	}

	switch (tp->mac_version) {
	case RTL_GIGA_MAC_VER_25:
	case RTL_GIGA_MAC_VER_26:
	case RTL_GIGA_MAC_VER_27:
	case RTL_GIGA_MAC_VER_28:
	case RTL_GIGA_MAC_VER_31:
	case RTL_GIGA_MAC_VER_32:
	case RTL_GIGA_MAC_VER_33:
		RTL_W8(PMCH, RTL_R8(PMCH) | 0x80);
		break;
	}

	r8168_phy_power_up(tp);
}

static void rtl_pll_power_op(struct rtl8169_private *tp,
			     void (*op)(struct rtl8169_private *))
{
	if (op)
		op(tp);
}

static void rtl_pll_power_down(struct rtl8169_private *tp)
{
	rtl_pll_power_op(tp, tp->pll_power_ops.down);
}

static void rtl_pll_power_up(struct rtl8169_private *tp)
{
	rtl_pll_power_op(tp, tp->pll_power_ops.up);
}

static void __devinit rtl_init_pll_power_ops(struct rtl8169_private *tp)
{
	struct pll_power_ops *ops = &tp->pll_power_ops;

	switch (tp->mac_version) {
	case RTL_GIGA_MAC_VER_07:
	case RTL_GIGA_MAC_VER_08:
	case RTL_GIGA_MAC_VER_09:
	case RTL_GIGA_MAC_VER_10:
	case RTL_GIGA_MAC_VER_16:
	case RTL_GIGA_MAC_VER_29:
	case RTL_GIGA_MAC_VER_30:
		ops->down	= r810x_pll_power_down;
		ops->up		= r810x_pll_power_up;
		break;

	case RTL_GIGA_MAC_VER_11:
	case RTL_GIGA_MAC_VER_12:
	case RTL_GIGA_MAC_VER_17:
	case RTL_GIGA_MAC_VER_18:
	case RTL_GIGA_MAC_VER_19:
	case RTL_GIGA_MAC_VER_20:
	case RTL_GIGA_MAC_VER_21:
	case RTL_GIGA_MAC_VER_22:
	case RTL_GIGA_MAC_VER_23:
	case RTL_GIGA_MAC_VER_24:
	case RTL_GIGA_MAC_VER_25:
	case RTL_GIGA_MAC_VER_26:
	case RTL_GIGA_MAC_VER_27:
	case RTL_GIGA_MAC_VER_28:
	case RTL_GIGA_MAC_VER_31:
	case RTL_GIGA_MAC_VER_32:
	case RTL_GIGA_MAC_VER_33:
	case RTL_GIGA_MAC_VER_34:
		ops->down	= r8168_pll_power_down;
		ops->up		= r8168_pll_power_up;
		break;

	default:
		ops->down	= NULL;
		ops->up		= NULL;
		break;
	}
}

static void rtl_init_rxcfg(struct rtl8169_private *tp)
{
	void __iomem *ioaddr = tp->mmio_addr;

	switch (tp->mac_version) {
	case RTL_GIGA_MAC_VER_01:
	case RTL_GIGA_MAC_VER_02:
	case RTL_GIGA_MAC_VER_03:
	case RTL_GIGA_MAC_VER_04:
	case RTL_GIGA_MAC_VER_05:
	case RTL_GIGA_MAC_VER_06:
	case RTL_GIGA_MAC_VER_10:
	case RTL_GIGA_MAC_VER_11:
	case RTL_GIGA_MAC_VER_12:
	case RTL_GIGA_MAC_VER_13:
	case RTL_GIGA_MAC_VER_14:
	case RTL_GIGA_MAC_VER_15:
	case RTL_GIGA_MAC_VER_16:
	case RTL_GIGA_MAC_VER_17:
		RTL_W32(RxConfig, RX_FIFO_THRESH | RX_DMA_BURST);
		break;
	case RTL_GIGA_MAC_VER_18:
	case RTL_GIGA_MAC_VER_19:
	case RTL_GIGA_MAC_VER_20:
	case RTL_GIGA_MAC_VER_21:
	case RTL_GIGA_MAC_VER_22:
	case RTL_GIGA_MAC_VER_23:
	case RTL_GIGA_MAC_VER_24:
		RTL_W32(RxConfig, RX128_INT_EN | RX_MULTI_EN | RX_DMA_BURST);
		break;
	default:
		RTL_W32(RxConfig, RX128_INT_EN | RX_DMA_BURST);
		break;
	}
}

static void rtl8169_init_ring_indexes(struct rtl8169_private *tp)
{
	tp->dirty_tx = tp->dirty_rx = tp->cur_tx = tp->cur_rx = 0;
}

static void rtl_hw_reset(struct rtl8169_private *tp)
{
	void __iomem *ioaddr = tp->mmio_addr;
	int i;

	/* Soft reset the chip. */
	RTL_W8(ChipCmd, CmdReset);

	/* Check that the chip has finished the reset. */
	for (i = 0; i < 100; i++) {
		if ((RTL_R8(ChipCmd) & CmdReset) == 0)
			break;
		udelay(100);
	}

	rtl8169_init_ring_indexes(tp);
}

static int __devinit
rtl8169_init_one(struct pci_dev *pdev, const struct pci_device_id *ent)
{
	const struct rtl_cfg_info *cfg = rtl_cfg_infos + ent->driver_data;
	const unsigned int region = cfg->region;
	struct rtl8169_private *tp;
	struct mii_if_info *mii;
	struct net_device *dev;
	void __iomem *ioaddr;
	int chipset, i;
	int rc;

	if (netif_msg_drv(&debug)) {
		printk(KERN_INFO "%s Gigabit Ethernet driver %s loaded\n",
		       MODULENAME, RTL8169_VERSION);
	}

	dev = alloc_etherdev(sizeof (*tp));
	if (!dev) {
		if (netif_msg_drv(&debug))
			dev_err(&pdev->dev, "unable to alloc new ethernet\n");
		rc = -ENOMEM;
		goto out;
	}

	SET_NETDEV_DEV(dev, &pdev->dev);
	dev->netdev_ops = &rtl8169_netdev_ops;
	tp = netdev_priv(dev);
	tp->dev = dev;
	tp->pci_dev = pdev;
	tp->msg_enable = netif_msg_init(debug.msg_enable, R8169_MSG_DEFAULT);

	mii = &tp->mii;
	mii->dev = dev;
	mii->mdio_read = rtl_mdio_read;
	mii->mdio_write = rtl_mdio_write;
	mii->phy_id_mask = 0x1f;
	mii->reg_num_mask = 0x1f;
	mii->supports_gmii = !!(cfg->features & RTL_FEATURE_GMII);

	/* disable ASPM completely as that cause random device stop working
	 * problems as well as full system hangs for some PCIe devices users */
	pci_disable_link_state(pdev, PCIE_LINK_STATE_L0S | PCIE_LINK_STATE_L1 |
				     PCIE_LINK_STATE_CLKPM);

	/* enable device (incl. PCI PM wakeup and hotplug setup) */
	rc = pci_enable_device(pdev);
	if (rc < 0) {
		netif_err(tp, probe, dev, "enable failure\n");
		goto err_out_free_dev_1;
	}

	if (pci_set_mwi(pdev) < 0)
		netif_info(tp, probe, dev, "Mem-Wr-Inval unavailable\n");

	/* make sure PCI base addr 1 is MMIO */
	if (!(pci_resource_flags(pdev, region) & IORESOURCE_MEM)) {
		netif_err(tp, probe, dev,
			  "region #%d not an MMIO resource, aborting\n",
			  region);
		rc = -ENODEV;
		goto err_out_mwi_2;
	}

	/* check for weird/broken PCI region reporting */
	if (pci_resource_len(pdev, region) < R8169_REGS_SIZE) {
		netif_err(tp, probe, dev,
			  "Invalid PCI region size(s), aborting\n");
		rc = -ENODEV;
		goto err_out_mwi_2;
	}

	rc = pci_request_regions(pdev, MODULENAME);
	if (rc < 0) {
		netif_err(tp, probe, dev, "could not request regions\n");
		goto err_out_mwi_2;
	}

	tp->cp_cmd = RxChkSum;

	if ((sizeof(dma_addr_t) > 4) &&
	    !pci_set_dma_mask(pdev, DMA_BIT_MASK(64)) && use_dac) {
		tp->cp_cmd |= PCIDAC;
		dev->features |= NETIF_F_HIGHDMA;
	} else {
		rc = pci_set_dma_mask(pdev, DMA_BIT_MASK(32));
		if (rc < 0) {
			netif_err(tp, probe, dev, "DMA configuration failed\n");
			goto err_out_free_res_3;
		}
	}

	/* ioremap MMIO region */
	ioaddr = ioremap(pci_resource_start(pdev, region), R8169_REGS_SIZE);
	if (!ioaddr) {
		netif_err(tp, probe, dev, "cannot remap MMIO, aborting\n");
		rc = -EIO;
		goto err_out_free_res_3;
	}
	tp->mmio_addr = ioaddr;

	if (!pci_is_pcie(pdev))
		netif_info(tp, probe, dev, "not PCI Express\n");

	/* Identify chip attached to board */
	rtl8169_get_mac_version(tp, dev, cfg->default_ver);

	rtl_init_rxcfg(tp);

	RTL_W16(IntrMask, 0x0000);

	rtl_hw_reset(tp);

	RTL_W16(IntrStatus, 0xffff);

	pci_set_master(pdev);

	/*
	 * Pretend we are using VLANs; This bypasses a nasty bug where
	 * Interrupts stop flowing on high load on 8110SCd controllers.
	 */
	if (tp->mac_version == RTL_GIGA_MAC_VER_05)
		tp->cp_cmd |= RxVlan;

	rtl_init_mdio_ops(tp);
	rtl_init_pll_power_ops(tp);

	rtl8169_print_mac_version(tp);

	chipset = tp->mac_version;
	tp->txd_version = rtl_chip_infos[chipset].txd_version;

	RTL_W8(Cfg9346, Cfg9346_Unlock);
	RTL_W8(Config1, RTL_R8(Config1) | PMEnable);
	RTL_W8(Config5, RTL_R8(Config5) & PMEStatus);
	if ((RTL_R8(Config3) & (LinkUp | MagicPacket)) != 0)
		tp->features |= RTL_FEATURE_WOL;
	if ((RTL_R8(Config5) & (UWF | BWF | MWF)) != 0)
		tp->features |= RTL_FEATURE_WOL;
	tp->features |= rtl_try_msi(pdev, ioaddr, cfg);
	RTL_W8(Cfg9346, Cfg9346_Lock);

	if (rtl_tbi_enabled(tp)) {
		tp->set_speed = rtl8169_set_speed_tbi;
		tp->get_settings = rtl8169_gset_tbi;
		tp->phy_reset_enable = rtl8169_tbi_reset_enable;
		tp->phy_reset_pending = rtl8169_tbi_reset_pending;
		tp->link_ok = rtl8169_tbi_link_ok;
		tp->do_ioctl = rtl_tbi_ioctl;
	} else {
		tp->set_speed = rtl8169_set_speed_xmii;
		tp->get_settings = rtl8169_gset_xmii;
		tp->phy_reset_enable = rtl8169_xmii_reset_enable;
		tp->phy_reset_pending = rtl8169_xmii_reset_pending;
		tp->link_ok = rtl8169_xmii_link_ok;
		tp->do_ioctl = rtl_xmii_ioctl;
	}

	spin_lock_init(&tp->lock);

	/* Get MAC address */
	for (i = 0; i < MAC_ADDR_LEN; i++)
		dev->dev_addr[i] = RTL_R8(MAC0 + i);
	memcpy(dev->perm_addr, dev->dev_addr, dev->addr_len);

	SET_ETHTOOL_OPS(dev, &rtl8169_ethtool_ops);
	dev->watchdog_timeo = RTL8169_TX_TIMEOUT;
	dev->irq = pdev->irq;
	dev->base_addr = (unsigned long) ioaddr;

	netif_napi_add(dev, &tp->napi, rtl8169_poll, R8169_NAPI_WEIGHT);

	/* don't enable SG, IP_CSUM and TSO by default - it might not work
	 * properly for all devices */
	dev->features |= NETIF_F_RXCSUM |
		NETIF_F_HW_VLAN_TX | NETIF_F_HW_VLAN_RX;

	dev->hw_features = NETIF_F_SG | NETIF_F_IP_CSUM | NETIF_F_TSO |
		NETIF_F_RXCSUM | NETIF_F_HW_VLAN_TX | NETIF_F_HW_VLAN_RX;
	dev->vlan_features = NETIF_F_SG | NETIF_F_IP_CSUM | NETIF_F_TSO |
		NETIF_F_HIGHDMA;

	if (tp->mac_version == RTL_GIGA_MAC_VER_05)
		/* 8110SCd requires hardware Rx VLAN - disallow toggling */
		dev->hw_features &= ~NETIF_F_HW_VLAN_RX;

	tp->intr_mask = 0xffff;
	tp->hw_start = cfg->hw_start;
	tp->intr_event = cfg->intr_event;
	tp->napi_event = cfg->napi_event;

	tp->opts1_mask = (tp->mac_version != RTL_GIGA_MAC_VER_01) ?
		~(RxBOVF | RxFOVF) : ~0;

	init_timer(&tp->timer);
	tp->timer.data = (unsigned long) dev;
	tp->timer.function = rtl8169_phy_timer;

	tp->rtl_fw = RTL_FIRMWARE_UNKNOWN;

	rc = register_netdev(dev);
	if (rc < 0)
		goto err_out_msi_4;

	pci_set_drvdata(pdev, dev);

	netif_info(tp, probe, dev, "%s at 0x%lx, %pM, XID %08x IRQ %d\n",
		   rtl_chip_infos[chipset].name, dev->base_addr, dev->dev_addr,
		   (u32)(RTL_R32(TxConfig) & 0x9cf0f8ff), dev->irq);

	if (tp->mac_version == RTL_GIGA_MAC_VER_27 ||
	    tp->mac_version == RTL_GIGA_MAC_VER_28 ||
	    tp->mac_version == RTL_GIGA_MAC_VER_31) {
		rtl8168_driver_start(tp);
	}

	device_set_wakeup_enable(&pdev->dev, tp->features & RTL_FEATURE_WOL);

	if (pci_dev_run_wake(pdev))
		pm_runtime_put_noidle(&pdev->dev);

	netif_carrier_off(dev);

out:
	return rc;

err_out_msi_4:
	rtl_disable_msi(pdev, tp);
	iounmap(ioaddr);
err_out_free_res_3:
	pci_release_regions(pdev);
err_out_mwi_2:
	pci_clear_mwi(pdev);
	pci_disable_device(pdev);
err_out_free_dev_1:
	free_netdev(dev);
	goto out;
}

static void __devexit rtl8169_remove_one(struct pci_dev *pdev)
{
	struct net_device *dev = pci_get_drvdata(pdev);
	struct rtl8169_private *tp = netdev_priv(dev);

	if (tp->mac_version == RTL_GIGA_MAC_VER_27 ||
	    tp->mac_version == RTL_GIGA_MAC_VER_28 ||
	    tp->mac_version == RTL_GIGA_MAC_VER_31) {
		rtl8168_driver_stop(tp);
	}

	cancel_delayed_work_sync(&tp->task);

	unregister_netdev(dev);

	rtl_release_firmware(tp);

	if (pci_dev_run_wake(pdev))
		pm_runtime_get_noresume(&pdev->dev);

	/* restore original MAC address */
	rtl_rar_set(tp, dev->perm_addr);

	rtl_disable_msi(pdev, tp);
	rtl8169_release_board(pdev, dev, tp->mmio_addr);
	pci_set_drvdata(pdev, NULL);
}

static void rtl_request_uncached_firmware(struct rtl8169_private *tp)
{
	struct rtl_fw *rtl_fw;
	const char *name;
	int rc = -ENOMEM;

	name = rtl_lookup_firmware_name(tp);
	if (!name)
		goto out_no_firmware;

	rtl_fw = kzalloc(sizeof(*rtl_fw), GFP_KERNEL);
	if (!rtl_fw)
		goto err_warn;

	rc = request_firmware(&rtl_fw->fw, name, &tp->pci_dev->dev);
	if (rc < 0)
		goto err_free;

	rc = rtl_check_firmware(tp, rtl_fw);
	if (rc < 0)
		goto err_release_firmware;

	tp->rtl_fw = rtl_fw;
out:
	return;

err_release_firmware:
	release_firmware(rtl_fw->fw);
err_free:
	kfree(rtl_fw);
err_warn:
	netif_warn(tp, ifup, tp->dev, "unable to load firmware patch %s (%d)\n",
		   name, rc);
out_no_firmware:
	tp->rtl_fw = NULL;
	goto out;
}

static void rtl_request_firmware(struct rtl8169_private *tp)
{
	if (IS_ERR(tp->rtl_fw))
		rtl_request_uncached_firmware(tp);
}

static int rtl8169_open(struct net_device *dev)
{
	struct rtl8169_private *tp = netdev_priv(dev);
	void __iomem *ioaddr = tp->mmio_addr;
	struct pci_dev *pdev = tp->pci_dev;
	int retval = -ENOMEM;

	pm_runtime_get_sync(&pdev->dev);

	/*
	 * Rx and Tx desscriptors needs 256 bytes alignment.
	 * dma_alloc_coherent provides more.
	 */
	tp->TxDescArray = dma_alloc_coherent(&pdev->dev, R8169_TX_RING_BYTES,
					     &tp->TxPhyAddr, GFP_KERNEL);
	if (!tp->TxDescArray)
		goto err_pm_runtime_put;

	tp->RxDescArray = dma_alloc_coherent(&pdev->dev, R8169_RX_RING_BYTES,
					     &tp->RxPhyAddr, GFP_KERNEL);
	if (!tp->RxDescArray)
		goto err_free_tx_0;

	retval = rtl8169_init_ring(dev);
	if (retval < 0)
		goto err_free_rx_1;

	INIT_DELAYED_WORK(&tp->task, NULL);

	smp_mb();

	rtl_request_firmware(tp);

	retval = request_irq(dev->irq, rtl8169_interrupt,
			     (tp->features & RTL_FEATURE_MSI) ? 0 : IRQF_SHARED,
			     dev->name, dev);
	if (retval < 0)
		goto err_release_fw_2;

	napi_enable(&tp->napi);

	rtl8169_init_phy(dev, tp);

	rtl8169_set_features(dev, dev->features);

	rtl_pll_power_up(tp);

	rtl_hw_start(dev);

	tp->saved_wolopts = 0;
	pm_runtime_put_noidle(&pdev->dev);

	rtl8169_check_link_status(dev, tp, ioaddr);
out:
	return retval;

err_release_fw_2:
	rtl_release_firmware(tp);
	rtl8169_rx_clear(tp);
err_free_rx_1:
	dma_free_coherent(&pdev->dev, R8169_RX_RING_BYTES, tp->RxDescArray,
			  tp->RxPhyAddr);
	tp->RxDescArray = NULL;
err_free_tx_0:
	dma_free_coherent(&pdev->dev, R8169_TX_RING_BYTES, tp->TxDescArray,
			  tp->TxPhyAddr);
	tp->TxDescArray = NULL;
err_pm_runtime_put:
	pm_runtime_put_noidle(&pdev->dev);
	goto out;
}

static void rtl_rx_close(struct rtl8169_private *tp)
{
	void __iomem *ioaddr = tp->mmio_addr;

	RTL_W32(RxConfig, RTL_R32(RxConfig) & ~RX_CONFIG_ACCEPT_MASK);
}

static void rtl8169_hw_reset(struct rtl8169_private *tp)
{
	void __iomem *ioaddr = tp->mmio_addr;

	/* Disable interrupts */
	rtl8169_irq_mask_and_ack(ioaddr);

	rtl_rx_close(tp);

	if (tp->mac_version == RTL_GIGA_MAC_VER_27 ||
	    tp->mac_version == RTL_GIGA_MAC_VER_28 ||
	    tp->mac_version == RTL_GIGA_MAC_VER_31) {
		while (RTL_R8(TxPoll) & NPQ)
			udelay(20);
	} else if (tp->mac_version == RTL_GIGA_MAC_VER_34) {
		RTL_W8(ChipCmd, RTL_R8(ChipCmd) | StopReq);
		while (!(RTL_R32(TxConfig) & TXCFG_EMPTY))
			udelay(100);
	} else {
		RTL_W8(ChipCmd, RTL_R8(ChipCmd) | StopReq);
		udelay(100);
	}

	rtl_hw_reset(tp);
}

static void rtl_set_rx_tx_config_registers(struct rtl8169_private *tp)
{
	void __iomem *ioaddr = tp->mmio_addr;

	/* Set DMA burst size and Interframe Gap Time */
	RTL_W32(TxConfig, (TX_DMA_BURST << TxDMAShift) |
		(InterFrameGap << TxInterFrameGapShift));
}

static void rtl_hw_start(struct net_device *dev)
{
	struct rtl8169_private *tp = netdev_priv(dev);

	tp->hw_start(dev);

	netif_start_queue(dev);
}

static void rtl_set_rx_tx_desc_registers(struct rtl8169_private *tp,
					 void __iomem *ioaddr)
{
	/*
	 * Magic spell: some iop3xx ARM board needs the TxDescAddrHigh
	 * register to be written before TxDescAddrLow to work.
	 * Switching from MMIO to I/O access fixes the issue as well.
	 */
	RTL_W32(TxDescStartAddrHigh, ((u64) tp->TxPhyAddr) >> 32);
	RTL_W32(TxDescStartAddrLow, ((u64) tp->TxPhyAddr) & DMA_BIT_MASK(32));
	RTL_W32(RxDescAddrHigh, ((u64) tp->RxPhyAddr) >> 32);
	RTL_W32(RxDescAddrLow, ((u64) tp->RxPhyAddr) & DMA_BIT_MASK(32));
}

static u16 rtl_rw_cpluscmd(void __iomem *ioaddr)
{
	u16 cmd;

	cmd = RTL_R16(CPlusCmd);
	RTL_W16(CPlusCmd, cmd);
	return cmd;
}

static void rtl_set_rx_max_size(void __iomem *ioaddr, unsigned int rx_buf_sz)
{
	/* Low hurts. Let's disable the filtering. */
	RTL_W16(RxMaxSize, rx_buf_sz + 1);
}

static void rtl8169_set_magic_reg(void __iomem *ioaddr, unsigned mac_version)
{
	static const struct rtl_cfg2_info {
		u32 mac_version;
		u32 clk;
		u32 val;
	} cfg2_info [] = {
		{ RTL_GIGA_MAC_VER_05, PCI_Clock_33MHz, 0x000fff00 }, // 8110SCd
		{ RTL_GIGA_MAC_VER_05, PCI_Clock_66MHz, 0x000fffff },
		{ RTL_GIGA_MAC_VER_06, PCI_Clock_33MHz, 0x00ffff00 }, // 8110SCe
		{ RTL_GIGA_MAC_VER_06, PCI_Clock_66MHz, 0x00ffffff }
	};
	const struct rtl_cfg2_info *p = cfg2_info;
	unsigned int i;
	u32 clk;

	clk = RTL_R8(Config2) & PCI_Clock_66MHz;
	for (i = 0; i < ARRAY_SIZE(cfg2_info); i++, p++) {
		if ((p->mac_version == mac_version) && (p->clk == clk)) {
			RTL_W32(0x7c, p->val);
			break;
		}
	}
}

static void rtl_hw_start_8169(struct net_device *dev)
{
	struct rtl8169_private *tp = netdev_priv(dev);
	void __iomem *ioaddr = tp->mmio_addr;
	struct pci_dev *pdev = tp->pci_dev;

	if (tp->mac_version == RTL_GIGA_MAC_VER_05) {
		RTL_W16(CPlusCmd, RTL_R16(CPlusCmd) | PCIMulRW);
		pci_write_config_byte(pdev, PCI_CACHE_LINE_SIZE, 0x08);
	}

	RTL_W8(Cfg9346, Cfg9346_Unlock);
	if (tp->mac_version == RTL_GIGA_MAC_VER_01 ||
	    tp->mac_version == RTL_GIGA_MAC_VER_02 ||
	    tp->mac_version == RTL_GIGA_MAC_VER_03 ||
	    tp->mac_version == RTL_GIGA_MAC_VER_04)
		RTL_W8(ChipCmd, CmdTxEnb | CmdRxEnb);

	rtl_init_rxcfg(tp);

	RTL_W8(EarlyTxThres, NoEarlyTx);

	rtl_set_rx_max_size(ioaddr, rx_buf_sz);

	if (tp->mac_version == RTL_GIGA_MAC_VER_01 ||
	    tp->mac_version == RTL_GIGA_MAC_VER_02 ||
	    tp->mac_version == RTL_GIGA_MAC_VER_03 ||
	    tp->mac_version == RTL_GIGA_MAC_VER_04)
		rtl_set_rx_tx_config_registers(tp);

	tp->cp_cmd |= rtl_rw_cpluscmd(ioaddr) | PCIMulRW;

	if (tp->mac_version == RTL_GIGA_MAC_VER_02 ||
	    tp->mac_version == RTL_GIGA_MAC_VER_03) {
		dprintk("Set MAC Reg C+CR Offset 0xE0. "
			"Bit-3 and bit-14 MUST be 1\n");
		tp->cp_cmd |= (1 << 14);
	}

	RTL_W16(CPlusCmd, tp->cp_cmd);

	rtl8169_set_magic_reg(ioaddr, tp->mac_version);

	/*
	 * Undocumented corner. Supposedly:
	 * (TxTimer << 12) | (TxPackets << 8) | (RxTimer << 4) | RxPackets
	 */
	RTL_W16(IntrMitigate, 0x0000);

	rtl_set_rx_tx_desc_registers(tp, ioaddr);

	if (tp->mac_version != RTL_GIGA_MAC_VER_01 &&
	    tp->mac_version != RTL_GIGA_MAC_VER_02 &&
	    tp->mac_version != RTL_GIGA_MAC_VER_03 &&
	    tp->mac_version != RTL_GIGA_MAC_VER_04) {
		RTL_W8(ChipCmd, CmdTxEnb | CmdRxEnb);
		rtl_set_rx_tx_config_registers(tp);
	}

	RTL_W8(Cfg9346, Cfg9346_Lock);

	/* Initially a 10 us delay. Turned it into a PCI commit. - FR */
	RTL_R8(IntrMask);

	RTL_W32(RxMissed, 0);

	rtl_set_rx_mode(dev);

	/* no early-rx interrupts */
	RTL_W16(MultiIntr, RTL_R16(MultiIntr) & 0xF000);

	/* Enable all known interrupts by setting the interrupt mask. */
	RTL_W16(IntrMask, tp->intr_event);
}

static void rtl_tx_performance_tweak(struct pci_dev *pdev, u16 force)
{
	int cap = pci_pcie_cap(pdev);

	if (cap) {
		u16 ctl;

		pci_read_config_word(pdev, cap + PCI_EXP_DEVCTL, &ctl);
		ctl = (ctl & ~PCI_EXP_DEVCTL_READRQ) | force;
		pci_write_config_word(pdev, cap + PCI_EXP_DEVCTL, ctl);
	}
}

static void rtl_csi_access_enable(void __iomem *ioaddr, u32 bits)
{
	u32 csi;

	csi = rtl_csi_read(ioaddr, 0x070c) & 0x00ffffff;
	rtl_csi_write(ioaddr, 0x070c, csi | bits);
}

static void rtl_csi_access_enable_1(void __iomem *ioaddr)
{
	rtl_csi_access_enable(ioaddr, 0x17000000);
}

static void rtl_csi_access_enable_2(void __iomem *ioaddr)
{
	rtl_csi_access_enable(ioaddr, 0x27000000);
}

struct ephy_info {
	unsigned int offset;
	u16 mask;
	u16 bits;
};

static void rtl_ephy_init(void __iomem *ioaddr, const struct ephy_info *e, int len)
{
	u16 w;

	while (len-- > 0) {
		w = (rtl_ephy_read(ioaddr, e->offset) & ~e->mask) | e->bits;
		rtl_ephy_write(ioaddr, e->offset, w);
		e++;
	}
}

static void rtl_disable_clock_request(struct pci_dev *pdev)
{
	int cap = pci_pcie_cap(pdev);

	if (cap) {
		u16 ctl;

		pci_read_config_word(pdev, cap + PCI_EXP_LNKCTL, &ctl);
		ctl &= ~PCI_EXP_LNKCTL_CLKREQ_EN;
		pci_write_config_word(pdev, cap + PCI_EXP_LNKCTL, ctl);
	}
}

static void rtl_enable_clock_request(struct pci_dev *pdev)
{
	int cap = pci_pcie_cap(pdev);

	if (cap) {
		u16 ctl;

		pci_read_config_word(pdev, cap + PCI_EXP_LNKCTL, &ctl);
		ctl |= PCI_EXP_LNKCTL_CLKREQ_EN;
		pci_write_config_word(pdev, cap + PCI_EXP_LNKCTL, ctl);
	}
}

#define R8168_CPCMD_QUIRK_MASK (\
	EnableBist | \
	Mac_dbgo_oe | \
	Force_half_dup | \
	Force_rxflow_en | \
	Force_txflow_en | \
	Cxpl_dbg_sel | \
	ASF | \
	PktCntrDisable | \
	Mac_dbgo_sel)

static void rtl_hw_start_8168bb(void __iomem *ioaddr, struct pci_dev *pdev)
{
	RTL_W8(Config3, RTL_R8(Config3) & ~Beacon_en);

	RTL_W16(CPlusCmd, RTL_R16(CPlusCmd) & ~R8168_CPCMD_QUIRK_MASK);

	rtl_tx_performance_tweak(pdev,
		(0x5 << MAX_READ_REQUEST_SHIFT) | PCI_EXP_DEVCTL_NOSNOOP_EN);
}

static void rtl_hw_start_8168bef(void __iomem *ioaddr, struct pci_dev *pdev)
{
	rtl_hw_start_8168bb(ioaddr, pdev);

	RTL_W8(MaxTxPacketSize, TxPacketMax);

	RTL_W8(Config4, RTL_R8(Config4) & ~(1 << 0));
}

static void __rtl_hw_start_8168cp(void __iomem *ioaddr, struct pci_dev *pdev)
{
	RTL_W8(Config1, RTL_R8(Config1) | Speed_down);

	RTL_W8(Config3, RTL_R8(Config3) & ~Beacon_en);

	rtl_tx_performance_tweak(pdev, 0x5 << MAX_READ_REQUEST_SHIFT);

	rtl_disable_clock_request(pdev);

	RTL_W16(CPlusCmd, RTL_R16(CPlusCmd) & ~R8168_CPCMD_QUIRK_MASK);
}

static void rtl_hw_start_8168cp_1(void __iomem *ioaddr, struct pci_dev *pdev)
{
	static const struct ephy_info e_info_8168cp[] = {
		{ 0x01, 0,	0x0001 },
		{ 0x02, 0x0800,	0x1000 },
		{ 0x03, 0,	0x0042 },
		{ 0x06, 0x0080,	0x0000 },
		{ 0x07, 0,	0x2000 }
	};

	rtl_csi_access_enable_2(ioaddr);

	rtl_ephy_init(ioaddr, e_info_8168cp, ARRAY_SIZE(e_info_8168cp));

	__rtl_hw_start_8168cp(ioaddr, pdev);
}

static void rtl_hw_start_8168cp_2(void __iomem *ioaddr, struct pci_dev *pdev)
{
	rtl_csi_access_enable_2(ioaddr);

	RTL_W8(Config3, RTL_R8(Config3) & ~Beacon_en);

	rtl_tx_performance_tweak(pdev, 0x5 << MAX_READ_REQUEST_SHIFT);

	RTL_W16(CPlusCmd, RTL_R16(CPlusCmd) & ~R8168_CPCMD_QUIRK_MASK);
}

static void rtl_hw_start_8168cp_3(void __iomem *ioaddr, struct pci_dev *pdev)
{
	rtl_csi_access_enable_2(ioaddr);

	RTL_W8(Config3, RTL_R8(Config3) & ~Beacon_en);

	/* Magic. */
	RTL_W8(DBG_REG, 0x20);

	RTL_W8(MaxTxPacketSize, TxPacketMax);

	rtl_tx_performance_tweak(pdev, 0x5 << MAX_READ_REQUEST_SHIFT);

	RTL_W16(CPlusCmd, RTL_R16(CPlusCmd) & ~R8168_CPCMD_QUIRK_MASK);
}

static void rtl_hw_start_8168c_1(void __iomem *ioaddr, struct pci_dev *pdev)
{
	static const struct ephy_info e_info_8168c_1[] = {
		{ 0x02, 0x0800,	0x1000 },
		{ 0x03, 0,	0x0002 },
		{ 0x06, 0x0080,	0x0000 }
	};

	rtl_csi_access_enable_2(ioaddr);

	RTL_W8(DBG_REG, 0x06 | FIX_NAK_1 | FIX_NAK_2);

	rtl_ephy_init(ioaddr, e_info_8168c_1, ARRAY_SIZE(e_info_8168c_1));

	__rtl_hw_start_8168cp(ioaddr, pdev);
}

static void rtl_hw_start_8168c_2(void __iomem *ioaddr, struct pci_dev *pdev)
{
	static const struct ephy_info e_info_8168c_2[] = {
		{ 0x01, 0,	0x0001 },
		{ 0x03, 0x0400,	0x0220 }
	};

	rtl_csi_access_enable_2(ioaddr);

	rtl_ephy_init(ioaddr, e_info_8168c_2, ARRAY_SIZE(e_info_8168c_2));

	__rtl_hw_start_8168cp(ioaddr, pdev);
}

static void rtl_hw_start_8168c_3(void __iomem *ioaddr, struct pci_dev *pdev)
{
	rtl_hw_start_8168c_2(ioaddr, pdev);
}

static void rtl_hw_start_8168c_4(void __iomem *ioaddr, struct pci_dev *pdev)
{
	rtl_csi_access_enable_2(ioaddr);

	__rtl_hw_start_8168cp(ioaddr, pdev);
}

static void rtl_hw_start_8168d(void __iomem *ioaddr, struct pci_dev *pdev)
{
	rtl_csi_access_enable_2(ioaddr);

	rtl_disable_clock_request(pdev);

	RTL_W8(MaxTxPacketSize, TxPacketMax);

	rtl_tx_performance_tweak(pdev, 0x5 << MAX_READ_REQUEST_SHIFT);

	RTL_W16(CPlusCmd, RTL_R16(CPlusCmd) & ~R8168_CPCMD_QUIRK_MASK);
}

static void rtl_hw_start_8168dp(void __iomem *ioaddr, struct pci_dev *pdev)
{
	rtl_csi_access_enable_1(ioaddr);

	rtl_tx_performance_tweak(pdev, 0x5 << MAX_READ_REQUEST_SHIFT);

	RTL_W8(MaxTxPacketSize, TxPacketMax);

	rtl_disable_clock_request(pdev);
}

static void rtl_hw_start_8168d_4(void __iomem *ioaddr, struct pci_dev *pdev)
{
	static const struct ephy_info e_info_8168d_4[] = {
		{ 0x0b, ~0,	0x48 },
		{ 0x19, 0x20,	0x50 },
		{ 0x0c, ~0,	0x20 }
	};
	int i;

	rtl_csi_access_enable_1(ioaddr);

	rtl_tx_performance_tweak(pdev, 0x5 << MAX_READ_REQUEST_SHIFT);

	RTL_W8(MaxTxPacketSize, TxPacketMax);

	for (i = 0; i < ARRAY_SIZE(e_info_8168d_4); i++) {
		const struct ephy_info *e = e_info_8168d_4 + i;
		u16 w;

		w = rtl_ephy_read(ioaddr, e->offset);
		rtl_ephy_write(ioaddr, 0x03, (w & e->mask) | e->bits);
	}

	rtl_enable_clock_request(pdev);
}

static void rtl_hw_start_8168e_1(void __iomem *ioaddr, struct pci_dev *pdev)
{
	static const struct ephy_info e_info_8168e_1[] = {
		{ 0x00, 0x0200,	0x0100 },
		{ 0x00, 0x0000,	0x0004 },
		{ 0x06, 0x0002,	0x0001 },
		{ 0x06, 0x0000,	0x0030 },
		{ 0x07, 0x0000,	0x2000 },
		{ 0x00, 0x0000,	0x0020 },
		{ 0x03, 0x5800,	0x2000 },
		{ 0x03, 0x0000,	0x0001 },
		{ 0x01, 0x0800,	0x1000 },
		{ 0x07, 0x0000,	0x4000 },
		{ 0x1e, 0x0000,	0x2000 },
		{ 0x19, 0xffff,	0xfe6c },
		{ 0x0a, 0x0000,	0x0040 }
	};

	rtl_csi_access_enable_2(ioaddr);

	rtl_ephy_init(ioaddr, e_info_8168e_1, ARRAY_SIZE(e_info_8168e_1));

	rtl_tx_performance_tweak(pdev, 0x5 << MAX_READ_REQUEST_SHIFT);

	RTL_W8(MaxTxPacketSize, TxPacketMax);

	rtl_disable_clock_request(pdev);

	/* Reset tx FIFO pointer */
	RTL_W32(MISC, RTL_R32(MISC) | TXPLA_RST);
	RTL_W32(MISC, RTL_R32(MISC) & ~TXPLA_RST);

	RTL_W8(Config5, RTL_R8(Config5) & ~Spi_en);
}

static void rtl_hw_start_8168e_2(void __iomem *ioaddr, struct pci_dev *pdev)
{
	static const struct ephy_info e_info_8168e_2[] = {
		{ 0x09, 0x0000,	0x0080 },
		{ 0x19, 0x0000,	0x0224 }
	};

	rtl_csi_access_enable_1(ioaddr);

	rtl_ephy_init(ioaddr, e_info_8168e_2, ARRAY_SIZE(e_info_8168e_2));

	rtl_tx_performance_tweak(pdev, 0x5 << MAX_READ_REQUEST_SHIFT);

	rtl_eri_write(ioaddr, 0xc0, ERIAR_MASK_0011, 0x0000, ERIAR_EXGMAC);
	rtl_eri_write(ioaddr, 0xb8, ERIAR_MASK_0011, 0x0000, ERIAR_EXGMAC);
	rtl_eri_write(ioaddr, 0xc8, ERIAR_MASK_1111, 0x00100002, ERIAR_EXGMAC);
	rtl_eri_write(ioaddr, 0xe8, ERIAR_MASK_1111, 0x00100006, ERIAR_EXGMAC);
	rtl_eri_write(ioaddr, 0xcc, ERIAR_MASK_1111, 0x00000050, ERIAR_EXGMAC);
	rtl_eri_write(ioaddr, 0xd0, ERIAR_MASK_1111, 0x07ff0060, ERIAR_EXGMAC);
	rtl_w1w0_eri(ioaddr, 0x1b0, ERIAR_MASK_0001, 0x10, 0x00, ERIAR_EXGMAC);
	rtl_w1w0_eri(ioaddr, 0x0d4, ERIAR_MASK_0011, 0x0c00, 0xff00,
		     ERIAR_EXGMAC);

	RTL_W8(MaxTxPacketSize, 0x27);

	rtl_disable_clock_request(pdev);

	RTL_W32(TxConfig, RTL_R32(TxConfig) | TXCFG_AUTO_FIFO);
	RTL_W8(MCU, RTL_R8(MCU) & ~NOW_IS_OOB);

	/* Adjust EEE LED frequency */
	RTL_W8(EEE_LED, RTL_R8(EEE_LED) & ~0x07);

	RTL_W8(DLLPR, RTL_R8(DLLPR) | PFM_EN);
	RTL_W32(MISC, RTL_R32(MISC) | PWM_EN);
	RTL_W8(Config5, RTL_R8(Config5) & ~Spi_en);
}

static void rtl_hw_start_8168(struct net_device *dev)
{
	struct rtl8169_private *tp = netdev_priv(dev);
	void __iomem *ioaddr = tp->mmio_addr;
	struct pci_dev *pdev = tp->pci_dev;

	RTL_W8(Cfg9346, Cfg9346_Unlock);

	RTL_W8(MaxTxPacketSize, TxPacketMax);

	rtl_set_rx_max_size(ioaddr, rx_buf_sz);

	tp->cp_cmd |= RTL_R16(CPlusCmd) | PktCntrDisable | INTT_1;

	RTL_W16(CPlusCmd, tp->cp_cmd);

	RTL_W16(IntrMitigate, 0x5151);

	/* Work around for RxFIFO overflow. */
	if (tp->mac_version == RTL_GIGA_MAC_VER_11 ||
	    tp->mac_version == RTL_GIGA_MAC_VER_22) {
		tp->intr_event |= RxFIFOOver | PCSTimeout;
		tp->intr_event &= ~RxOverflow;
	}

	rtl_set_rx_tx_desc_registers(tp, ioaddr);

	rtl_set_rx_mode(dev);

	RTL_W32(TxConfig, (TX_DMA_BURST << TxDMAShift) |
		(InterFrameGap << TxInterFrameGapShift));

	RTL_R8(IntrMask);

	switch (tp->mac_version) {
	case RTL_GIGA_MAC_VER_11:
		rtl_hw_start_8168bb(ioaddr, pdev);
		break;

	case RTL_GIGA_MAC_VER_12:
	case RTL_GIGA_MAC_VER_17:
		rtl_hw_start_8168bef(ioaddr, pdev);
		break;

	case RTL_GIGA_MAC_VER_18:
		rtl_hw_start_8168cp_1(ioaddr, pdev);
		break;

	case RTL_GIGA_MAC_VER_19:
		rtl_hw_start_8168c_1(ioaddr, pdev);
		break;

	case RTL_GIGA_MAC_VER_20:
		rtl_hw_start_8168c_2(ioaddr, pdev);
		break;

	case RTL_GIGA_MAC_VER_21:
		rtl_hw_start_8168c_3(ioaddr, pdev);
		break;

	case RTL_GIGA_MAC_VER_22:
		rtl_hw_start_8168c_4(ioaddr, pdev);
		break;

	case RTL_GIGA_MAC_VER_23:
		rtl_hw_start_8168cp_2(ioaddr, pdev);
		break;

	case RTL_GIGA_MAC_VER_24:
		rtl_hw_start_8168cp_3(ioaddr, pdev);
		break;

	case RTL_GIGA_MAC_VER_25:
	case RTL_GIGA_MAC_VER_26:
	case RTL_GIGA_MAC_VER_27:
		rtl_hw_start_8168d(ioaddr, pdev);
		break;

	case RTL_GIGA_MAC_VER_28:
		rtl_hw_start_8168d_4(ioaddr, pdev);
		break;

	case RTL_GIGA_MAC_VER_31:
		rtl_hw_start_8168dp(ioaddr, pdev);
		break;

	case RTL_GIGA_MAC_VER_32:
	case RTL_GIGA_MAC_VER_33:
		rtl_hw_start_8168e_1(ioaddr, pdev);
		break;
	case RTL_GIGA_MAC_VER_34:
		rtl_hw_start_8168e_2(ioaddr, pdev);
		break;

	default:
		printk(KERN_ERR PFX "%s: unknown chipset (mac_version = %d).\n",
			dev->name, tp->mac_version);
		break;
	}

	RTL_W8(ChipCmd, CmdTxEnb | CmdRxEnb);

	RTL_W8(Cfg9346, Cfg9346_Lock);

	RTL_W16(MultiIntr, RTL_R16(MultiIntr) & 0xF000);

	RTL_W16(IntrMask, tp->intr_event);
}

#define R810X_CPCMD_QUIRK_MASK (\
	EnableBist | \
	Mac_dbgo_oe | \
	Force_half_dup | \
	Force_rxflow_en | \
	Force_txflow_en | \
	Cxpl_dbg_sel | \
	ASF | \
	PktCntrDisable | \
	Mac_dbgo_sel)

static void rtl_hw_start_8102e_1(void __iomem *ioaddr, struct pci_dev *pdev)
{
	static const struct ephy_info e_info_8102e_1[] = {
		{ 0x01,	0, 0x6e65 },
		{ 0x02,	0, 0x091f },
		{ 0x03,	0, 0xc2f9 },
		{ 0x06,	0, 0xafb5 },
		{ 0x07,	0, 0x0e00 },
		{ 0x19,	0, 0xec80 },
		{ 0x01,	0, 0x2e65 },
		{ 0x01,	0, 0x6e65 }
	};
	u8 cfg1;

	rtl_csi_access_enable_2(ioaddr);

	RTL_W8(DBG_REG, FIX_NAK_1);

	rtl_tx_performance_tweak(pdev, 0x5 << MAX_READ_REQUEST_SHIFT);

	RTL_W8(Config1,
	       LEDS1 | LEDS0 | Speed_down | MEMMAP | IOMAP | VPD | PMEnable);
	RTL_W8(Config3, RTL_R8(Config3) & ~Beacon_en);

	cfg1 = RTL_R8(Config1);
	if ((cfg1 & LEDS0) && (cfg1 & LEDS1))
		RTL_W8(Config1, cfg1 & ~LEDS0);

	rtl_ephy_init(ioaddr, e_info_8102e_1, ARRAY_SIZE(e_info_8102e_1));
}

static void rtl_hw_start_8102e_2(void __iomem *ioaddr, struct pci_dev *pdev)
{
	rtl_csi_access_enable_2(ioaddr);

	rtl_tx_performance_tweak(pdev, 0x5 << MAX_READ_REQUEST_SHIFT);

	RTL_W8(Config1, MEMMAP | IOMAP | VPD | PMEnable);
	RTL_W8(Config3, RTL_R8(Config3) & ~Beacon_en);
}

static void rtl_hw_start_8102e_3(void __iomem *ioaddr, struct pci_dev *pdev)
{
	rtl_hw_start_8102e_2(ioaddr, pdev);

	rtl_ephy_write(ioaddr, 0x03, 0xc2f9);
}

static void rtl_hw_start_8105e_1(void __iomem *ioaddr, struct pci_dev *pdev)
{
	static const struct ephy_info e_info_8105e_1[] = {
		{ 0x07,	0, 0x4000 },
		{ 0x19,	0, 0x0200 },
		{ 0x19,	0, 0x0020 },
		{ 0x1e,	0, 0x2000 },
		{ 0x03,	0, 0x0001 },
		{ 0x19,	0, 0x0100 },
		{ 0x19,	0, 0x0004 },
		{ 0x0a,	0, 0x0020 }
	};

	/* Force LAN exit from ASPM if Rx/Tx are not idle */
	RTL_W32(FuncEvent, RTL_R32(FuncEvent) | 0x002800);

	/* Disable Early Tally Counter */
	RTL_W32(FuncEvent, RTL_R32(FuncEvent) & ~0x010000);

	RTL_W8(MCU, RTL_R8(MCU) | EN_NDP | EN_OOB_RESET);
	RTL_W8(DLLPR, RTL_R8(DLLPR) | PFM_EN);

	rtl_ephy_init(ioaddr, e_info_8105e_1, ARRAY_SIZE(e_info_8105e_1));
}

static void rtl_hw_start_8105e_2(void __iomem *ioaddr, struct pci_dev *pdev)
{
	rtl_hw_start_8105e_1(ioaddr, pdev);
	rtl_ephy_write(ioaddr, 0x1e, rtl_ephy_read(ioaddr, 0x1e) | 0x8000);
}

static void rtl_hw_start_8101(struct net_device *dev)
{
	struct rtl8169_private *tp = netdev_priv(dev);
	void __iomem *ioaddr = tp->mmio_addr;
	struct pci_dev *pdev = tp->pci_dev;

	if (tp->mac_version == RTL_GIGA_MAC_VER_13 ||
	    tp->mac_version == RTL_GIGA_MAC_VER_16) {
		int cap = pci_pcie_cap(pdev);

		if (cap) {
			pci_write_config_word(pdev, cap + PCI_EXP_DEVCTL,
					      PCI_EXP_DEVCTL_NOSNOOP_EN);
		}
	}

	RTL_W8(Cfg9346, Cfg9346_Unlock);

	switch (tp->mac_version) {
	case RTL_GIGA_MAC_VER_07:
		rtl_hw_start_8102e_1(ioaddr, pdev);
		break;

	case RTL_GIGA_MAC_VER_08:
		rtl_hw_start_8102e_3(ioaddr, pdev);
		break;

	case RTL_GIGA_MAC_VER_09:
		rtl_hw_start_8102e_2(ioaddr, pdev);
		break;

	case RTL_GIGA_MAC_VER_29:
		rtl_hw_start_8105e_1(ioaddr, pdev);
		break;
	case RTL_GIGA_MAC_VER_30:
		rtl_hw_start_8105e_2(ioaddr, pdev);
		break;
	}

	RTL_W8(Cfg9346, Cfg9346_Lock);

	RTL_W8(MaxTxPacketSize, TxPacketMax);

	rtl_set_rx_max_size(ioaddr, rx_buf_sz);

	tp->cp_cmd &= ~R810X_CPCMD_QUIRK_MASK;
	RTL_W16(CPlusCmd, tp->cp_cmd);

	RTL_W16(IntrMitigate, 0x0000);

	rtl_set_rx_tx_desc_registers(tp, ioaddr);

	RTL_W8(ChipCmd, CmdTxEnb | CmdRxEnb);
	rtl_set_rx_tx_config_registers(tp);

	RTL_R8(IntrMask);

	rtl_set_rx_mode(dev);

	RTL_W16(MultiIntr, RTL_R16(MultiIntr) & 0xf000);

	RTL_W16(IntrMask, tp->intr_event);
}

static int rtl8169_change_mtu(struct net_device *dev, int new_mtu)
{
	if (new_mtu < ETH_ZLEN || new_mtu > SafeMtu)
		return -EINVAL;

	dev->mtu = new_mtu;
	netdev_update_features(dev);

	return 0;
}

static inline void rtl8169_make_unusable_by_asic(struct RxDesc *desc)
{
	desc->addr = cpu_to_le64(0x0badbadbadbadbadull);
	desc->opts1 &= ~cpu_to_le32(DescOwn | RsvdMask);
}

static void rtl8169_free_rx_databuff(struct rtl8169_private *tp,
				     void **data_buff, struct RxDesc *desc)
{
	dma_unmap_single(&tp->pci_dev->dev, le64_to_cpu(desc->addr), rx_buf_sz,
			 DMA_FROM_DEVICE);

	kfree(*data_buff);
	*data_buff = NULL;
	rtl8169_make_unusable_by_asic(desc);
}

static inline void rtl8169_mark_to_asic(struct RxDesc *desc, u32 rx_buf_sz)
{
	u32 eor = le32_to_cpu(desc->opts1) & RingEnd;

	desc->opts1 = cpu_to_le32(DescOwn | eor | rx_buf_sz);
}

static inline void rtl8169_map_to_asic(struct RxDesc *desc, dma_addr_t mapping,
				       u32 rx_buf_sz)
{
	desc->addr = cpu_to_le64(mapping);
	wmb();
	rtl8169_mark_to_asic(desc, rx_buf_sz);
}

static inline void *rtl8169_align(void *data)
{
	return (void *)ALIGN((long)data, 16);
}

static struct sk_buff *rtl8169_alloc_rx_data(struct rtl8169_private *tp,
					     struct RxDesc *desc)
{
	void *data;
	dma_addr_t mapping;
	struct device *d = &tp->pci_dev->dev;
	struct net_device *dev = tp->dev;
	int node = dev->dev.parent ? dev_to_node(dev->dev.parent) : -1;

	data = kmalloc_node(rx_buf_sz, GFP_KERNEL, node);
	if (!data)
		return NULL;

	if (rtl8169_align(data) != data) {
		kfree(data);
		data = kmalloc_node(rx_buf_sz + 15, GFP_KERNEL, node);
		if (!data)
			return NULL;
	}

	mapping = dma_map_single(d, rtl8169_align(data), rx_buf_sz,
				 DMA_FROM_DEVICE);
	if (unlikely(dma_mapping_error(d, mapping))) {
		if (net_ratelimit())
			netif_err(tp, drv, tp->dev, "Failed to map RX DMA!\n");
		goto err_out;
	}

	rtl8169_map_to_asic(desc, mapping, rx_buf_sz);
	return data;

err_out:
	kfree(data);
	return NULL;
}

static void rtl8169_rx_clear(struct rtl8169_private *tp)
{
	unsigned int i;

	for (i = 0; i < NUM_RX_DESC; i++) {
		if (tp->Rx_databuff[i]) {
			rtl8169_free_rx_databuff(tp, tp->Rx_databuff + i,
					    tp->RxDescArray + i);
		}
	}
}

static inline void rtl8169_mark_as_last_descriptor(struct RxDesc *desc)
{
	desc->opts1 |= cpu_to_le32(RingEnd);
}

static int rtl8169_rx_fill(struct rtl8169_private *tp)
{
	unsigned int i;

	for (i = 0; i < NUM_RX_DESC; i++) {
		void *data;

		if (tp->Rx_databuff[i])
			continue;

		data = rtl8169_alloc_rx_data(tp, tp->RxDescArray + i);
		if (!data) {
			rtl8169_make_unusable_by_asic(tp->RxDescArray + i);
			goto err_out;
		}
		tp->Rx_databuff[i] = data;
	}

	rtl8169_mark_as_last_descriptor(tp->RxDescArray + NUM_RX_DESC - 1);
	return 0;

err_out:
	rtl8169_rx_clear(tp);
	return -ENOMEM;
}

static int rtl8169_init_ring(struct net_device *dev)
{
	struct rtl8169_private *tp = netdev_priv(dev);

	rtl8169_init_ring_indexes(tp);

	memset(tp->tx_skb, 0x0, NUM_TX_DESC * sizeof(struct ring_info));
	memset(tp->Rx_databuff, 0x0, NUM_RX_DESC * sizeof(void *));

	return rtl8169_rx_fill(tp);
}

static void rtl8169_unmap_tx_skb(struct device *d, struct ring_info *tx_skb,
				 struct TxDesc *desc)
{
	unsigned int len = tx_skb->len;

	dma_unmap_single(d, le64_to_cpu(desc->addr), len, DMA_TO_DEVICE);

	desc->opts1 = 0x00;
	desc->opts2 = 0x00;
	desc->addr = 0x00;
	tx_skb->len = 0;
}

static void rtl8169_tx_clear_range(struct rtl8169_private *tp, u32 start,
				   unsigned int n)
{
	unsigned int i;

	for (i = 0; i < n; i++) {
		unsigned int entry = (start + i) % NUM_TX_DESC;
		struct ring_info *tx_skb = tp->tx_skb + entry;
		unsigned int len = tx_skb->len;

		if (len) {
			struct sk_buff *skb = tx_skb->skb;

			rtl8169_unmap_tx_skb(&tp->pci_dev->dev, tx_skb,
					     tp->TxDescArray + entry);
			if (skb) {
				tp->dev->stats.tx_dropped++;
				dev_kfree_skb(skb);
				tx_skb->skb = NULL;
			}
		}
	}
}

static void rtl8169_tx_clear(struct rtl8169_private *tp)
{
	rtl8169_tx_clear_range(tp, tp->dirty_tx, NUM_TX_DESC);
	tp->cur_tx = tp->dirty_tx = 0;
}

static void rtl8169_schedule_work(struct net_device *dev, work_func_t task)
{
	struct rtl8169_private *tp = netdev_priv(dev);

	PREPARE_DELAYED_WORK(&tp->task, task);
	schedule_delayed_work(&tp->task, 4);
}

static void rtl8169_wait_for_quiescence(struct net_device *dev)
{
	struct rtl8169_private *tp = netdev_priv(dev);
	void __iomem *ioaddr = tp->mmio_addr;

	synchronize_irq(dev->irq);

	/* Wait for any pending NAPI task to complete */
	napi_disable(&tp->napi);

	rtl8169_irq_mask_and_ack(ioaddr);

	tp->intr_mask = 0xffff;
	RTL_W16(IntrMask, tp->intr_event);
	napi_enable(&tp->napi);
}

static void rtl8169_reinit_task(struct work_struct *work)
{
	struct rtl8169_private *tp =
		container_of(work, struct rtl8169_private, task.work);
	struct net_device *dev = tp->dev;
	int ret;

	rtnl_lock();

	if (!netif_running(dev))
		goto out_unlock;

	rtl8169_wait_for_quiescence(dev);
	rtl8169_close(dev);

	ret = rtl8169_open(dev);
	if (unlikely(ret < 0)) {
		if (net_ratelimit())
			netif_err(tp, drv, dev,
				  "reinit failure (status = %d). Rescheduling\n",
				  ret);
		rtl8169_schedule_work(dev, rtl8169_reinit_task);
	}

out_unlock:
	rtnl_unlock();
}

static void rtl8169_reset_task(struct work_struct *work)
{
	struct rtl8169_private *tp =
		container_of(work, struct rtl8169_private, task.work);
	struct net_device *dev = tp->dev;
	int i;

	rtnl_lock();

	if (!netif_running(dev))
		goto out_unlock;

	rtl8169_wait_for_quiescence(dev);

	for (i = 0; i < NUM_RX_DESC; i++)
		rtl8169_mark_to_asic(tp->RxDescArray + i, rx_buf_sz);

	rtl8169_tx_clear(tp);

	rtl8169_hw_reset(tp);
	rtl_hw_start(dev);
	netif_wake_queue(dev);
	rtl8169_check_link_status(dev, tp, tp->mmio_addr);

out_unlock:
	rtnl_unlock();
}

static void rtl8169_tx_timeout(struct net_device *dev)
{
	struct rtl8169_private *tp = netdev_priv(dev);

	rtl8169_hw_reset(tp);

	/* Let's wait a bit while any (async) irq lands on */
	rtl8169_schedule_work(dev, rtl8169_reset_task);
}

static int rtl8169_xmit_frags(struct rtl8169_private *tp, struct sk_buff *skb,
			      u32 *opts)
{
	struct skb_shared_info *info = skb_shinfo(skb);
	unsigned int cur_frag, entry;
	struct TxDesc * uninitialized_var(txd);
	struct device *d = &tp->pci_dev->dev;

	entry = tp->cur_tx;
	for (cur_frag = 0; cur_frag < info->nr_frags; cur_frag++) {
		skb_frag_t *frag = info->frags + cur_frag;
		dma_addr_t mapping;
		u32 status, len;
		void *addr;

		entry = (entry + 1) % NUM_TX_DESC;

		txd = tp->TxDescArray + entry;
		len = frag->size;
		addr = ((void *) page_address(frag->page)) + frag->page_offset;
		mapping = dma_map_single(d, addr, len, DMA_TO_DEVICE);
		if (unlikely(dma_mapping_error(d, mapping))) {
			if (net_ratelimit())
				netif_err(tp, drv, tp->dev,
					  "Failed to map TX fragments DMA!\n");
			goto err_out;
		}

		/* Anti gcc 2.95.3 bugware (sic) */
		status = opts[0] | len |
			(RingEnd * !((entry + 1) % NUM_TX_DESC));

		txd->opts1 = cpu_to_le32(status);
		txd->opts2 = cpu_to_le32(opts[1]);
		txd->addr = cpu_to_le64(mapping);

		tp->tx_skb[entry].len = len;
	}

	if (cur_frag) {
		tp->tx_skb[entry].skb = skb;
		txd->opts1 |= cpu_to_le32(LastFrag);
	}

	return cur_frag;

err_out:
	rtl8169_tx_clear_range(tp, tp->cur_tx + 1, cur_frag);
	return -EIO;
}

static inline void rtl8169_tso_csum(struct rtl8169_private *tp,
				    struct sk_buff *skb, u32 *opts)
{
	const struct rtl_tx_desc_info *info = tx_desc_info + tp->txd_version;
	u32 mss = skb_shinfo(skb)->gso_size;
	int offset = info->opts_offset;

	if (mss) {
		opts[0] |= TD_LSO;
		opts[offset] |= min(mss, TD_MSS_MAX) << info->mss_shift;
	} else if (skb->ip_summed == CHECKSUM_PARTIAL) {
		const struct iphdr *ip = ip_hdr(skb);

		if (ip->protocol == IPPROTO_TCP)
			opts[offset] |= info->checksum.tcp;
		else if (ip->protocol == IPPROTO_UDP)
			opts[offset] |= info->checksum.udp;
		else
			WARN_ON_ONCE(1);
	}
}

static netdev_tx_t rtl8169_start_xmit(struct sk_buff *skb,
				      struct net_device *dev)
{
	struct rtl8169_private *tp = netdev_priv(dev);
	unsigned int entry = tp->cur_tx % NUM_TX_DESC;
	struct TxDesc *txd = tp->TxDescArray + entry;
	void __iomem *ioaddr = tp->mmio_addr;
	struct device *d = &tp->pci_dev->dev;
	dma_addr_t mapping;
	u32 status, len;
	u32 opts[2];
	int frags;

	if (unlikely(TX_BUFFS_AVAIL(tp) < skb_shinfo(skb)->nr_frags)) {
		netif_err(tp, drv, dev, "BUG! Tx Ring full when queue awake!\n");
		goto err_stop_0;
	}

	if (unlikely(le32_to_cpu(txd->opts1) & DescOwn))
		goto err_stop_0;

	len = skb_headlen(skb);
	mapping = dma_map_single(d, skb->data, len, DMA_TO_DEVICE);
	if (unlikely(dma_mapping_error(d, mapping))) {
		if (net_ratelimit())
			netif_err(tp, drv, dev, "Failed to map TX DMA!\n");
		goto err_dma_0;
	}

	tp->tx_skb[entry].len = len;
	txd->addr = cpu_to_le64(mapping);

	opts[1] = cpu_to_le32(rtl8169_tx_vlan_tag(tp, skb));
	opts[0] = DescOwn;

	rtl8169_tso_csum(tp, skb, opts);

	frags = rtl8169_xmit_frags(tp, skb, opts);
	if (frags < 0)
		goto err_dma_1;
	else if (frags)
		opts[0] |= FirstFrag;
	else {
		opts[0] |= FirstFrag | LastFrag;
		tp->tx_skb[entry].skb = skb;
	}

	txd->opts2 = cpu_to_le32(opts[1]);

	wmb();

	/* Anti gcc 2.95.3 bugware (sic) */
	status = opts[0] | len | (RingEnd * !((entry + 1) % NUM_TX_DESC));
	txd->opts1 = cpu_to_le32(status);

	tp->cur_tx += frags + 1;

	wmb();

	RTL_W8(TxPoll, NPQ);

	if (TX_BUFFS_AVAIL(tp) < MAX_SKB_FRAGS) {
		netif_stop_queue(dev);
		smp_rmb();
		if (TX_BUFFS_AVAIL(tp) >= MAX_SKB_FRAGS)
			netif_wake_queue(dev);
	}

	return NETDEV_TX_OK;

err_dma_1:
	rtl8169_unmap_tx_skb(d, tp->tx_skb + entry, txd);
err_dma_0:
	dev_kfree_skb(skb);
	dev->stats.tx_dropped++;
	return NETDEV_TX_OK;

err_stop_0:
	netif_stop_queue(dev);
	dev->stats.tx_dropped++;
	return NETDEV_TX_BUSY;
}

static void rtl8169_pcierr_interrupt(struct net_device *dev)
{
	struct rtl8169_private *tp = netdev_priv(dev);
	struct pci_dev *pdev = tp->pci_dev;
	u16 pci_status, pci_cmd;

	pci_read_config_word(pdev, PCI_COMMAND, &pci_cmd);
	pci_read_config_word(pdev, PCI_STATUS, &pci_status);

	netif_err(tp, intr, dev, "PCI error (cmd = 0x%04x, status = 0x%04x)\n",
		  pci_cmd, pci_status);

	/*
	 * The recovery sequence below admits a very elaborated explanation:
	 * - it seems to work;
	 * - I did not see what else could be done;
	 * - it makes iop3xx happy.
	 *
	 * Feel free to adjust to your needs.
	 */
	if (pdev->broken_parity_status)
		pci_cmd &= ~PCI_COMMAND_PARITY;
	else
		pci_cmd |= PCI_COMMAND_SERR | PCI_COMMAND_PARITY;

	pci_write_config_word(pdev, PCI_COMMAND, pci_cmd);

	pci_write_config_word(pdev, PCI_STATUS,
		pci_status & (PCI_STATUS_DETECTED_PARITY |
		PCI_STATUS_SIG_SYSTEM_ERROR | PCI_STATUS_REC_MASTER_ABORT |
		PCI_STATUS_REC_TARGET_ABORT | PCI_STATUS_SIG_TARGET_ABORT));

	/* The infamous DAC f*ckup only happens at boot time */
	if ((tp->cp_cmd & PCIDAC) && !tp->dirty_rx && !tp->cur_rx) {
		void __iomem *ioaddr = tp->mmio_addr;

		netif_info(tp, intr, dev, "disabling PCI DAC\n");
		tp->cp_cmd &= ~PCIDAC;
		RTL_W16(CPlusCmd, tp->cp_cmd);
		dev->features &= ~NETIF_F_HIGHDMA;
	}

	rtl8169_hw_reset(tp);

	rtl8169_schedule_work(dev, rtl8169_reinit_task);
}

static void rtl8169_tx_interrupt(struct net_device *dev,
				 struct rtl8169_private *tp,
				 void __iomem *ioaddr)
{
	unsigned int dirty_tx, tx_left;

	dirty_tx = tp->dirty_tx;
	smp_rmb();
	tx_left = tp->cur_tx - dirty_tx;

	while (tx_left > 0) {
		unsigned int entry = dirty_tx % NUM_TX_DESC;
		struct ring_info *tx_skb = tp->tx_skb + entry;
		u32 status;

		rmb();
		status = le32_to_cpu(tp->TxDescArray[entry].opts1);
		if (status & DescOwn)
			break;

		rtl8169_unmap_tx_skb(&tp->pci_dev->dev, tx_skb,
				     tp->TxDescArray + entry);
		if (status & LastFrag) {
			dev->stats.tx_packets++;
			dev->stats.tx_bytes += tx_skb->skb->len;
			dev_kfree_skb(tx_skb->skb);
			tx_skb->skb = NULL;
		}
		dirty_tx++;
		tx_left--;
	}

	if (tp->dirty_tx != dirty_tx) {
		tp->dirty_tx = dirty_tx;
		smp_wmb();
		if (netif_queue_stopped(dev) &&
		    (TX_BUFFS_AVAIL(tp) >= MAX_SKB_FRAGS)) {
			netif_wake_queue(dev);
		}
		/*
		 * 8168 hack: TxPoll requests are lost when the Tx packets are
		 * too close. Let's kick an extra TxPoll request when a burst
		 * of start_xmit activity is detected (if it is not detected,
		 * it is slow enough). -- FR
		 */
		smp_rmb();
		if (tp->cur_tx != dirty_tx)
			RTL_W8(TxPoll, NPQ);
	}
}

static inline int rtl8169_fragmented_frame(u32 status)
{
	return (status & (FirstFrag | LastFrag)) != (FirstFrag | LastFrag);
}

static inline void rtl8169_rx_csum(struct sk_buff *skb, u32 opts1)
{
	u32 status = opts1 & RxProtoMask;

	if (((status == RxProtoTCP) && !(opts1 & TCPFail)) ||
	    ((status == RxProtoUDP) && !(opts1 & UDPFail)))
		skb->ip_summed = CHECKSUM_UNNECESSARY;
	else
		skb_checksum_none_assert(skb);
}

static struct sk_buff *rtl8169_try_rx_copy(void *data,
					   struct rtl8169_private *tp,
					   int pkt_size,
					   dma_addr_t addr)
{
	struct sk_buff *skb;
	struct device *d = &tp->pci_dev->dev;

	data = rtl8169_align(data);
	dma_sync_single_for_cpu(d, addr, pkt_size, DMA_FROM_DEVICE);
	prefetch(data);
	skb = netdev_alloc_skb_ip_align(tp->dev, pkt_size);
	if (skb)
		memcpy(skb->data, data, pkt_size);
	dma_sync_single_for_device(d, addr, pkt_size, DMA_FROM_DEVICE);

	return skb;
}

static int rtl8169_rx_interrupt(struct net_device *dev,
				struct rtl8169_private *tp,
				void __iomem *ioaddr, u32 budget)
{
	unsigned int cur_rx, rx_left;
	unsigned int count;

	cur_rx = tp->cur_rx;
	rx_left = NUM_RX_DESC + tp->dirty_rx - cur_rx;
	rx_left = min(rx_left, budget);

	for (; rx_left > 0; rx_left--, cur_rx++) {
		unsigned int entry = cur_rx % NUM_RX_DESC;
		struct RxDesc *desc = tp->RxDescArray + entry;
		u32 status;

		rmb();
		status = le32_to_cpu(desc->opts1) & tp->opts1_mask;

		if (status & DescOwn)
			break;
		if (unlikely(status & RxRES)) {
			netif_info(tp, rx_err, dev, "Rx ERROR. status = %08x\n",
				   status);
			dev->stats.rx_errors++;
			if (status & (RxRWT | RxRUNT))
				dev->stats.rx_length_errors++;
			if (status & RxCRC)
				dev->stats.rx_crc_errors++;
			if (status & RxFOVF) {
				rtl8169_schedule_work(dev, rtl8169_reset_task);
				dev->stats.rx_fifo_errors++;
			}
			rtl8169_mark_to_asic(desc, rx_buf_sz);
		} else {
			struct sk_buff *skb;
			dma_addr_t addr = le64_to_cpu(desc->addr);
			int pkt_size = (status & 0x00001FFF) - 4;

			/*
			 * The driver does not support incoming fragmented
			 * frames. They are seen as a symptom of over-mtu
			 * sized frames.
			 */
			if (unlikely(rtl8169_fragmented_frame(status))) {
				dev->stats.rx_dropped++;
				dev->stats.rx_length_errors++;
				rtl8169_mark_to_asic(desc, rx_buf_sz);
				continue;
			}

			skb = rtl8169_try_rx_copy(tp->Rx_databuff[entry],
						  tp, pkt_size, addr);
			rtl8169_mark_to_asic(desc, rx_buf_sz);
			if (!skb) {
				dev->stats.rx_dropped++;
				continue;
			}

			rtl8169_rx_csum(skb, status);
			skb_put(skb, pkt_size);
			skb->protocol = eth_type_trans(skb, dev);

			rtl8169_rx_vlan_tag(desc, skb);

			napi_gro_receive(&tp->napi, skb);

			dev->stats.rx_bytes += pkt_size;
			dev->stats.rx_packets++;
		}

		/* Work around for AMD plateform. */
		if ((desc->opts2 & cpu_to_le32(0xfffe000)) &&
		    (tp->mac_version == RTL_GIGA_MAC_VER_05)) {
			desc->opts2 = 0;
			cur_rx++;
		}
	}

	count = cur_rx - tp->cur_rx;
	tp->cur_rx = cur_rx;

	tp->dirty_rx += count;

	return count;
}

static irqreturn_t rtl8169_interrupt(int irq, void *dev_instance)
{
	struct net_device *dev = dev_instance;
	struct rtl8169_private *tp = netdev_priv(dev);
	void __iomem *ioaddr = tp->mmio_addr;
	int handled = 0;
	int status;

	/* loop handling interrupts until we have no new ones or
	 * we hit a invalid/hotplug case.
	 */
	status = RTL_R16(IntrStatus);
	while (status && status != 0xffff) {
		handled = 1;

		/* Handle all of the error cases first. These will reset
		 * the chip, so just exit the loop.
		 */
		if (unlikely(!netif_running(dev))) {
			rtl8169_hw_reset(tp);
			break;
		}

		if (unlikely(status & RxFIFOOver)) {
			switch (tp->mac_version) {
			/* Work around for rx fifo overflow */
			case RTL_GIGA_MAC_VER_11:
			case RTL_GIGA_MAC_VER_22:
			case RTL_GIGA_MAC_VER_26:
				netif_stop_queue(dev);
				rtl8169_tx_timeout(dev);
				goto done;
			/* Testers needed. */
			case RTL_GIGA_MAC_VER_17:
			case RTL_GIGA_MAC_VER_19:
			case RTL_GIGA_MAC_VER_20:
			case RTL_GIGA_MAC_VER_21:
			case RTL_GIGA_MAC_VER_23:
			case RTL_GIGA_MAC_VER_24:
			case RTL_GIGA_MAC_VER_27:
			case RTL_GIGA_MAC_VER_28:
			case RTL_GIGA_MAC_VER_31:
			/* Experimental science. Pktgen proof. */
			case RTL_GIGA_MAC_VER_12:
			case RTL_GIGA_MAC_VER_25:
				if (status == RxFIFOOver)
					goto done;
				break;
			default:
				break;
			}
		}

		if (unlikely(status & SYSErr)) {
			rtl8169_pcierr_interrupt(dev);
			break;
		}

		if (status & LinkChg)
			__rtl8169_check_link_status(dev, tp, ioaddr, true);

		/* We need to see the lastest version of tp->intr_mask to
		 * avoid ignoring an MSI interrupt and having to wait for
		 * another event which may never come.
		 */
		smp_rmb();
		if (status & tp->intr_mask & tp->napi_event) {
			RTL_W16(IntrMask, tp->intr_event & ~tp->napi_event);
			tp->intr_mask = ~tp->napi_event;

			if (likely(napi_schedule_prep(&tp->napi)))
				__napi_schedule(&tp->napi);
			else
				netif_info(tp, intr, dev,
					   "interrupt %04x in poll\n", status);
		}

		/* We only get a new MSI interrupt when all active irq
		 * sources on the chip have been acknowledged. So, ack
		 * everything we've seen and check if new sources have become
		 * active to avoid blocking all interrupts from the chip.
		 */
		RTL_W16(IntrStatus,
			(status & RxFIFOOver) ? (status | RxOverflow) : status);
		status = RTL_R16(IntrStatus);
	}
done:
	return IRQ_RETVAL(handled);
}

static int rtl8169_poll(struct napi_struct *napi, int budget)
{
	struct rtl8169_private *tp = container_of(napi, struct rtl8169_private, napi);
	struct net_device *dev = tp->dev;
	void __iomem *ioaddr = tp->mmio_addr;
	int work_done;

	work_done = rtl8169_rx_interrupt(dev, tp, ioaddr, (u32) budget);
	rtl8169_tx_interrupt(dev, tp, ioaddr);

	if (work_done < budget) {
		napi_complete(napi);

		/* We need for force the visibility of tp->intr_mask
		 * for other CPUs, as we can loose an MSI interrupt
		 * and potentially wait for a retransmit timeout if we don't.
		 * The posted write to IntrMask is safe, as it will
		 * eventually make it to the chip and we won't loose anything
		 * until it does.
		 */
		tp->intr_mask = 0xffff;
		wmb();
		RTL_W16(IntrMask, tp->intr_event);
	}

	return work_done;
}

static void rtl8169_rx_missed(struct net_device *dev, void __iomem *ioaddr)
{
	struct rtl8169_private *tp = netdev_priv(dev);

	if (tp->mac_version > RTL_GIGA_MAC_VER_06)
		return;

	dev->stats.rx_missed_errors += (RTL_R32(RxMissed) & 0xffffff);
	RTL_W32(RxMissed, 0);
}

static void rtl8169_down(struct net_device *dev)
{
	struct rtl8169_private *tp = netdev_priv(dev);
	void __iomem *ioaddr = tp->mmio_addr;

	del_timer_sync(&tp->timer);

	netif_stop_queue(dev);

	napi_disable(&tp->napi);

	spin_lock_irq(&tp->lock);

	rtl8169_hw_reset(tp);
	/*
	 * At this point device interrupts can not be enabled in any function,
	 * as netif_running is not true (rtl8169_interrupt, rtl8169_reset_task,
	 * rtl8169_reinit_task) and napi is disabled (rtl8169_poll).
	 */
	rtl8169_rx_missed(dev, ioaddr);

	spin_unlock_irq(&tp->lock);

	synchronize_irq(dev->irq);

	/* Give a racing hard_start_xmit a few cycles to complete. */
	synchronize_sched();  /* FIXME: should this be synchronize_irq()? */

	rtl8169_tx_clear(tp);

	rtl8169_rx_clear(tp);

	rtl_pll_power_down(tp);
}

static int rtl8169_close(struct net_device *dev)
{
	struct rtl8169_private *tp = netdev_priv(dev);
	struct pci_dev *pdev = tp->pci_dev;

	pm_runtime_get_sync(&pdev->dev);

	/* Update counters before going down */
	rtl8169_update_counters(dev);

	rtl8169_down(dev);

	free_irq(dev->irq, dev);

	dma_free_coherent(&pdev->dev, R8169_RX_RING_BYTES, tp->RxDescArray,
			  tp->RxPhyAddr);
	dma_free_coherent(&pdev->dev, R8169_TX_RING_BYTES, tp->TxDescArray,
			  tp->TxPhyAddr);
	tp->TxDescArray = NULL;
	tp->RxDescArray = NULL;

	pm_runtime_put_sync(&pdev->dev);

	return 0;
}

static void rtl_set_rx_mode(struct net_device *dev)
{
	struct rtl8169_private *tp = netdev_priv(dev);
	void __iomem *ioaddr = tp->mmio_addr;
	unsigned long flags;
	u32 mc_filter[2];	/* Multicast hash filter */
	int rx_mode;
	u32 tmp = 0;

	if (dev->flags & IFF_PROMISC) {
		/* Unconditionally log net taps. */
		netif_notice(tp, link, dev, "Promiscuous mode enabled\n");
		rx_mode =
		    AcceptBroadcast | AcceptMulticast | AcceptMyPhys |
		    AcceptAllPhys;
		mc_filter[1] = mc_filter[0] = 0xffffffff;
	} else if ((netdev_mc_count(dev) > multicast_filter_limit) ||
		   (dev->flags & IFF_ALLMULTI)) {
		/* Too many to filter perfectly -- accept all multicasts. */
		rx_mode = AcceptBroadcast | AcceptMulticast | AcceptMyPhys;
		mc_filter[1] = mc_filter[0] = 0xffffffff;
	} else {
		struct netdev_hw_addr *ha;

		rx_mode = AcceptBroadcast | AcceptMyPhys;
		mc_filter[1] = mc_filter[0] = 0;
		netdev_for_each_mc_addr(ha, dev) {
			int bit_nr = ether_crc(ETH_ALEN, ha->addr) >> 26;
			mc_filter[bit_nr >> 5] |= 1 << (bit_nr & 31);
			rx_mode |= AcceptMulticast;
		}
	}

	spin_lock_irqsave(&tp->lock, flags);

	tmp = (RTL_R32(RxConfig) & ~RX_CONFIG_ACCEPT_MASK) | rx_mode;

	if (tp->mac_version > RTL_GIGA_MAC_VER_06) {
		u32 data = mc_filter[0];

		mc_filter[0] = swab32(mc_filter[1]);
		mc_filter[1] = swab32(data);
	}

	RTL_W32(MAR0 + 4, mc_filter[1]);
	RTL_W32(MAR0 + 0, mc_filter[0]);

	RTL_W32(RxConfig, tmp);

	spin_unlock_irqrestore(&tp->lock, flags);
}

/**
 *  rtl8169_get_stats - Get rtl8169 read/write statistics
 *  @dev: The Ethernet Device to get statistics for
 *
 *  Get TX/RX statistics for rtl8169
 */
static struct net_device_stats *rtl8169_get_stats(struct net_device *dev)
{
	struct rtl8169_private *tp = netdev_priv(dev);
	void __iomem *ioaddr = tp->mmio_addr;
	unsigned long flags;

	if (netif_running(dev)) {
		spin_lock_irqsave(&tp->lock, flags);
		rtl8169_rx_missed(dev, ioaddr);
		spin_unlock_irqrestore(&tp->lock, flags);
	}

	return &dev->stats;
}

static void rtl8169_net_suspend(struct net_device *dev)
{
	struct rtl8169_private *tp = netdev_priv(dev);

	if (!netif_running(dev))
		return;

	rtl_pll_power_down(tp);

	netif_device_detach(dev);
	netif_stop_queue(dev);
}

#ifdef CONFIG_PM

static int rtl8169_suspend(struct device *device)
{
	struct pci_dev *pdev = to_pci_dev(device);
	struct net_device *dev = pci_get_drvdata(pdev);

	rtl8169_net_suspend(dev);

	return 0;
}

static void __rtl8169_resume(struct net_device *dev)
{
	struct rtl8169_private *tp = netdev_priv(dev);

	netif_device_attach(dev);

	rtl_pll_power_up(tp);

	rtl8169_schedule_work(dev, rtl8169_reset_task);
}

static int rtl8169_resume(struct device *device)
{
	struct pci_dev *pdev = to_pci_dev(device);
	struct net_device *dev = pci_get_drvdata(pdev);
	struct rtl8169_private *tp = netdev_priv(dev);

	rtl8169_init_phy(dev, tp);

	if (netif_running(dev))
		__rtl8169_resume(dev);

	return 0;
}

static int rtl8169_runtime_suspend(struct device *device)
{
	struct pci_dev *pdev = to_pci_dev(device);
	struct net_device *dev = pci_get_drvdata(pdev);
	struct rtl8169_private *tp = netdev_priv(dev);

	if (!tp->TxDescArray)
		return 0;

	spin_lock_irq(&tp->lock);
	tp->saved_wolopts = __rtl8169_get_wol(tp);
	__rtl8169_set_wol(tp, WAKE_ANY);
	spin_unlock_irq(&tp->lock);

	rtl8169_net_suspend(dev);

	return 0;
}

static int rtl8169_runtime_resume(struct device *device)
{
	struct pci_dev *pdev = to_pci_dev(device);
	struct net_device *dev = pci_get_drvdata(pdev);
	struct rtl8169_private *tp = netdev_priv(dev);

	if (!tp->TxDescArray)
		return 0;

	spin_lock_irq(&tp->lock);
	__rtl8169_set_wol(tp, tp->saved_wolopts);
	tp->saved_wolopts = 0;
	spin_unlock_irq(&tp->lock);

	rtl8169_init_phy(dev, tp);

	__rtl8169_resume(dev);

	return 0;
}

static int rtl8169_runtime_idle(struct device *device)
{
	struct pci_dev *pdev = to_pci_dev(device);
	struct net_device *dev = pci_get_drvdata(pdev);
	struct rtl8169_private *tp = netdev_priv(dev);

	return tp->TxDescArray ? -EBUSY : 0;
}

static const struct dev_pm_ops rtl8169_pm_ops = {
	.suspend		= rtl8169_suspend,
	.resume			= rtl8169_resume,
	.freeze			= rtl8169_suspend,
	.thaw			= rtl8169_resume,
	.poweroff		= rtl8169_suspend,
	.restore		= rtl8169_resume,
	.runtime_suspend	= rtl8169_runtime_suspend,
	.runtime_resume		= rtl8169_runtime_resume,
	.runtime_idle		= rtl8169_runtime_idle,
};

#define RTL8169_PM_OPS	(&rtl8169_pm_ops)

#else /* !CONFIG_PM */

#define RTL8169_PM_OPS	NULL

#endif /* !CONFIG_PM */

static void rtl_wol_shutdown_quirk(struct rtl8169_private *tp)
{
	void __iomem *ioaddr = tp->mmio_addr;

	/* WoL fails with 8168b when the receiver is disabled. */
	switch (tp->mac_version) {
	case RTL_GIGA_MAC_VER_11:
	case RTL_GIGA_MAC_VER_12:
	case RTL_GIGA_MAC_VER_17:
		pci_clear_master(tp->pci_dev);

		RTL_W8(ChipCmd, CmdRxEnb);
		/* PCI commit */
		RTL_R8(ChipCmd);
		break;
	default:
		break;
	}
}

static void rtl_shutdown(struct pci_dev *pdev)
{
	struct net_device *dev = pci_get_drvdata(pdev);
	struct rtl8169_private *tp = netdev_priv(dev);

	rtl8169_net_suspend(dev);

	/* Restore original MAC address */
	rtl_rar_set(tp, dev->perm_addr);

	spin_lock_irq(&tp->lock);

	rtl8169_hw_reset(tp);

	spin_unlock_irq(&tp->lock);

	if (system_state == SYSTEM_POWER_OFF) {
<<<<<<< HEAD
		/* WoL fails with 8168b when the receiver is disabled. */
		if ((tp->mac_version == RTL_GIGA_MAC_VER_11 ||
		     tp->mac_version == RTL_GIGA_MAC_VER_12 ||
		     tp->mac_version == RTL_GIGA_MAC_VER_17) &&
		    (tp->features & RTL_FEATURE_WOL)) {
			pci_clear_master(pdev);

			RTL_W8(ChipCmd, CmdRxEnb);
			/* PCI commit */
			RTL_R8(ChipCmd);
=======
		if (__rtl8169_get_wol(tp) & WAKE_ANY) {
			rtl_wol_suspend_quirk(tp);
			rtl_wol_shutdown_quirk(tp);
>>>>>>> ac15456e
		}

		pci_wake_from_d3(pdev, true);
		pci_set_power_state(pdev, PCI_D3hot);
	}
}

static struct pci_driver rtl8169_pci_driver = {
	.name		= MODULENAME,
	.id_table	= rtl8169_pci_tbl,
	.probe		= rtl8169_init_one,
	.remove		= __devexit_p(rtl8169_remove_one),
	.shutdown	= rtl_shutdown,
	.driver.pm	= RTL8169_PM_OPS,
};

static int __init rtl8169_init_module(void)
{
	return pci_register_driver(&rtl8169_pci_driver);
}

static void __exit rtl8169_cleanup_module(void)
{
	pci_unregister_driver(&rtl8169_pci_driver);
}

module_init(rtl8169_init_module);
module_exit(rtl8169_cleanup_module);<|MERGE_RESOLUTION|>--- conflicted
+++ resolved
@@ -687,15 +687,9 @@
 
 	struct rtl_fw {
 		const struct firmware *fw;
-<<<<<<< HEAD
 
 #define RTL_VER_SIZE		32
 
-=======
-
-#define RTL_VER_SIZE		32
-
->>>>>>> ac15456e
 		char version[RTL_VER_SIZE];
 
 		struct rtl_fw_phy_action {
@@ -1992,7 +1986,6 @@
 		netif_err(tp, ifup, dev, "invalid firwmare\n");
 		goto out;
 	}
-<<<<<<< HEAD
 
 	if (rtl_fw_data_ok(tp, dev, &rtl_fw->phy_action))
 		rc = 0;
@@ -2008,23 +2001,6 @@
 
 	predata = count = 0;
 
-=======
-
-	if (rtl_fw_data_ok(tp, dev, &rtl_fw->phy_action))
-		rc = 0;
-out:
-	return rc;
-}
-
-static void rtl_phy_write_fw(struct rtl8169_private *tp, struct rtl_fw *rtl_fw)
-{
-	struct rtl_fw_phy_action *pa = &rtl_fw->phy_action;
-	u32 predata, count;
-	size_t index;
-
-	predata = count = 0;
-
->>>>>>> ac15456e
 	for (index = 0; index < pa->size; ) {
 		u32 action = le32_to_cpu(pa->code[index]);
 		u32 data = action & 0x0000ffff;
@@ -2883,11 +2859,7 @@
 	rtl_writephy(tp, 0x1f, 0x0004);
 	rtl_writephy(tp, 0x1f, 0x0007);
 	rtl_writephy(tp, 0x1e, 0x0020);
-<<<<<<< HEAD
-	rtl_w1w0_phy(tp, 0x06, 0x0000, 0x0100);
-=======
 	rtl_w1w0_phy(tp, 0x15, 0x0000, 0x0100);
->>>>>>> ac15456e
 	rtl_writephy(tp, 0x1f, 0x0002);
 	rtl_writephy(tp, 0x1f, 0x0000);
 	rtl_writephy(tp, 0x0d, 0x0007);
@@ -3389,20 +3361,7 @@
 
 static void r810x_pll_power_down(struct rtl8169_private *tp)
 {
-<<<<<<< HEAD
-	void __iomem *ioaddr = tp->mmio_addr;
-
-	if (__rtl8169_get_wol(tp) & WAKE_ANY) {
-		rtl_writephy(tp, 0x1f, 0x0000);
-		rtl_writephy(tp, MII_BMCR, 0x0000);
-
-		if (tp->mac_version == RTL_GIGA_MAC_VER_29 ||
-		    tp->mac_version == RTL_GIGA_MAC_VER_30)
-			RTL_W32(RxConfig, RTL_R32(RxConfig) | AcceptBroadcast |
-				AcceptMulticast | AcceptMyPhys);
-=======
 	if (rtl_wol_pll_power_down(tp))
->>>>>>> ac15456e
 		return;
 
 	r810x_phy_power_down(tp);
@@ -3492,19 +3451,7 @@
 	    tp->mac_version == RTL_GIGA_MAC_VER_33)
 		rtl_ephy_write(ioaddr, 0x19, 0xff64);
 
-<<<<<<< HEAD
-	if (__rtl8169_get_wol(tp) & WAKE_ANY) {
-		rtl_writephy(tp, 0x1f, 0x0000);
-		rtl_writephy(tp, MII_BMCR, 0x0000);
-
-		if (tp->mac_version == RTL_GIGA_MAC_VER_32 ||
-		    tp->mac_version == RTL_GIGA_MAC_VER_33 ||
-		    tp->mac_version == RTL_GIGA_MAC_VER_34)
-			RTL_W32(RxConfig, RTL_R32(RxConfig) | AcceptBroadcast |
-				AcceptMulticast | AcceptMyPhys);
-=======
 	if (rtl_wol_pll_power_down(tp))
->>>>>>> ac15456e
 		return;
 
 	r8168_phy_power_down(tp);
@@ -5890,22 +5837,9 @@
 	spin_unlock_irq(&tp->lock);
 
 	if (system_state == SYSTEM_POWER_OFF) {
-<<<<<<< HEAD
-		/* WoL fails with 8168b when the receiver is disabled. */
-		if ((tp->mac_version == RTL_GIGA_MAC_VER_11 ||
-		     tp->mac_version == RTL_GIGA_MAC_VER_12 ||
-		     tp->mac_version == RTL_GIGA_MAC_VER_17) &&
-		    (tp->features & RTL_FEATURE_WOL)) {
-			pci_clear_master(pdev);
-
-			RTL_W8(ChipCmd, CmdRxEnb);
-			/* PCI commit */
-			RTL_R8(ChipCmd);
-=======
 		if (__rtl8169_get_wol(tp) & WAKE_ANY) {
 			rtl_wol_suspend_quirk(tp);
 			rtl_wol_shutdown_quirk(tp);
->>>>>>> ac15456e
 		}
 
 		pci_wake_from_d3(pdev, true);

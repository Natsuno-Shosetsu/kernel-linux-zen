--- conflicted
+++ resolved
@@ -130,7 +130,6 @@
 
 int nfp_abm_ctrl_set_q_act(struct nfp_abm_link *alink, unsigned int band,
 			   unsigned int queue, enum nfp_abm_q_action act)
-<<<<<<< HEAD
 {
 	unsigned int qid;
 
@@ -144,21 +143,6 @@
 	unsigned int band;
 	u64 val, sum = 0;
 
-=======
-{
-	unsigned int qid;
-
-	qid = band * NFP_NET_MAX_RX_RINGS + alink->queue_base + queue;
-
-	return __nfp_abm_ctrl_set_q_act(alink->abm, qid, act);
-}
-
-u64 nfp_abm_ctrl_stat_non_sto(struct nfp_abm_link *alink, unsigned int queue)
-{
-	unsigned int band;
-	u64 val, sum = 0;
-
->>>>>>> 0ecfebd2
 	for (band = 0; band < alink->abm->num_bands; band++) {
 		if (nfp_abm_ctrl_stat(alink, alink->abm->qm_stats,
 				      NFP_QMSTAT_STRIDE, NFP_QMSTAT_NON_STO,
@@ -277,21 +261,15 @@
 
 int nfp_abm_ctrl_prio_map_update(struct nfp_abm_link *alink, u32 *packed)
 {
-<<<<<<< HEAD
-=======
 	const u32 cmd = NFP_NET_CFG_MBOX_CMD_PCI_DSCP_PRIOMAP_SET;
->>>>>>> 0ecfebd2
 	struct nfp_net *nn = alink->vnic;
 	unsigned int i;
 	int err;
 
-<<<<<<< HEAD
-=======
 	err = nfp_net_mbox_lock(nn, alink->abm->prio_map_len);
 	if (err)
 		return err;
 
->>>>>>> 0ecfebd2
 	/* Write data_len and wipe reserved */
 	nn_writeq(nn, nn->tlv_caps.mbox_off + NFP_NET_ABM_MBOX_DATALEN,
 		  alink->abm->prio_map_len);
@@ -300,12 +278,7 @@
 		nn_writel(nn, nn->tlv_caps.mbox_off + NFP_NET_ABM_MBOX_DATA + i,
 			  packed[i / sizeof(u32)]);
 
-<<<<<<< HEAD
-	err = nfp_net_reconfig_mbox(nn,
-				    NFP_NET_CFG_MBOX_CMD_PCI_DSCP_PRIOMAP_SET);
-=======
 	err = nfp_net_mbox_reconfig_and_unlock(nn, cmd);
->>>>>>> 0ecfebd2
 	if (err)
 		nfp_err(alink->abm->app->cpp,
 			"setting DSCP -> VQ map failed with error %d\n", err);

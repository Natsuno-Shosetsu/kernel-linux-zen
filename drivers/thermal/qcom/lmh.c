// SPDX-License-Identifier: GPL-2.0-only

/*
 * Copyright (C) 2021, Linaro Limited. All rights reserved.
 */
#include <linux/module.h>
#include <linux/interrupt.h>
#include <linux/irqdomain.h>
#include <linux/err.h>
#include <linux/platform_device.h>
#include <linux/of_platform.h>
#include <linux/slab.h>
#include <linux/qcom_scm.h>

#define LMH_NODE_DCVS			0x44435653
#define LMH_CLUSTER0_NODE_ID		0x6370302D
#define LMH_CLUSTER1_NODE_ID		0x6370312D

#define LMH_SUB_FN_THERMAL		0x54484D4C
#define LMH_SUB_FN_CRNT			0x43524E54
#define LMH_SUB_FN_REL			0x52454C00
#define LMH_SUB_FN_BCL			0x42434C00

#define LMH_ALGO_MODE_ENABLE		0x454E424C
#define LMH_TH_HI_THRESHOLD		0x48494748
#define LMH_TH_LOW_THRESHOLD		0x4C4F5700
#define LMH_TH_ARM_THRESHOLD		0x41524D00

#define LMH_REG_DCVS_INTR_CLR		0x8

#define LMH_ENABLE_ALGOS		1

struct lmh_hw_data {
	void __iomem *base;
	struct irq_domain *domain;
	int irq;
};

static irqreturn_t lmh_handle_irq(int hw_irq, void *data)
{
	struct lmh_hw_data *lmh_data = data;
	int irq = irq_find_mapping(lmh_data->domain, 0);

	/* Call the cpufreq driver to handle the interrupt */
	if (irq)
		generic_handle_irq(irq);

	return 0;
}

static void lmh_enable_interrupt(struct irq_data *d)
{
	struct lmh_hw_data *lmh_data = irq_data_get_irq_chip_data(d);

	/* Clear the existing interrupt */
	writel(0xff, lmh_data->base + LMH_REG_DCVS_INTR_CLR);
	enable_irq(lmh_data->irq);
}

static void lmh_disable_interrupt(struct irq_data *d)
{
	struct lmh_hw_data *lmh_data = irq_data_get_irq_chip_data(d);

	disable_irq_nosync(lmh_data->irq);
}

static struct irq_chip lmh_irq_chip = {
	.name           = "lmh",
	.irq_enable	= lmh_enable_interrupt,
	.irq_disable	= lmh_disable_interrupt
};

static int lmh_irq_map(struct irq_domain *d, unsigned int irq, irq_hw_number_t hw)
{
	struct lmh_hw_data *lmh_data = d->host_data;

	irq_set_chip_and_handler(irq, &lmh_irq_chip, handle_simple_irq);
	irq_set_chip_data(irq, lmh_data);

	return 0;
}

static const struct irq_domain_ops lmh_irq_ops = {
	.map = lmh_irq_map,
	.xlate = irq_domain_xlate_onecell,
};

static int lmh_probe(struct platform_device *pdev)
{
	struct device *dev = &pdev->dev;
	struct device_node *np = dev->of_node;
	struct device_node *cpu_node;
	struct lmh_hw_data *lmh_data;
	int temp_low, temp_high, temp_arm, cpu_id, ret;
	unsigned int enable_alg;
	u32 node_id;

	lmh_data = devm_kzalloc(dev, sizeof(*lmh_data), GFP_KERNEL);
	if (!lmh_data)
		return -ENOMEM;

	lmh_data->base = devm_platform_ioremap_resource(pdev, 0);
	if (IS_ERR(lmh_data->base))
		return PTR_ERR(lmh_data->base);

	cpu_node = of_parse_phandle(np, "cpus", 0);
	if (!cpu_node)
		return -EINVAL;
	cpu_id = of_cpu_node_to_id(cpu_node);
	of_node_put(cpu_node);

	ret = of_property_read_u32(np, "qcom,lmh-temp-high-millicelsius", &temp_high);
	if (ret) {
		dev_err(dev, "missing qcom,lmh-temp-high-millicelsius property\n");
		return ret;
	}

	ret = of_property_read_u32(np, "qcom,lmh-temp-low-millicelsius", &temp_low);
	if (ret) {
		dev_err(dev, "missing qcom,lmh-temp-low-millicelsius property\n");
		return ret;
	}

	ret = of_property_read_u32(np, "qcom,lmh-temp-arm-millicelsius", &temp_arm);
	if (ret) {
		dev_err(dev, "missing qcom,lmh-temp-arm-millicelsius property\n");
		return ret;
	}

	/*
	 * Only sdm845 has lmh hardware currently enabled from hlos. If this is needed
	 * for other platforms, revisit this to check if the <cpu-id, node-id> should be part
	 * of a dt match table.
	 */
	if (cpu_id == 0) {
		node_id = LMH_CLUSTER0_NODE_ID;
	} else if (cpu_id == 4) {
		node_id = LMH_CLUSTER1_NODE_ID;
	} else {
		dev_err(dev, "Wrong CPU id associated with LMh node\n");
		return -EINVAL;
	}

	if (!qcom_scm_lmh_dcvsh_available())
		return -EINVAL;

	enable_alg = (uintptr_t)of_device_get_match_data(dev);

	if (enable_alg) {
		ret = qcom_scm_lmh_dcvsh(LMH_SUB_FN_CRNT, LMH_ALGO_MODE_ENABLE, 1,
					 LMH_NODE_DCVS, node_id, 0);
		if (ret)
			dev_err(dev, "Error %d enabling current subfunction\n", ret);

		ret = qcom_scm_lmh_dcvsh(LMH_SUB_FN_REL, LMH_ALGO_MODE_ENABLE, 1,
					 LMH_NODE_DCVS, node_id, 0);
		if (ret)
			dev_err(dev, "Error %d enabling reliability subfunction\n", ret);

		ret = qcom_scm_lmh_dcvsh(LMH_SUB_FN_BCL, LMH_ALGO_MODE_ENABLE, 1,
					 LMH_NODE_DCVS, node_id, 0);
		if (ret)
			dev_err(dev, "Error %d enabling BCL subfunction\n", ret);

		ret = qcom_scm_lmh_dcvsh(LMH_SUB_FN_THERMAL, LMH_ALGO_MODE_ENABLE, 1,
					 LMH_NODE_DCVS, node_id, 0);
		if (ret) {
			dev_err(dev, "Error %d enabling thermal subfunction\n", ret);
			return ret;
		}

		ret = qcom_scm_lmh_profile_change(0x1);
		if (ret) {
			dev_err(dev, "Error %d changing profile\n", ret);
			return ret;
		}
	}

	/* Set default thermal trips */
	ret = qcom_scm_lmh_dcvsh(LMH_SUB_FN_THERMAL, LMH_TH_ARM_THRESHOLD, temp_arm,
				 LMH_NODE_DCVS, node_id, 0);
	if (ret) {
		dev_err(dev, "Error setting thermal ARM threshold%d\n", ret);
		return ret;
	}

	ret = qcom_scm_lmh_dcvsh(LMH_SUB_FN_THERMAL, LMH_TH_HI_THRESHOLD, temp_high,
				 LMH_NODE_DCVS, node_id, 0);
	if (ret) {
		dev_err(dev, "Error setting thermal HI threshold%d\n", ret);
		return ret;
	}

	ret = qcom_scm_lmh_dcvsh(LMH_SUB_FN_THERMAL, LMH_TH_LOW_THRESHOLD, temp_low,
				 LMH_NODE_DCVS, node_id, 0);
	if (ret) {
		dev_err(dev, "Error setting thermal ARM threshold%d\n", ret);
		return ret;
	}

	lmh_data->irq = platform_get_irq(pdev, 0);
	lmh_data->domain = irq_domain_add_linear(np, 1, &lmh_irq_ops, lmh_data);
	if (!lmh_data->domain) {
		dev_err(dev, "Error adding irq_domain\n");
		return -EINVAL;
	}

	/* Disable the irq and let cpufreq enable it when ready to handle the interrupt */
	irq_set_status_flags(lmh_data->irq, IRQ_NOAUTOEN);
	ret = devm_request_irq(dev, lmh_data->irq, lmh_handle_irq,
			       IRQF_ONESHOT | IRQF_NO_SUSPEND,
			       "lmh-irq", lmh_data);
	if (ret) {
		dev_err(dev, "Error %d registering irq %x\n", ret, lmh_data->irq);
		irq_domain_remove(lmh_data->domain);
		return ret;
	}

	return 0;
}

static const struct of_device_id lmh_table[] = {
<<<<<<< HEAD
=======
	{ .compatible = "qcom,sc8180x-lmh", },
>>>>>>> 88084a3d
	{ .compatible = "qcom,sdm845-lmh", .data = (void *)LMH_ENABLE_ALGOS},
	{ .compatible = "qcom,sm8150-lmh", },
	{}
};
MODULE_DEVICE_TABLE(of, lmh_table);

static struct platform_driver lmh_driver = {
	.probe = lmh_probe,
	.driver = {
		.name = "qcom-lmh",
		.of_match_table = lmh_table,
		.suppress_bind_attrs = true,
	},
};
module_platform_driver(lmh_driver);

MODULE_LICENSE("GPL v2");
MODULE_DESCRIPTION("QCOM LMh driver");<|MERGE_RESOLUTION|>--- conflicted
+++ resolved
@@ -220,10 +220,7 @@
 }
 
 static const struct of_device_id lmh_table[] = {
-<<<<<<< HEAD
-=======
 	{ .compatible = "qcom,sc8180x-lmh", },
->>>>>>> 88084a3d
 	{ .compatible = "qcom,sdm845-lmh", .data = (void *)LMH_ENABLE_ALGOS},
 	{ .compatible = "qcom,sm8150-lmh", },
 	{}

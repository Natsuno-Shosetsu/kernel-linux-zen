--- conflicted
+++ resolved
@@ -312,11 +312,7 @@
 		struct device_node *remote;
 		u32 reg;
 
-<<<<<<< HEAD
-		remote = of_parse_phandle(ep, "remote-endpoint", 0);
-=======
 		remote = of_graph_get_remote_endpoint(ep);
->>>>>>> bb176f67
 		if (!remote)
 			continue;
 

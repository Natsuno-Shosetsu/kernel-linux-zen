--- conflicted
+++ resolved
@@ -491,21 +491,11 @@
 {
 	struct virtio_gpu_transfer_to_host_2d *cmd_p;
 	struct virtio_gpu_vbuffer *vbuf;
-<<<<<<< HEAD
-	struct virtio_gpu_fbdev *vgfbdev = vgdev->vgfbdev;
-	struct virtio_gpu_framebuffer *fb = &vgfbdev->vgfb;
-	struct virtio_gpu_object *obj = gem_to_virtio_gpu_obj(fb->base.obj[0]);
-=======
->>>>>>> f9885ef8
 	bool use_dma_api = !virtio_has_iommu_quirk(vgdev->vdev);
 
 	if (use_dma_api)
 		dma_sync_sg_for_device(vgdev->vdev->dev.parent,
-<<<<<<< HEAD
-				       obj->pages->sgl, obj->pages->nents,
-=======
 				       bo->pages->sgl, bo->pages->nents,
->>>>>>> f9885ef8
 				       DMA_TO_DEVICE);
 
 	cmd_p = virtio_gpu_alloc_cmd(vgdev, &vbuf, sizeof(*cmd_p));
@@ -807,21 +797,11 @@
 {
 	struct virtio_gpu_transfer_host_3d *cmd_p;
 	struct virtio_gpu_vbuffer *vbuf;
-<<<<<<< HEAD
-	struct virtio_gpu_fbdev *vgfbdev = vgdev->vgfbdev;
-	struct virtio_gpu_framebuffer *fb = &vgfbdev->vgfb;
-	struct virtio_gpu_object *obj = gem_to_virtio_gpu_obj(fb->base.obj[0]);
-=======
->>>>>>> f9885ef8
 	bool use_dma_api = !virtio_has_iommu_quirk(vgdev->vdev);
 
 	if (use_dma_api)
 		dma_sync_sg_for_device(vgdev->vdev->dev.parent,
-<<<<<<< HEAD
-				       obj->pages->sgl, obj->pages->nents,
-=======
 				       bo->pages->sgl, bo->pages->nents,
->>>>>>> f9885ef8
 				       DMA_TO_DEVICE);
 
 	cmd_p = virtio_gpu_alloc_cmd(vgdev, &vbuf, sizeof(*cmd_p));

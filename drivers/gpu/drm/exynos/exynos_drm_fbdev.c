/* exynos_drm_fbdev.c
 *
 * Copyright (c) 2011 Samsung Electronics Co., Ltd.
 * Authors:
 *	Inki Dae <inki.dae@samsung.com>
 *	Joonyoung Shim <jy0922.shim@samsung.com>
 *	Seung-Woo Kim <sw0312.kim@samsung.com>
 *
 * This program is free software; you can redistribute  it and/or modify it
 * under  the terms of  the GNU General  Public License as published by the
 * Free Software Foundation;  either version 2 of the  License, or (at your
 * option) any later version.
 */

#include <drm/drmP.h>
#include <drm/drm_crtc.h>
#include <drm/drm_fb_helper.h>
#include <drm/drm_crtc_helper.h>
#include <drm/exynos_drm.h>

#include "exynos_drm_drv.h"
#include "exynos_drm_fb.h"
#include "exynos_drm_fbdev.h"
#include "exynos_drm_iommu.h"

#define MAX_CONNECTOR		4
#define PREFERRED_BPP		32

#define to_exynos_fbdev(x)	container_of(x, struct exynos_drm_fbdev,\
				drm_fb_helper)

struct exynos_drm_fbdev {
	struct drm_fb_helper	drm_fb_helper;
	struct exynos_drm_gem	*exynos_gem;
};

static int exynos_drm_fb_mmap(struct fb_info *info,
			struct vm_area_struct *vma)
{
	struct drm_fb_helper *helper = info->par;
	struct exynos_drm_fbdev *exynos_fbd = to_exynos_fbdev(helper);
	struct exynos_drm_gem *exynos_gem = exynos_fbd->exynos_gem;
	unsigned long vm_size;
	int ret;

	vma->vm_flags |= VM_IO | VM_DONTEXPAND | VM_DONTDUMP;

	vm_size = vma->vm_end - vma->vm_start;

	if (vm_size > exynos_gem->size)
		return -EINVAL;

<<<<<<< HEAD
	ret = dma_mmap_attrs(helper->dev->dev, vma, exynos_gem->cookie,
=======
	ret = dma_mmap_attrs(to_dma_dev(helper->dev), vma, exynos_gem->cookie,
>>>>>>> a90cc3f2
			     exynos_gem->dma_addr, exynos_gem->size,
			     &exynos_gem->dma_attrs);
	if (ret < 0) {
		DRM_ERROR("failed to mmap.\n");
		return ret;
	}

	return 0;
}

static struct fb_ops exynos_drm_fb_ops = {
	.owner		= THIS_MODULE,
	.fb_mmap        = exynos_drm_fb_mmap,
	.fb_fillrect	= drm_fb_helper_cfb_fillrect,
	.fb_copyarea	= drm_fb_helper_cfb_copyarea,
	.fb_imageblit	= drm_fb_helper_cfb_imageblit,
	.fb_check_var	= drm_fb_helper_check_var,
	.fb_set_par	= drm_fb_helper_set_par,
	.fb_blank	= drm_fb_helper_blank,
	.fb_pan_display	= drm_fb_helper_pan_display,
	.fb_setcmap	= drm_fb_helper_setcmap,
};

static int exynos_drm_fbdev_update(struct drm_fb_helper *helper,
				   struct drm_fb_helper_surface_size *sizes,
				   struct exynos_drm_gem *exynos_gem)
{
	struct fb_info *fbi;
	struct drm_framebuffer *fb = helper->fb;
	unsigned int size = fb->width * fb->height * (fb->bits_per_pixel >> 3);
	unsigned int nr_pages;
	unsigned long offset;

	fbi = drm_fb_helper_alloc_fbi(helper);
	if (IS_ERR(fbi)) {
		DRM_ERROR("failed to allocate fb info.\n");
		return PTR_ERR(fbi);
	}

	fbi->par = helper;
	fbi->flags = FBINFO_FLAG_DEFAULT;
	fbi->fbops = &exynos_drm_fb_ops;

	drm_fb_helper_fill_fix(fbi, fb->pitches[0], fb->depth);
	drm_fb_helper_fill_var(fbi, helper, sizes->fb_width, sizes->fb_height);

	nr_pages = exynos_gem->size >> PAGE_SHIFT;

	exynos_gem->kvaddr = (void __iomem *) vmap(exynos_gem->pages, nr_pages,
				VM_MAP, pgprot_writecombine(PAGE_KERNEL));
	if (!exynos_gem->kvaddr) {
		DRM_ERROR("failed to map pages to kernel space.\n");
		drm_fb_helper_release_fbi(helper);
		return -EIO;
	}

	offset = fbi->var.xoffset * (fb->bits_per_pixel >> 3);
	offset += fbi->var.yoffset * fb->pitches[0];

	fbi->screen_base = exynos_gem->kvaddr + offset;
	fbi->screen_size = size;
	fbi->fix.smem_len = size;

	return 0;
}

static int exynos_drm_fbdev_create(struct drm_fb_helper *helper,
				    struct drm_fb_helper_surface_size *sizes)
{
	struct exynos_drm_fbdev *exynos_fbdev = to_exynos_fbdev(helper);
	struct exynos_drm_gem *exynos_gem;
	struct drm_device *dev = helper->dev;
	struct drm_mode_fb_cmd2 mode_cmd = { 0 };
	struct platform_device *pdev = dev->platformdev;
	unsigned long size;
	int ret;

	DRM_DEBUG_KMS("surface width(%d), height(%d) and bpp(%d\n",
			sizes->surface_width, sizes->surface_height,
			sizes->surface_bpp);

	mode_cmd.width = sizes->surface_width;
	mode_cmd.height = sizes->surface_height;
	mode_cmd.pitches[0] = sizes->surface_width * (sizes->surface_bpp >> 3);
	mode_cmd.pixel_format = drm_mode_legacy_fb_format(sizes->surface_bpp,
							  sizes->surface_depth);

	mutex_lock(&dev->struct_mutex);

	size = mode_cmd.pitches[0] * mode_cmd.height;

	exynos_gem = exynos_drm_gem_create(dev, EXYNOS_BO_CONTIG, size);
	/*
	 * If physically contiguous memory allocation fails and if IOMMU is
	 * supported then try to get buffer from non physically contiguous
	 * memory area.
	 */
	if (IS_ERR(exynos_gem) && is_drm_iommu_supported(dev)) {
		dev_warn(&pdev->dev, "contiguous FB allocation failed, falling back to non-contiguous\n");
		exynos_gem = exynos_drm_gem_create(dev, EXYNOS_BO_NONCONTIG,
						   size);
	}

	if (IS_ERR(exynos_gem)) {
		ret = PTR_ERR(exynos_gem);
		goto out;
	}

	exynos_fbdev->exynos_gem = exynos_gem;

	helper->fb =
		exynos_drm_framebuffer_init(dev, &mode_cmd, &exynos_gem, 1);
	if (IS_ERR(helper->fb)) {
		DRM_ERROR("failed to create drm framebuffer.\n");
		ret = PTR_ERR(helper->fb);
		goto err_destroy_gem;
	}

	ret = exynos_drm_fbdev_update(helper, sizes, exynos_gem);
	if (ret < 0)
		goto err_destroy_framebuffer;

	mutex_unlock(&dev->struct_mutex);
	return ret;

err_destroy_framebuffer:
	drm_framebuffer_cleanup(helper->fb);
err_destroy_gem:
	exynos_drm_gem_destroy(exynos_gem);

/*
 * if failed, all resources allocated above would be released by
 * drm_mode_config_cleanup() when drm_load() had been called prior
 * to any specific driver such as fimd or hdmi driver.
 */
out:
	mutex_unlock(&dev->struct_mutex);
	return ret;
}

static const struct drm_fb_helper_funcs exynos_drm_fb_helper_funcs = {
	.fb_probe =	exynos_drm_fbdev_create,
};

static bool exynos_drm_fbdev_is_anything_connected(struct drm_device *dev)
{
	struct drm_connector *connector;
	bool ret = false;

	mutex_lock(&dev->mode_config.mutex);
	list_for_each_entry(connector, &dev->mode_config.connector_list, head) {
		if (connector->status != connector_status_connected)
			continue;

		ret = true;
		break;
	}
	mutex_unlock(&dev->mode_config.mutex);

	return ret;
}

int exynos_drm_fbdev_init(struct drm_device *dev)
{
	struct exynos_drm_fbdev *fbdev;
	struct exynos_drm_private *private = dev->dev_private;
	struct drm_fb_helper *helper;
	unsigned int num_crtc;
	int ret;

	if (!dev->mode_config.num_crtc || !dev->mode_config.num_connector)
		return 0;

	if (!exynos_drm_fbdev_is_anything_connected(dev))
		return 0;

	fbdev = kzalloc(sizeof(*fbdev), GFP_KERNEL);
	if (!fbdev)
		return -ENOMEM;

	private->fb_helper = helper = &fbdev->drm_fb_helper;

	drm_fb_helper_prepare(dev, helper, &exynos_drm_fb_helper_funcs);

	num_crtc = dev->mode_config.num_crtc;

	ret = drm_fb_helper_init(dev, helper, num_crtc, MAX_CONNECTOR);
	if (ret < 0) {
		DRM_ERROR("failed to initialize drm fb helper.\n");
		goto err_init;
	}

	ret = drm_fb_helper_single_add_all_connectors(helper);
	if (ret < 0) {
		DRM_ERROR("failed to register drm_fb_helper_connector.\n");
		goto err_setup;

	}

	ret = drm_fb_helper_initial_config(helper, PREFERRED_BPP);
	if (ret < 0) {
		DRM_ERROR("failed to set up hw configuration.\n");
		goto err_setup;
	}

	return 0;

err_setup:
	drm_fb_helper_fini(helper);

err_init:
	private->fb_helper = NULL;
	kfree(fbdev);

	return ret;
}

static void exynos_drm_fbdev_destroy(struct drm_device *dev,
				      struct drm_fb_helper *fb_helper)
{
	struct exynos_drm_fbdev *exynos_fbd = to_exynos_fbdev(fb_helper);
	struct exynos_drm_gem *exynos_gem = exynos_fbd->exynos_gem;
	struct drm_framebuffer *fb;

	if (exynos_gem->kvaddr)
		vunmap(exynos_gem->kvaddr);

	/* release drm framebuffer and real buffer */
	if (fb_helper->fb && fb_helper->fb->funcs) {
		fb = fb_helper->fb;
		if (fb) {
			drm_framebuffer_unregister_private(fb);
			drm_framebuffer_remove(fb);
		}
	}

	drm_fb_helper_unregister_fbi(fb_helper);
	drm_fb_helper_release_fbi(fb_helper);

	drm_fb_helper_fini(fb_helper);
}

void exynos_drm_fbdev_fini(struct drm_device *dev)
{
	struct exynos_drm_private *private = dev->dev_private;
	struct exynos_drm_fbdev *fbdev;

	if (!private || !private->fb_helper)
		return;

	fbdev = to_exynos_fbdev(private->fb_helper);

	exynos_drm_fbdev_destroy(dev, private->fb_helper);
	kfree(fbdev);
	private->fb_helper = NULL;
}

void exynos_drm_fbdev_restore_mode(struct drm_device *dev)
{
	struct exynos_drm_private *private = dev->dev_private;

	if (!private || !private->fb_helper)
		return;

	drm_fb_helper_restore_fbdev_mode_unlocked(private->fb_helper);
}<|MERGE_RESOLUTION|>--- conflicted
+++ resolved
@@ -50,11 +50,7 @@
 	if (vm_size > exynos_gem->size)
 		return -EINVAL;
 
-<<<<<<< HEAD
-	ret = dma_mmap_attrs(helper->dev->dev, vma, exynos_gem->cookie,
-=======
 	ret = dma_mmap_attrs(to_dma_dev(helper->dev), vma, exynos_gem->cookie,
->>>>>>> a90cc3f2
 			     exynos_gem->dma_addr, exynos_gem->size,
 			     &exynos_gem->dma_attrs);
 	if (ret < 0) {

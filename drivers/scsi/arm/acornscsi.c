// SPDX-License-Identifier: GPL-2.0-only
/*
 *  linux/drivers/acorn/scsi/acornscsi.c
 *
 *  Acorn SCSI 3 driver
 *  By R.M.King.
 *
 * Abandoned using the Select and Transfer command since there were
 * some nasty races between our software and the target devices that
 * were not easy to solve, and the device errata had a lot of entries
 * for this command, some of them quite nasty...
 *
 * Changelog:
 *  26-Sep-1997	RMK	Re-jigged to use the queue module.
 *			Re-coded state machine to be based on driver
 *			state not scsi state.  Should be easier to debug.
 *			Added acornscsi_release to clean up properly.
 *			Updated proc/scsi reporting.
 *  05-Oct-1997	RMK	Implemented writing to SCSI devices.
 *  06-Oct-1997	RMK	Corrected small (non-serious) bug with the connect/
 *			reconnect race condition causing a warning message.
 *  12-Oct-1997	RMK	Added catch for re-entering interrupt routine.
 *  15-Oct-1997	RMK	Improved handling of commands.
 *  27-Jun-1998	RMK	Changed asm/delay.h to linux/delay.h.
 *  13-Dec-1998	RMK	Better abort code and command handling.  Extra state
 *			transitions added to allow dodgy devices to work.
 */
#define DEBUG_NO_WRITE	1
#define DEBUG_QUEUES	2
#define DEBUG_DMA	4
#define DEBUG_ABORT	8
#define DEBUG_DISCON	16
#define DEBUG_CONNECT	32
#define DEBUG_PHASES	64
#define DEBUG_WRITE	128
#define DEBUG_LINK	256
#define DEBUG_MESSAGES	512
#define DEBUG_RESET	1024
#define DEBUG_ALL	(DEBUG_RESET|DEBUG_MESSAGES|DEBUG_LINK|DEBUG_WRITE|\
			 DEBUG_PHASES|DEBUG_CONNECT|DEBUG_DISCON|DEBUG_ABORT|\
			 DEBUG_DMA|DEBUG_QUEUES)

/* DRIVER CONFIGURATION
 *
 * SCSI-II Tagged queue support.
 *
 * I don't have any SCSI devices that support it, so it is totally untested
 * (except to make sure that it doesn't interfere with any non-tagging
 * devices).  It is not fully implemented either - what happens when a
 * tagging device reconnects???
 *
 * You can tell if you have a device that supports tagged queueing my
 * cating (eg) /proc/scsi/acornscsi/0 and see if the SCSI revision is reported
 * as '2 TAG'.
 */

/*
 * SCSI-II Synchronous transfer support.
 *
 * Tried and tested...
 *
 * SDTR_SIZE	  - maximum number of un-acknowledged bytes (0 = off, 12 = max)
 * SDTR_PERIOD	  - period of REQ signal (min=125, max=1020)
 * DEFAULT_PERIOD - default REQ period.
 */
#define SDTR_SIZE	12
#define SDTR_PERIOD	125
#define DEFAULT_PERIOD	500

/*
 * Debugging information
 *
 * DEBUG	  - bit mask from list above
 * DEBUG_TARGET   - is defined to the target number if you want to debug
 *		    a specific target. [only recon/write/dma].
 */
#define DEBUG (DEBUG_RESET|DEBUG_WRITE|DEBUG_NO_WRITE)
/* only allow writing to SCSI device 0 */
#define NO_WRITE 0xFE
/*#define DEBUG_TARGET 2*/
/*
 * Select timeout time (in 10ms units)
 *
 * This is the timeout used between the start of selection and the WD33C93
 * chip deciding that the device isn't responding.
 */
#define TIMEOUT_TIME 10
/*
 * Define this if you want to have verbose explanation of SCSI
 * status/messages.
 */
#undef CONFIG_ACORNSCSI_CONSTANTS
/*
 * Define this if you want to use the on board DMAC [don't remove this option]
 * If not set, then use PIO mode (not currently supported).
 */
#define USE_DMAC

/*
 * ====================================================================================
 */

#ifdef DEBUG_TARGET
#define DBG(cmd,xxx...) \
  if (cmd->device->id == DEBUG_TARGET) { \
    xxx; \
  }
#else
#define DBG(cmd,xxx...) xxx
#endif

#include <linux/module.h>
#include <linux/kernel.h>
#include <linux/string.h>
#include <linux/signal.h>
#include <linux/errno.h>
#include <linux/proc_fs.h>
#include <linux/ioport.h>
#include <linux/blkdev.h>
#include <linux/delay.h>
#include <linux/interrupt.h>
#include <linux/init.h>
#include <linux/bitops.h>
#include <linux/stringify.h>
#include <linux/io.h>

#include <asm/ecard.h>

#include "../scsi.h"
#include <scsi/scsi_dbg.h>
#include <scsi/scsi_host.h>
#include <scsi/scsi_transport_spi.h>
#include "acornscsi.h"
#include "msgqueue.h"
#include "scsi.h"

#include <scsi/scsicam.h>

#define VER_MAJOR 2
#define VER_MINOR 0
#define VER_PATCH 6

#ifdef USE_DMAC
/*
 * DMAC setup parameters
 */ 
#define INIT_DEVCON0	(DEVCON0_RQL|DEVCON0_EXW|DEVCON0_CMP)
#define INIT_DEVCON1	(DEVCON1_BHLD)
#define DMAC_READ	(MODECON_READ)
#define DMAC_WRITE	(MODECON_WRITE)
#define INIT_SBICDMA	(CTRL_DMABURST)

#define scsi_xferred	have_data_in

/*
 * Size of on-board DMA buffer
 */
#define DMAC_BUFFER_SIZE	65536
#endif

#define STATUS_BUFFER_TO_PRINT	24

unsigned int sdtr_period = SDTR_PERIOD;
unsigned int sdtr_size   = SDTR_SIZE;

static void acornscsi_done(AS_Host *host, struct scsi_cmnd **SCpntp,
			   unsigned int result);
static int acornscsi_reconnect_finish(AS_Host *host);
static void acornscsi_dma_cleanup(AS_Host *host);
static void acornscsi_abortcmd(AS_Host *host);

/* ====================================================================================
 * Miscellaneous
 */

/* Offsets from MEMC base */
#define SBIC_REGIDX	0x2000
#define SBIC_REGVAL	0x2004
#define DMAC_OFFSET	0x3000

/* Offsets from FAST IOC base */
#define INT_REG		0x2000
#define PAGE_REG	0x3000

static inline void sbic_arm_write(AS_Host *host, unsigned int reg, unsigned int value)
{
    writeb(reg, host->base + SBIC_REGIDX);
    writeb(value, host->base + SBIC_REGVAL);
}

static inline int sbic_arm_read(AS_Host *host, unsigned int reg)
{
    if(reg == SBIC_ASR)
	   return readl(host->base + SBIC_REGIDX) & 255;
    writeb(reg, host->base + SBIC_REGIDX);
    return readl(host->base + SBIC_REGVAL) & 255;
}

#define sbic_arm_writenext(host, val)	writeb((val), (host)->base + SBIC_REGVAL)
#define sbic_arm_readnext(host) 	readb((host)->base + SBIC_REGVAL)

#ifdef USE_DMAC
#define dmac_read(host,reg) \
	readb((host)->base + DMAC_OFFSET + ((reg) << 2))

#define dmac_write(host,reg,value) \
	({ writeb((value), (host)->base + DMAC_OFFSET + ((reg) << 2)); })

#define dmac_clearintr(host) 	writeb(0, (host)->fast + INT_REG)

static inline unsigned int dmac_address(AS_Host *host)
{
    return dmac_read(host, DMAC_TXADRHI) << 16 |
	   dmac_read(host, DMAC_TXADRMD) << 8 |
	   dmac_read(host, DMAC_TXADRLO);
}

static
void acornscsi_dumpdma(AS_Host *host, char *where)
{
	unsigned int mode, addr, len;

	mode = dmac_read(host, DMAC_MODECON);
	addr = dmac_address(host);
	len  = dmac_read(host, DMAC_TXCNTHI) << 8 |
	       dmac_read(host, DMAC_TXCNTLO);

	printk("scsi%d: %s: DMAC %02x @%06x+%04x msk %02x, ",
		host->host->host_no, where,
		mode, addr, (len + 1) & 0xffff,
		dmac_read(host, DMAC_MASKREG));

	printk("DMA @%06x, ", host->dma.start_addr);
	printk("BH @%p +%04x, ", host->scsi.SCp.ptr,
		host->scsi.SCp.this_residual);
	printk("DT @+%04x ST @+%04x", host->dma.transferred,
		host->scsi.SCp.scsi_xferred);
	printk("\n");
}
#endif

static
unsigned long acornscsi_sbic_xfcount(AS_Host *host)
{
    unsigned long length;

    length = sbic_arm_read(host, SBIC_TRANSCNTH) << 16;
    length |= sbic_arm_readnext(host) << 8;
    length |= sbic_arm_readnext(host);

    return length;
}

static int
acornscsi_sbic_wait(AS_Host *host, int stat_mask, int stat, int timeout, char *msg)
{
	int asr;

	do {
		asr = sbic_arm_read(host, SBIC_ASR);

		if ((asr & stat_mask) == stat)
			return 0;

		udelay(1);
	} while (--timeout);

	printk("scsi%d: timeout while %s\n", host->host->host_no, msg);

	return -1;
}

static
int acornscsi_sbic_issuecmd(AS_Host *host, int command)
{
    if (acornscsi_sbic_wait(host, ASR_CIP, 0, 1000, "issuing command"))
	return -1;

    sbic_arm_write(host, SBIC_CMND, command);

    return 0;
}

static void
acornscsi_csdelay(unsigned int cs)
{
    unsigned long target_jiffies, flags;

    target_jiffies = jiffies + 1 + cs * HZ / 100;

    local_save_flags(flags);
    local_irq_enable();

    while (time_before(jiffies, target_jiffies)) barrier();

    local_irq_restore(flags);
}

static
void acornscsi_resetcard(AS_Host *host)
{
    unsigned int i, timeout;

    /* assert reset line */
    host->card.page_reg = 0x80;
    writeb(host->card.page_reg, host->fast + PAGE_REG);

    /* wait 3 cs.  SCSI standard says 25ms. */
    acornscsi_csdelay(3);

    host->card.page_reg = 0;
    writeb(host->card.page_reg, host->fast + PAGE_REG);

    /*
     * Should get a reset from the card
     */
    timeout = 1000;
    do {
	if (readb(host->fast + INT_REG) & 8)
	    break;
	udelay(1);
    } while (--timeout);

    if (timeout == 0)
	printk("scsi%d: timeout while resetting card\n",
		host->host->host_no);

    sbic_arm_read(host, SBIC_ASR);
    sbic_arm_read(host, SBIC_SSR);

    /* setup sbic - WD33C93A */
    sbic_arm_write(host, SBIC_OWNID, OWNID_EAF | host->host->this_id);
    sbic_arm_write(host, SBIC_CMND, CMND_RESET);

    /*
     * Command should cause a reset interrupt
     */
    timeout = 1000;
    do {
	if (readb(host->fast + INT_REG) & 8)
	    break;
	udelay(1);
    } while (--timeout);

    if (timeout == 0)
	printk("scsi%d: timeout while resetting card\n",
		host->host->host_no);

    sbic_arm_read(host, SBIC_ASR);
    if (sbic_arm_read(host, SBIC_SSR) != 0x01)
	printk(KERN_CRIT "scsi%d: WD33C93A didn't give enhanced reset interrupt\n",
		host->host->host_no);

    sbic_arm_write(host, SBIC_CTRL, INIT_SBICDMA | CTRL_IDI);
    sbic_arm_write(host, SBIC_TIMEOUT, TIMEOUT_TIME);
    sbic_arm_write(host, SBIC_SYNCHTRANSFER, SYNCHTRANSFER_2DBA);
    sbic_arm_write(host, SBIC_SOURCEID, SOURCEID_ER | SOURCEID_DSP);

    host->card.page_reg = 0x40;
    writeb(host->card.page_reg, host->fast + PAGE_REG);

    /* setup dmac - uPC71071 */
    dmac_write(host, DMAC_INIT, 0);
#ifdef USE_DMAC
    dmac_write(host, DMAC_INIT, INIT_8BIT);
    dmac_write(host, DMAC_CHANNEL, CHANNEL_0);
    dmac_write(host, DMAC_DEVCON0, INIT_DEVCON0);
    dmac_write(host, DMAC_DEVCON1, INIT_DEVCON1);
#endif

    host->SCpnt = NULL;
    host->scsi.phase = PHASE_IDLE;
    host->scsi.disconnectable = 0;

    memset(host->busyluns, 0, sizeof(host->busyluns));

    for (i = 0; i < 8; i++) {
	host->device[i].sync_state = SYNC_NEGOCIATE;
	host->device[i].disconnect_ok = 1;
    }

    /* wait 25 cs.  SCSI standard says 250ms. */
    acornscsi_csdelay(25);
}

/*=============================================================================================
 * Utility routines (eg. debug)
 */
#ifdef CONFIG_ACORNSCSI_CONSTANTS
static char *acornscsi_interrupttype[] = {
  "rst",  "suc",  "p/a",  "3",
  "term", "5",	  "6",	  "7",
  "serv", "9",	  "a",	  "b",
  "c",	  "d",	  "e",	  "f"
};

static signed char acornscsi_map[] = {
  0,  1, -1, -1,  -1, -1, -1, -1,  -1, -1, -1, -1,  -1, -1, -1, -1,
 -1,  2, -1, -1,  -1, -1,  3, -1,   4,	5,  6,	7,   8,  9, 10, 11,
 12, 13, 14, -1,  -1, -1, -1, -1,   4,	5,  6,	7,   8,  9, 10, 11,
 -1, -1, -1, -1,  -1, -1, -1, -1,  -1, -1, -1, -1,  -1, -1, -1, -1,
 15, 16, 17, 18,  19, -1, -1, 20,   4,	5,  6,	7,   8,  9, 10, 11,
 -1, -1, -1, -1,  -1, -1, -1, -1,  -1, -1, -1, -1,  -1, -1, -1, -1,
 -1, -1, -1, -1,  -1, -1, -1, -1,  -1, -1, -1, -1,  -1, -1, -1, -1,
 -1, -1, -1, -1,  -1, -1, -1, -1,  -1, -1, -1, -1,  -1, -1, -1, -1,
 21, 22, -1, -1,  -1, 23, -1, -1,   4,	5,  6,	7,   8,  9, 10, 11,
 -1, -1, -1, -1,  -1, -1, -1, -1,  -1, -1, -1, -1,  -1, -1, -1, -1,
 -1, -1, -1, -1,  -1, -1, -1, -1,  -1, -1, -1, -1,  -1, -1, -1, -1,
 -1, -1, -1, -1,  -1, -1, -1, -1,  -1, -1, -1, -1,  -1, -1, -1, -1,
 -1, -1, -1, -1,  -1, -1, -1, -1,  -1, -1, -1, -1,  -1, -1, -1, -1,
 -1, -1, -1, -1,  -1, -1, -1, -1,  -1, -1, -1, -1,  -1, -1, -1, -1,
 -1, -1, -1, -1,  -1, -1, -1, -1,  -1, -1, -1, -1,  -1, -1, -1, -1,
 -1, -1, -1, -1,  -1, -1, -1, -1,  -1, -1, -1, -1,  -1, -1, -1, -1
};      

static char *acornscsi_interruptcode[] = {
    /* 0 */
    "reset - normal mode",	/* 00 */
    "reset - advanced mode",	/* 01 */

    /* 2 */
    "sel",			/* 11 */
    "sel+xfer", 		/* 16 */
    "data-out", 		/* 18 */
    "data-in",			/* 19 */
    "cmd",			/* 1A */
    "stat",			/* 1B */
    "??-out",			/* 1C */
    "??-in",			/* 1D */
    "msg-out",			/* 1E */
    "msg-in",			/* 1F */

    /* 12 */
    "/ACK asserted",		/* 20 */
    "save-data-ptr",		/* 21 */
    "{re}sel",			/* 22 */

    /* 15 */
    "inv cmd",			/* 40 */
    "unexpected disconnect",	/* 41 */
    "sel timeout",		/* 42 */
    "P err",			/* 43 */
    "P err+ATN",		/* 44 */
    "bad status byte",		/* 47 */

    /* 21 */
    "resel, no id",		/* 80 */
    "resel",			/* 81 */
    "discon",			/* 85 */
};

static
void print_scsi_status(unsigned int ssr)
{
    if (acornscsi_map[ssr] != -1)
	printk("%s:%s",
		acornscsi_interrupttype[(ssr >> 4)],
		acornscsi_interruptcode[acornscsi_map[ssr]]);
    else
	printk("%X:%X", ssr >> 4, ssr & 0x0f);    
}    
#endif

static
void print_sbic_status(int asr, int ssr, int cmdphase)
{
#ifdef CONFIG_ACORNSCSI_CONSTANTS
    printk("sbic: %c%c%c%c%c%c ",
	    asr & ASR_INT ? 'I' : 'i',
	    asr & ASR_LCI ? 'L' : 'l',
	    asr & ASR_BSY ? 'B' : 'b',
	    asr & ASR_CIP ? 'C' : 'c',
	    asr & ASR_PE  ? 'P' : 'p',
	    asr & ASR_DBR ? 'D' : 'd');
    printk("scsi: ");
    print_scsi_status(ssr);
    printk(" ph %02X\n", cmdphase);
#else
    printk("sbic: %02X scsi: %X:%X ph: %02X\n",
	    asr, (ssr & 0xf0)>>4, ssr & 0x0f, cmdphase);
#endif
}

static void
acornscsi_dumplogline(AS_Host *host, int target, int line)
{
	unsigned long prev;
	signed int ptr;

	ptr = host->status_ptr[target] - STATUS_BUFFER_TO_PRINT;
	if (ptr < 0)
		ptr += STATUS_BUFFER_SIZE;

	printk("%c: %3s:", target == 8 ? 'H' : '0' + target,
		line == 0 ? "ph" : line == 1 ? "ssr" : "int");

	prev = host->status[target][ptr].when;

	for (; ptr != host->status_ptr[target]; ptr = (ptr + 1) & (STATUS_BUFFER_SIZE - 1)) {
		unsigned long time_diff;

		if (!host->status[target][ptr].when)
			continue;

		switch (line) {
		case 0:
			printk("%c%02X", host->status[target][ptr].irq ? '-' : ' ',
					 host->status[target][ptr].ph);
			break;

		case 1:
			printk(" %02X", host->status[target][ptr].ssr);
			break;

		case 2:
			time_diff = host->status[target][ptr].when - prev;
			prev = host->status[target][ptr].when;
			if (time_diff == 0)
				printk("==^");
			else if (time_diff >= 100)
				printk("   ");
			else
				printk(" %02ld", time_diff);
			break;
		}
	}

	printk("\n");
}

static
void acornscsi_dumplog(AS_Host *host, int target)
{
    do {
	acornscsi_dumplogline(host, target, 0);
	acornscsi_dumplogline(host, target, 1);
	acornscsi_dumplogline(host, target, 2);

	if (target == 8)
	    break;

	target = 8;
    } while (1);
}

static
char acornscsi_target(AS_Host *host)
{
	if (host->SCpnt)
		return '0' + host->SCpnt->device->id;
	return 'H';
}

/*
 * Prototype: cmdtype_t acornscsi_cmdtype(int command)
 * Purpose  : differentiate READ from WRITE from other commands
 * Params   : command - command to interpret
 * Returns  : CMD_READ	- command reads data,
 *	      CMD_WRITE - command writes data,
 *	      CMD_MISC	- everything else
 */
static inline
cmdtype_t acornscsi_cmdtype(int command)
{
    switch (command) {
    case WRITE_6:  case WRITE_10:  case WRITE_12:
	return CMD_WRITE;
    case READ_6:   case READ_10:   case READ_12:
	return CMD_READ;
    default:
	return CMD_MISC;
    }
}

/*
 * Prototype: int acornscsi_datadirection(int command)
 * Purpose  : differentiate between commands that have a DATA IN phase
 *	      and a DATA OUT phase
 * Params   : command - command to interpret
 * Returns  : DATADIR_OUT - data out phase expected
 *	      DATADIR_IN  - data in phase expected
 */
static
datadir_t acornscsi_datadirection(int command)
{
    switch (command) {
    case CHANGE_DEFINITION:	case COMPARE:		case COPY:
    case COPY_VERIFY:		case LOG_SELECT:	case MODE_SELECT:
    case MODE_SELECT_10:	case SEND_DIAGNOSTIC:	case WRITE_BUFFER:
    case FORMAT_UNIT:		case REASSIGN_BLOCKS:	case RESERVE:
    case SEARCH_EQUAL:		case SEARCH_HIGH:	case SEARCH_LOW:
    case WRITE_6:		case WRITE_10:		case WRITE_VERIFY:
    case UPDATE_BLOCK:		case WRITE_LONG:	case WRITE_SAME:
    case SEARCH_HIGH_12:	case SEARCH_EQUAL_12:	case SEARCH_LOW_12:
    case WRITE_12:		case WRITE_VERIFY_12:	case SET_WINDOW:
    case MEDIUM_SCAN:		case SEND_VOLUME_TAG:	case 0xea:
	return DATADIR_OUT;
    default:
	return DATADIR_IN;
    }
}

/*
 * Purpose  : provide values for synchronous transfers with 33C93.
 * Copyright: Copyright (c) 1996 John Shifflett, GeoLog Consulting
 *	Modified by Russell King for 8MHz WD33C93A
 */
static struct sync_xfer_tbl {
    unsigned int period_ns;
    unsigned char reg_value;
} sync_xfer_table[] = {
    {	1, 0x20 },    { 249, 0x20 },	{ 374, 0x30 },
    { 499, 0x40 },    { 624, 0x50 },	{ 749, 0x60 },
    { 874, 0x70 },    { 999, 0x00 },	{   0,	  0 }
};

/*
 * Prototype: int acornscsi_getperiod(unsigned char syncxfer)
 * Purpose  : period for the synchronous transfer setting
 * Params   : syncxfer SYNCXFER register value
 * Returns  : period in ns.
 */
static
int acornscsi_getperiod(unsigned char syncxfer)
{
    int i;

    syncxfer &= 0xf0;
    if (syncxfer == 0x10)
	syncxfer = 0;

    for (i = 1; sync_xfer_table[i].period_ns; i++)
	if (syncxfer == sync_xfer_table[i].reg_value)
	    return sync_xfer_table[i].period_ns;
    return 0;
}

/*
 * Prototype: int round_period(unsigned int period)
 * Purpose  : return index into above table for a required REQ period
 * Params   : period - time (ns) for REQ
 * Returns  : table index
 * Copyright: Copyright (c) 1996 John Shifflett, GeoLog Consulting
 */
static inline
int round_period(unsigned int period)
{
    int i;

    for (i = 1; sync_xfer_table[i].period_ns; i++) {
	if ((period <= sync_xfer_table[i].period_ns) &&
	    (period > sync_xfer_table[i - 1].period_ns))
	    return i;
    }
    return 7;
}

/*
 * Prototype: unsigned char calc_sync_xfer(unsigned int period, unsigned int offset)
 * Purpose  : calculate value for 33c93s SYNC register
 * Params   : period - time (ns) for REQ
 *	      offset - offset in bytes between REQ/ACK
 * Returns  : value for SYNC register
 * Copyright: Copyright (c) 1996 John Shifflett, GeoLog Consulting
 */
static
unsigned char __maybe_unused calc_sync_xfer(unsigned int period,
					    unsigned int offset)
{
    return sync_xfer_table[round_period(period)].reg_value |
		((offset < SDTR_SIZE) ? offset : SDTR_SIZE);
}

/* ====================================================================================
 * Command functions
 */
/*
 * Function: acornscsi_kick(AS_Host *host)
 * Purpose : kick next command to interface
 * Params  : host - host to send command to
 * Returns : INTR_IDLE if idle, otherwise INTR_PROCESSING
 * Notes   : interrupts are always disabled!
 */
static
intr_ret_t acornscsi_kick(AS_Host *host)
{
    int from_queue = 0;
    struct scsi_cmnd *SCpnt;

    /* first check to see if a command is waiting to be executed */
    SCpnt = host->origSCpnt;
    host->origSCpnt = NULL;

    /* retrieve next command */
    if (!SCpnt) {
	SCpnt = queue_remove_exclude(&host->queues.issue, host->busyluns);
	if (!SCpnt)
	    return INTR_IDLE;

	from_queue = 1;
    }

    if (host->scsi.disconnectable && host->SCpnt) {
	queue_add_cmd_tail(&host->queues.disconnected, host->SCpnt);
	host->scsi.disconnectable = 0;
#if (DEBUG & (DEBUG_QUEUES|DEBUG_DISCON))
	DBG(host->SCpnt, printk("scsi%d.%c: moved command to disconnected queue\n",
		host->host->host_no, acornscsi_target(host)));
#endif
	host->SCpnt = NULL;
    }

    /*
     * If we have an interrupt pending, then we may have been reselected.
     * In this case, we don't want to write to the registers
     */
    if (!(sbic_arm_read(host, SBIC_ASR) & (ASR_INT|ASR_BSY|ASR_CIP))) {
	sbic_arm_write(host, SBIC_DESTID, SCpnt->device->id);
	sbic_arm_write(host, SBIC_CMND, CMND_SELWITHATN);
    }

    /*
     * claim host busy - all of these must happen atomically wrt
     * our interrupt routine.  Failure means command loss.
     */
    host->scsi.phase = PHASE_CONNECTING;
    host->SCpnt = SCpnt;
    host->scsi.SCp = SCpnt->SCp;
    host->dma.xfer_setup = 0;
    host->dma.xfer_required = 0;
    host->dma.xfer_done = 0;

#if (DEBUG & (DEBUG_ABORT|DEBUG_CONNECT))
    DBG(SCpnt,printk("scsi%d.%c: starting cmd %02X\n",
	    host->host->host_no, '0' + SCpnt->device->id,
	    SCpnt->cmnd[0]));
#endif

    if (from_queue) {
	    set_bit(SCpnt->device->id * 8 +
		    (u8)(SCpnt->device->lun & 0x07), host->busyluns);

	host->stats.removes += 1;

	switch (acornscsi_cmdtype(SCpnt->cmnd[0])) {
	case CMD_WRITE:
	    host->stats.writes += 1;
	    break;
	case CMD_READ:
	    host->stats.reads += 1;
	    break;
	case CMD_MISC:
	    host->stats.miscs += 1;
	    break;
	}
    }

    return INTR_PROCESSING;
}    

/*
 * Function: void acornscsi_done(AS_Host *host, struct scsi_cmnd **SCpntp, unsigned int result)
 * Purpose : complete processing for command
 * Params  : host   - interface that completed
 *	     result - driver byte of result
 */
static void acornscsi_done(AS_Host *host, struct scsi_cmnd **SCpntp,
			   unsigned int result)
{
	struct scsi_cmnd *SCpnt = *SCpntp;

    /* clean up */
    sbic_arm_write(host, SBIC_SOURCEID, SOURCEID_ER | SOURCEID_DSP);

    host->stats.fins += 1;

    if (SCpnt) {
	*SCpntp = NULL;

	acornscsi_dma_cleanup(host);

	set_host_byte(SCpnt, result);
	if (result == DID_OK)
		scsi_msg_to_host_byte(SCpnt, host->scsi.SCp.Message);
	set_status_byte(SCpnt, host->scsi.SCp.Status);

	/*
	 * In theory, this should not happen.  In practice, it seems to.
	 * Only trigger an error if the device attempts to report all happy
	 * but with untransferred buffers...  If we don't do something, then
	 * data loss will occur.  Should we check SCpnt->underflow here?
	 * It doesn't appear to be set to something meaningful by the higher
	 * levels all the time.
	 */
	if (result == DID_OK) {
		int xfer_warn = 0;

		if (SCpnt->underflow == 0) {
			if (host->scsi.SCp.ptr &&
			    acornscsi_cmdtype(SCpnt->cmnd[0]) != CMD_MISC)
				xfer_warn = 1;
		} else {
			if (host->scsi.SCp.scsi_xferred < SCpnt->underflow ||
			    host->scsi.SCp.scsi_xferred != host->dma.transferred)
				xfer_warn = 1;
		}

		/* ANSI standard says: (SCSI-2 Rev 10c Sect 5.6.6)
		 *  Targets which break data transfers into multiple
		 *  connections shall end each successful connection
		 *  (except possibly the last) with a SAVE DATA
		 *  POINTER - DISCONNECT message sequence.
		 *
		 * This makes it difficult to ensure that a transfer has
		 * completed.  If we reach the end of a transfer during
		 * the command, then we can only have finished the transfer.
		 * therefore, if we seem to have some data remaining, this
		 * is not a problem.
		 */
		if (host->dma.xfer_done)
			xfer_warn = 0;

		if (xfer_warn) {
		    switch (get_status_byte(SCpnt)) {
		    case SAM_STAT_CHECK_CONDITION:
		    case SAM_STAT_COMMAND_TERMINATED:
		    case SAM_STAT_BUSY:
		    case SAM_STAT_TASK_SET_FULL:
		    case SAM_STAT_RESERVATION_CONFLICT:
			break;

		    default:
			scmd_printk(KERN_ERR, SCpnt,
				    "incomplete data transfer detected: "
				    "result=%08X", SCpnt->result);
			scsi_print_command(SCpnt);
			acornscsi_dumpdma(host, "done");
			acornscsi_dumplog(host, SCpnt->device->id);
			set_host_byte(SCpnt, DID_ERROR);
		    }
		}
	}

	if (!SCpnt->scsi_done)
	    panic("scsi%d.H: null scsi_done function in acornscsi_done", host->host->host_no);

	clear_bit(SCpnt->device->id * 8 +
		  (u8)(SCpnt->device->lun & 0x7), host->busyluns);

	SCpnt->scsi_done(SCpnt);
    } else
	printk("scsi%d: null command in acornscsi_done", host->host->host_no);

    host->scsi.phase = PHASE_IDLE;
}

/* ====================================================================================
 * DMA routines
 */
/*
 * Purpose  : update SCSI Data Pointer
 * Notes    : this will only be one SG entry or less
 */
static
void acornscsi_data_updateptr(AS_Host *host, struct scsi_pointer *SCp, unsigned int length)
{
    SCp->ptr += length;
    SCp->this_residual -= length;

    if (SCp->this_residual == 0 && next_SCp(SCp) == 0)
	host->dma.xfer_done = 1;
}

/*
 * Prototype: void acornscsi_data_read(AS_Host *host, char *ptr,
 *				unsigned int start_addr, unsigned int length)
 * Purpose  : read data from DMA RAM
 * Params   : host - host to transfer from
 *	      ptr  - DRAM address
 *	      start_addr - host mem address
 *	      length - number of bytes to transfer
 * Notes    : this will only be one SG entry or less
 */
static
void acornscsi_data_read(AS_Host *host, char *ptr,
				 unsigned int start_addr, unsigned int length)
{
    extern void __acornscsi_in(void __iomem *, char *buf, int len);
    unsigned int page, offset, len = length;

    page = (start_addr >> 12);
    offset = start_addr & ((1 << 12) - 1);

    writeb((page & 0x3f) | host->card.page_reg, host->fast + PAGE_REG);

    while (len > 0) {
	unsigned int this_len;

	if (len + offset > (1 << 12))
	    this_len = (1 << 12) - offset;
	else
	    this_len = len;

	__acornscsi_in(host->base + (offset << 1), ptr, this_len);

	offset += this_len;
	ptr += this_len;
	len -= this_len;

	if (offset == (1 << 12)) {
	    offset = 0;
	    page ++;
	    writeb((page & 0x3f) | host->card.page_reg, host->fast + PAGE_REG);
	}
    }
    writeb(host->card.page_reg, host->fast + PAGE_REG);
}

/*
 * Prototype: void acornscsi_data_write(AS_Host *host, char *ptr,
 *				unsigned int start_addr, unsigned int length)
 * Purpose  : write data to DMA RAM
 * Params   : host - host to transfer from
 *	      ptr  - DRAM address
 *	      start_addr - host mem address
 *	      length - number of bytes to transfer
 * Notes    : this will only be one SG entry or less
 */
static
void acornscsi_data_write(AS_Host *host, char *ptr,
				 unsigned int start_addr, unsigned int length)
{
    extern void __acornscsi_out(void __iomem *, char *buf, int len);
    unsigned int page, offset, len = length;

    page = (start_addr >> 12);
    offset = start_addr & ((1 << 12) - 1);

    writeb((page & 0x3f) | host->card.page_reg, host->fast + PAGE_REG);

    while (len > 0) {
	unsigned int this_len;

	if (len + offset > (1 << 12))
	    this_len = (1 << 12) - offset;
	else
	    this_len = len;

	__acornscsi_out(host->base + (offset << 1), ptr, this_len);

	offset += this_len;
	ptr += this_len;
	len -= this_len;

	if (offset == (1 << 12)) {
	    offset = 0;
	    page ++;
	    writeb((page & 0x3f) | host->card.page_reg, host->fast + PAGE_REG);
	}
    }
    writeb(host->card.page_reg, host->fast + PAGE_REG);
}

/* =========================================================================================
 * On-board DMA routines
 */
#ifdef USE_DMAC
/*
 * Prototype: void acornscsi_dmastop(AS_Host *host)
 * Purpose  : stop all DMA
 * Params   : host - host on which to stop DMA
 * Notes    : This is called when leaving DATA IN/OUT phase,
 *	      or when interface is RESET
 */
static inline
void acornscsi_dma_stop(AS_Host *host)
{
    dmac_write(host, DMAC_MASKREG, MASK_ON);
    dmac_clearintr(host);

#if (DEBUG & DEBUG_DMA)
    DBG(host->SCpnt, acornscsi_dumpdma(host, "stop"));
#endif
}

/*
 * Function: void acornscsi_dma_setup(AS_Host *host, dmadir_t direction)
 * Purpose : setup DMA controller for data transfer
 * Params  : host - host to setup
 *	     direction - data transfer direction
 * Notes   : This is called when entering DATA I/O phase, not
 *	     while we're in a DATA I/O phase
 */
static
void acornscsi_dma_setup(AS_Host *host, dmadir_t direction)
{
    unsigned int address, length, mode;

    host->dma.direction = direction;

    dmac_write(host, DMAC_MASKREG, MASK_ON);

    if (direction == DMA_OUT) {
#if (DEBUG & DEBUG_NO_WRITE)
	if (NO_WRITE & (1 << host->SCpnt->device->id)) {
	    printk(KERN_CRIT "scsi%d.%c: I can't handle DMA_OUT!\n",
		    host->host->host_no, acornscsi_target(host));
	    return;
	}
#endif
	mode = DMAC_WRITE;
    } else
	mode = DMAC_READ;

    /*
     * Allocate some buffer space, limited to half the buffer size
     */
    length = min_t(unsigned int, host->scsi.SCp.this_residual, DMAC_BUFFER_SIZE / 2);
    if (length) {
	host->dma.start_addr = address = host->dma.free_addr;
	host->dma.free_addr = (host->dma.free_addr + length) &
				(DMAC_BUFFER_SIZE - 1);

	/*
	 * Transfer data to DMA memory
	 */
	if (direction == DMA_OUT)
	    acornscsi_data_write(host, host->scsi.SCp.ptr, host->dma.start_addr,
				length);

	length -= 1;
	dmac_write(host, DMAC_TXCNTLO, length);
	dmac_write(host, DMAC_TXCNTHI, length >> 8);
	dmac_write(host, DMAC_TXADRLO, address);
	dmac_write(host, DMAC_TXADRMD, address >> 8);
	dmac_write(host, DMAC_TXADRHI, 0);
	dmac_write(host, DMAC_MODECON, mode);
	dmac_write(host, DMAC_MASKREG, MASK_OFF);

#if (DEBUG & DEBUG_DMA)
	DBG(host->SCpnt, acornscsi_dumpdma(host, "strt"));
#endif
	host->dma.xfer_setup = 1;
    }
}

/*
 * Function: void acornscsi_dma_cleanup(AS_Host *host)
 * Purpose : ensure that all DMA transfers are up-to-date & host->scsi.SCp is correct
 * Params  : host - host to finish
 * Notes   : This is called when a command is:
 *		terminating, RESTORE_POINTERS, SAVE_POINTERS, DISCONNECT
 *	   : This must not return until all transfers are completed.
 */
static
void acornscsi_dma_cleanup(AS_Host *host)
{
    dmac_write(host, DMAC_MASKREG, MASK_ON);
    dmac_clearintr(host);

    /*
     * Check for a pending transfer
     */
    if (host->dma.xfer_required) {
	host->dma.xfer_required = 0;
	if (host->dma.direction == DMA_IN)
	    acornscsi_data_read(host, host->dma.xfer_ptr,
				 host->dma.xfer_start, host->dma.xfer_length);
    }

    /*
     * Has a transfer been setup?
     */
    if (host->dma.xfer_setup) {
	unsigned int transferred;

	host->dma.xfer_setup = 0;

#if (DEBUG & DEBUG_DMA)
	DBG(host->SCpnt, acornscsi_dumpdma(host, "cupi"));
#endif

	/*
	 * Calculate number of bytes transferred from DMA.
	 */
	transferred = dmac_address(host) - host->dma.start_addr;
	host->dma.transferred += transferred;

	if (host->dma.direction == DMA_IN)
	    acornscsi_data_read(host, host->scsi.SCp.ptr,
				 host->dma.start_addr, transferred);

	/*
	 * Update SCSI pointers
	 */
	acornscsi_data_updateptr(host, &host->scsi.SCp, transferred);
#if (DEBUG & DEBUG_DMA)
	DBG(host->SCpnt, acornscsi_dumpdma(host, "cupo"));
#endif
    }
}

/*
 * Function: void acornscsi_dmacintr(AS_Host *host)
 * Purpose : handle interrupts from DMAC device
 * Params  : host - host to process
 * Notes   : If reading, we schedule the read to main memory &
 *	     allow the transfer to continue.
 *	   : If writing, we fill the onboard DMA memory from main
 *	     memory.
 *	   : Called whenever DMAC finished it's current transfer.
 */
static
void acornscsi_dma_intr(AS_Host *host)
{
    unsigned int address, length, transferred;

#if (DEBUG & DEBUG_DMA)
    DBG(host->SCpnt, acornscsi_dumpdma(host, "inti"));
#endif

    dmac_write(host, DMAC_MASKREG, MASK_ON);
    dmac_clearintr(host);

    /*
     * Calculate amount transferred via DMA
     */
    transferred = dmac_address(host) - host->dma.start_addr;
    host->dma.transferred += transferred;

    /*
     * Schedule DMA transfer off board
     */
    if (host->dma.direction == DMA_IN) {
	host->dma.xfer_start = host->dma.start_addr;
	host->dma.xfer_length = transferred;
	host->dma.xfer_ptr = host->scsi.SCp.ptr;
	host->dma.xfer_required = 1;
    }

    acornscsi_data_updateptr(host, &host->scsi.SCp, transferred);

    /*
     * Allocate some buffer space, limited to half the on-board RAM size
     */
    length = min_t(unsigned int, host->scsi.SCp.this_residual, DMAC_BUFFER_SIZE / 2);
    if (length) {
	host->dma.start_addr = address = host->dma.free_addr;
	host->dma.free_addr = (host->dma.free_addr + length) &
				(DMAC_BUFFER_SIZE - 1);

	/*
	 * Transfer data to DMA memory
	 */
	if (host->dma.direction == DMA_OUT)
	    acornscsi_data_write(host, host->scsi.SCp.ptr, host->dma.start_addr,
				length);

	length -= 1;
	dmac_write(host, DMAC_TXCNTLO, length);
	dmac_write(host, DMAC_TXCNTHI, length >> 8);
	dmac_write(host, DMAC_TXADRLO, address);
	dmac_write(host, DMAC_TXADRMD, address >> 8);
	dmac_write(host, DMAC_TXADRHI, 0);
	dmac_write(host, DMAC_MASKREG, MASK_OFF);

#if (DEBUG & DEBUG_DMA)
	DBG(host->SCpnt, acornscsi_dumpdma(host, "into"));
#endif
    } else {
	host->dma.xfer_setup = 0;
#if 0
	/*
	 * If the interface still wants more, then this is an error.
	 * We give it another byte, but we also attempt to raise an
	 * attention condition.  We continue giving one byte until
	 * the device recognises the attention.
	 */
	if (dmac_read(host, DMAC_STATUS) & STATUS_RQ0) {
	    acornscsi_abortcmd(host);

	    dmac_write(host, DMAC_TXCNTLO, 0);
	    dmac_write(host, DMAC_TXCNTHI, 0);
	    dmac_write(host, DMAC_TXADRLO, 0);
	    dmac_write(host, DMAC_TXADRMD, 0);
	    dmac_write(host, DMAC_TXADRHI, 0);
	    dmac_write(host, DMAC_MASKREG, MASK_OFF);
	}
#endif
    }
}

/*
 * Function: void acornscsi_dma_xfer(AS_Host *host)
 * Purpose : transfer data between AcornSCSI and memory
 * Params  : host - host to process
 */
static
void acornscsi_dma_xfer(AS_Host *host)
{
    host->dma.xfer_required = 0;

    if (host->dma.direction == DMA_IN)
	acornscsi_data_read(host, host->dma.xfer_ptr,
				host->dma.xfer_start, host->dma.xfer_length);
}

/*
 * Function: void acornscsi_dma_adjust(AS_Host *host)
 * Purpose : adjust DMA pointers & count for bytes transferred to
 *	     SBIC but not SCSI bus.
 * Params  : host - host to adjust DMA count for
 */
static
void acornscsi_dma_adjust(AS_Host *host)
{
    if (host->dma.xfer_setup) {
	signed long transferred;
#if (DEBUG & (DEBUG_DMA|DEBUG_WRITE))
	DBG(host->SCpnt, acornscsi_dumpdma(host, "adji"));
#endif
	/*
	 * Calculate correct DMA address - DMA is ahead of SCSI bus while
	 * writing.
	 *  host->scsi.SCp.scsi_xferred is the number of bytes
	 *  actually transferred to/from the SCSI bus.
	 *  host->dma.transferred is the number of bytes transferred
	 *  over DMA since host->dma.start_addr was last set.
	 *
	 * real_dma_addr = host->dma.start_addr + host->scsi.SCp.scsi_xferred
	 *		   - host->dma.transferred
	 */
	transferred = host->scsi.SCp.scsi_xferred - host->dma.transferred;
	if (transferred < 0)
	    printk("scsi%d.%c: Ack! DMA write correction %ld < 0!\n",
		    host->host->host_no, acornscsi_target(host), transferred);
	else if (transferred == 0)
	    host->dma.xfer_setup = 0;
	else {
	    transferred += host->dma.start_addr;
	    dmac_write(host, DMAC_TXADRLO, transferred);
	    dmac_write(host, DMAC_TXADRMD, transferred >> 8);
	    dmac_write(host, DMAC_TXADRHI, transferred >> 16);
#if (DEBUG & (DEBUG_DMA|DEBUG_WRITE))
	    DBG(host->SCpnt, acornscsi_dumpdma(host, "adjo"));
#endif
	}
    }
}
#endif

/* =========================================================================================
 * Data I/O
 */
static int
acornscsi_write_pio(AS_Host *host, char *bytes, int *ptr, int len, unsigned int max_timeout)
{
	unsigned int asr, timeout = max_timeout;
	int my_ptr = *ptr;

	while (my_ptr < len) {
		asr = sbic_arm_read(host, SBIC_ASR);

		if (asr & ASR_DBR) {
			timeout = max_timeout;

			sbic_arm_write(host, SBIC_DATA, bytes[my_ptr++]);
		} else if (asr & ASR_INT)
			break;
		else if (--timeout == 0)
			break;
		udelay(1);
	}

	*ptr = my_ptr;

	return (timeout == 0) ? -1 : 0;
}

/*
 * Function: void acornscsi_sendcommand(AS_Host *host)
 * Purpose : send a command to a target
 * Params  : host - host which is connected to target
 */
static void
acornscsi_sendcommand(AS_Host *host)
{
	struct scsi_cmnd *SCpnt = host->SCpnt;

    sbic_arm_write(host, SBIC_TRANSCNTH, 0);
    sbic_arm_writenext(host, 0);
    sbic_arm_writenext(host, SCpnt->cmd_len - host->scsi.SCp.sent_command);

    acornscsi_sbic_issuecmd(host, CMND_XFERINFO);

    if (acornscsi_write_pio(host, SCpnt->cmnd,
	(int *)&host->scsi.SCp.sent_command, SCpnt->cmd_len, 1000000))
	printk("scsi%d: timeout while sending command\n", host->host->host_no);

    host->scsi.phase = PHASE_COMMAND;
}

static
void acornscsi_sendmessage(AS_Host *host)
{
    unsigned int message_length = msgqueue_msglength(&host->scsi.msgs);
    unsigned int msgnr;
    struct message *msg;

#if (DEBUG & DEBUG_MESSAGES)
    printk("scsi%d.%c: sending message ",
	    host->host->host_no, acornscsi_target(host));
#endif

    switch (message_length) {
    case 0:
	acornscsi_sbic_issuecmd(host, CMND_XFERINFO | CMND_SBT);

	acornscsi_sbic_wait(host, ASR_DBR, ASR_DBR, 1000, "sending message 1");

	sbic_arm_write(host, SBIC_DATA, NOP);

	host->scsi.last_message = NOP;
#if (DEBUG & DEBUG_MESSAGES)
	printk("NOP");
#endif
	break;

    case 1:
	acornscsi_sbic_issuecmd(host, CMND_XFERINFO | CMND_SBT);
	msg = msgqueue_getmsg(&host->scsi.msgs, 0);

	acornscsi_sbic_wait(host, ASR_DBR, ASR_DBR, 1000, "sending message 2");

	sbic_arm_write(host, SBIC_DATA, msg->msg[0]);

	host->scsi.last_message = msg->msg[0];
#if (DEBUG & DEBUG_MESSAGES)
	spi_print_msg(msg->msg);
#endif
	break;

    default:
	/*
	 * ANSI standard says: (SCSI-2 Rev 10c Sect 5.6.14)
	 * 'When a target sends this (MESSAGE_REJECT) message, it
	 *  shall change to MESSAGE IN phase and send this message
	 *  prior to requesting additional message bytes from the
	 *  initiator.  This provides an interlock so that the
	 *  initiator can determine which message byte is rejected.
	 */
	sbic_arm_write(host, SBIC_TRANSCNTH, 0);
	sbic_arm_writenext(host, 0);
	sbic_arm_writenext(host, message_length);
	acornscsi_sbic_issuecmd(host, CMND_XFERINFO);

	msgnr = 0;
	while ((msg = msgqueue_getmsg(&host->scsi.msgs, msgnr++)) != NULL) {
	    unsigned int i;
#if (DEBUG & DEBUG_MESSAGES)
	    spi_print_msg(msg);
#endif
	    i = 0;
	    if (acornscsi_write_pio(host, msg->msg, &i, msg->length, 1000000))
		printk("scsi%d: timeout while sending message\n", host->host->host_no);

	    host->scsi.last_message = msg->msg[0];
	    if (msg->msg[0] == EXTENDED_MESSAGE)
		host->scsi.last_message |= msg->msg[2] << 8;

	    if (i != msg->length)
		break;
	}
	break;
    }
#if (DEBUG & DEBUG_MESSAGES)
    printk("\n");
#endif
}

/*
 * Function: void acornscsi_readstatusbyte(AS_Host *host)
 * Purpose : Read status byte from connected target
 * Params  : host - host connected to target
 */
static
void acornscsi_readstatusbyte(AS_Host *host)
{
    acornscsi_sbic_issuecmd(host, CMND_XFERINFO|CMND_SBT);
    acornscsi_sbic_wait(host, ASR_DBR, ASR_DBR, 1000, "reading status byte");
    host->scsi.SCp.Status = sbic_arm_read(host, SBIC_DATA);
}

/*
 * Function: unsigned char acornscsi_readmessagebyte(AS_Host *host)
 * Purpose : Read one message byte from connected target
 * Params  : host - host connected to target
 */
static
unsigned char acornscsi_readmessagebyte(AS_Host *host)
{
    unsigned char message;

    acornscsi_sbic_issuecmd(host, CMND_XFERINFO | CMND_SBT);

    acornscsi_sbic_wait(host, ASR_DBR, ASR_DBR, 1000, "for message byte");

    message = sbic_arm_read(host, SBIC_DATA);

    /* wait for MSGIN-XFER-PAUSED */
    acornscsi_sbic_wait(host, ASR_INT, ASR_INT, 1000, "for interrupt after message byte");

    sbic_arm_read(host, SBIC_SSR);

    return message;
}

/*
 * Function: void acornscsi_message(AS_Host *host)
 * Purpose : Read complete message from connected target & action message
 * Params  : host - host connected to target
 */
static
void acornscsi_message(AS_Host *host)
{
    unsigned char message[16];
    unsigned int msgidx = 0, msglen = 1;

    do {
	message[msgidx] = acornscsi_readmessagebyte(host);

	switch (msgidx) {
	case 0:
	    if (message[0] == EXTENDED_MESSAGE ||
		(message[0] >= 0x20 && message[0] <= 0x2f))
		msglen = 2;
	    break;

	case 1:
	    if (message[0] == EXTENDED_MESSAGE)
		msglen += message[msgidx];
	    break;
	}
	msgidx += 1;
	if (msgidx < msglen) {
	    acornscsi_sbic_issuecmd(host, CMND_NEGATEACK);

	    /* wait for next msg-in */
	    acornscsi_sbic_wait(host, ASR_INT, ASR_INT, 1000, "for interrupt after negate ack");
	    sbic_arm_read(host, SBIC_SSR);
	}
    } while (msgidx < msglen);

#if (DEBUG & DEBUG_MESSAGES)
    printk("scsi%d.%c: message in: ",
	    host->host->host_no, acornscsi_target(host));
    spi_print_msg(message);
    printk("\n");
#endif

    if (host->scsi.phase == PHASE_RECONNECTED) {
	/*
	 * ANSI standard says: (Section SCSI-2 Rev. 10c Sect 5.6.17)
	 * 'Whenever a target reconnects to an initiator to continue
	 *  a tagged I/O process, the SIMPLE QUEUE TAG message shall
	 *  be sent immediately following the IDENTIFY message...'
	 */
	if (message[0] == SIMPLE_QUEUE_TAG)
	    host->scsi.reconnected.tag = message[1];
	if (acornscsi_reconnect_finish(host))
	    host->scsi.phase = PHASE_MSGIN;
    }

    switch (message[0]) {
    case ABORT_TASK_SET:
    case ABORT_TASK:
    case COMMAND_COMPLETE:
	if (host->scsi.phase != PHASE_STATUSIN) {
	    printk(KERN_ERR "scsi%d.%c: command complete following non-status in phase?\n",
		    host->host->host_no, acornscsi_target(host));
	    acornscsi_dumplog(host, host->SCpnt->device->id);
	}
	host->scsi.phase = PHASE_DONE;
	host->scsi.SCp.Message = message[0];
	break;

    case SAVE_POINTERS:
	/*
	 * ANSI standard says: (Section SCSI-2 Rev. 10c Sect 5.6.20)
	 * 'The SAVE DATA POINTER message is sent from a target to
	 *  direct the initiator to copy the active data pointer to
	 *  the saved data pointer for the current I/O process.
	 */
	acornscsi_dma_cleanup(host);
	host->SCpnt->SCp = host->scsi.SCp;
	host->SCpnt->SCp.sent_command = 0;
	host->scsi.phase = PHASE_MSGIN;
	break;

    case RESTORE_POINTERS:
	/*
	 * ANSI standard says: (Section SCSI-2 Rev. 10c Sect 5.6.19)
	 * 'The RESTORE POINTERS message is sent from a target to
	 *  direct the initiator to copy the most recently saved
	 *  command, data, and status pointers for the I/O process
	 *  to the corresponding active pointers.  The command and
	 *  status pointers shall be restored to the beginning of
	 *  the present command and status areas.'
	 */
	acornscsi_dma_cleanup(host);
	host->scsi.SCp = host->SCpnt->SCp;
	host->scsi.phase = PHASE_MSGIN;
	break;

    case DISCONNECT:
	/*
	 * ANSI standard says: (Section SCSI-2 Rev. 10c Sect 6.4.2)
	 * 'On those occasions when an error or exception condition occurs
	 *  and the target elects to repeat the information transfer, the
	 *  target may repeat the transfer either issuing a RESTORE POINTERS
	 *  message or by disconnecting without issuing a SAVE POINTERS
	 *  message.  When reconnection is completed, the most recent
	 *  saved pointer values are restored.'
	 */
	acornscsi_dma_cleanup(host);
	host->scsi.phase = PHASE_DISCONNECT;
	break;

    case MESSAGE_REJECT:
#if 0 /* this isn't needed any more */
	/*
	 * If we were negociating sync transfer, we don't yet know if
	 * this REJECT is for the sync transfer or for the tagged queue/wide
	 * transfer.  Re-initiate sync transfer negotiation now, and if
	 * we got a REJECT in response to SDTR, then it'll be set to DONE.
	 */
	if (host->device[host->SCpnt->device->id].sync_state == SYNC_SENT_REQUEST)
	    host->device[host->SCpnt->device->id].sync_state = SYNC_NEGOCIATE;
#endif

	/*
	 * If we have any messages waiting to go out, then assert ATN now
	 */
	if (msgqueue_msglength(&host->scsi.msgs))
	    acornscsi_sbic_issuecmd(host, CMND_ASSERTATN);

	switch (host->scsi.last_message) {
	case EXTENDED_MESSAGE | (EXTENDED_SDTR << 8):
	    /*
	     * Target can't handle synchronous transfers
	     */
	    printk(KERN_NOTICE "scsi%d.%c: Using asynchronous transfer\n",
		    host->host->host_no, acornscsi_target(host));
	    host->device[host->SCpnt->device->id].sync_xfer = SYNCHTRANSFER_2DBA;
	    host->device[host->SCpnt->device->id].sync_state = SYNC_ASYNCHRONOUS;
	    sbic_arm_write(host, SBIC_SYNCHTRANSFER, host->device[host->SCpnt->device->id].sync_xfer);
	    break;

	default:
	    break;
	}
	break;

    case SIMPLE_QUEUE_TAG:
	/* tag queue reconnect... message[1] = queue tag.  Print something to indicate something happened! */
	printk("scsi%d.%c: reconnect queue tag %02X\n",
		host->host->host_no, acornscsi_target(host),
		message[1]);
	break;

    case EXTENDED_MESSAGE:
	switch (message[2]) {
#ifdef CONFIG_SCSI_ACORNSCSI_SYNC
	case EXTENDED_SDTR:
	    if (host->device[host->SCpnt->device->id].sync_state == SYNC_SENT_REQUEST) {
		/*
		 * We requested synchronous transfers.  This isn't quite right...
		 * We can only say if this succeeded if we proceed on to execute the
		 * command from this message.  If we get a MESSAGE PARITY ERROR,
		 * and the target retries fail, then we fallback to asynchronous mode
		 */
		host->device[host->SCpnt->device->id].sync_state = SYNC_COMPLETED;
		printk(KERN_NOTICE "scsi%d.%c: Using synchronous transfer, offset %d, %d ns\n",
			host->host->host_no, acornscsi_target(host),
			message[4], message[3] * 4);
		host->device[host->SCpnt->device->id].sync_xfer =
			calc_sync_xfer(message[3] * 4, message[4]);
	    } else {
		unsigned char period, length;
		/*
		 * Target requested synchronous transfers.  The agreement is only
		 * to be in operation AFTER the target leaves message out phase.
		 */
		acornscsi_sbic_issuecmd(host, CMND_ASSERTATN);
		period = max_t(unsigned int, message[3], sdtr_period / 4);
		length = min_t(unsigned int, message[4], sdtr_size);
		msgqueue_addmsg(&host->scsi.msgs, 5, EXTENDED_MESSAGE, 3,
				 EXTENDED_SDTR, period, length);
		host->device[host->SCpnt->device->id].sync_xfer =
			calc_sync_xfer(period * 4, length);
	    }
	    sbic_arm_write(host, SBIC_SYNCHTRANSFER, host->device[host->SCpnt->device->id].sync_xfer);
	    break;
#else
	    /* We do not accept synchronous transfers.  Respond with a
	     * MESSAGE_REJECT.
	     */
#endif

	case EXTENDED_WDTR:
	    /* The WD33C93A is only 8-bit.  We respond with a MESSAGE_REJECT
	     * to a wide data transfer request.
	     */
	default:
	    acornscsi_sbic_issuecmd(host, CMND_ASSERTATN);
	    msgqueue_flush(&host->scsi.msgs);
	    msgqueue_addmsg(&host->scsi.msgs, 1, MESSAGE_REJECT);
	    break;
	}
	break;

    default: /* reject message */
	printk(KERN_ERR "scsi%d.%c: unrecognised message %02X, rejecting\n",
		host->host->host_no, acornscsi_target(host),
		message[0]);
	acornscsi_sbic_issuecmd(host, CMND_ASSERTATN);
	msgqueue_flush(&host->scsi.msgs);
	msgqueue_addmsg(&host->scsi.msgs, 1, MESSAGE_REJECT);
	host->scsi.phase = PHASE_MSGIN;
	break;
    }
    acornscsi_sbic_issuecmd(host, CMND_NEGATEACK);
}

/*
 * Function: int acornscsi_buildmessages(AS_Host *host)
 * Purpose : build the connection messages for a host
 * Params  : host - host to add messages to
 */
static
void acornscsi_buildmessages(AS_Host *host)
{
#if 0
    /* does the device need resetting? */
    if (cmd_reset) {
	msgqueue_addmsg(&host->scsi.msgs, 1, BUS_DEVICE_RESET);
	return;
    }
#endif

    msgqueue_addmsg(&host->scsi.msgs, 1,
		     IDENTIFY(host->device[host->SCpnt->device->id].disconnect_ok,
			     host->SCpnt->device->lun));

#if 0
    /* does the device need the current command aborted */
    if (cmd_aborted) {
	acornscsi_abortcmd(host);
	return;
    }
#endif


#ifdef CONFIG_SCSI_ACORNSCSI_SYNC
    if (host->device[host->SCpnt->device->id].sync_state == SYNC_NEGOCIATE) {
	host->device[host->SCpnt->device->id].sync_state = SYNC_SENT_REQUEST;
	msgqueue_addmsg(&host->scsi.msgs, 5,
			 EXTENDED_MESSAGE, 3, EXTENDED_SDTR,
			 sdtr_period / 4, sdtr_size);
    }
#endif
}

/*
 * Function: int acornscsi_starttransfer(AS_Host *host)
 * Purpose : transfer data to/from connected target
 * Params  : host - host to which target is connected
 * Returns : 0 if failure
 */
static
int acornscsi_starttransfer(AS_Host *host)
{
    int residual;

    if (!host->scsi.SCp.ptr /*&& host->scsi.SCp.this_residual*/) {
	printk(KERN_ERR "scsi%d.%c: null buffer passed to acornscsi_starttransfer\n",
		host->host->host_no, acornscsi_target(host));
	return 0;
    }

    residual = scsi_bufflen(host->SCpnt) - host->scsi.SCp.scsi_xferred;

    sbic_arm_write(host, SBIC_SYNCHTRANSFER, host->device[host->SCpnt->device->id].sync_xfer);
    sbic_arm_writenext(host, residual >> 16);
    sbic_arm_writenext(host, residual >> 8);
    sbic_arm_writenext(host, residual);
    acornscsi_sbic_issuecmd(host, CMND_XFERINFO);
    return 1;
}

/* =========================================================================================
 * Connection & Disconnection
 */
/*
 * Function : acornscsi_reconnect(AS_Host *host)
 * Purpose  : reconnect a previously disconnected command
 * Params   : host - host specific data
 * Remarks  : SCSI spec says:
 *		'The set of active pointers is restored from the set
 *		 of saved pointers upon reconnection of the I/O process'
 */
static
int acornscsi_reconnect(AS_Host *host)
{
    unsigned int target, lun, ok = 0;

    target = sbic_arm_read(host, SBIC_SOURCEID);

    if (!(target & 8))
	printk(KERN_ERR "scsi%d: invalid source id after reselection "
		"- device fault?\n",
		host->host->host_no);

    target &= 7;

    if (host->SCpnt && !host->scsi.disconnectable) {
	printk(KERN_ERR "scsi%d.%d: reconnected while command in "
		"progress to target %d?\n",
		host->host->host_no, target, host->SCpnt->device->id);
	host->SCpnt = NULL;
    }

    lun = sbic_arm_read(host, SBIC_DATA) & 7;

    host->scsi.reconnected.target = target;
    host->scsi.reconnected.lun = lun;
    host->scsi.reconnected.tag = 0;

    if (host->scsi.disconnectable && host->SCpnt &&
	host->SCpnt->device->id == target && host->SCpnt->device->lun == lun)
	ok = 1;

    if (!ok && queue_probetgtlun(&host->queues.disconnected, target, lun))
	ok = 1;

    ADD_STATUS(target, 0x81, host->scsi.phase, 0);

    if (ok) {
	host->scsi.phase = PHASE_RECONNECTED;
    } else {
	/* this doesn't seem to work */
	printk(KERN_ERR "scsi%d.%c: reselected with no command "
		"to reconnect with\n",
		host->host->host_no, '0' + target);
	acornscsi_dumplog(host, target);
	acornscsi_abortcmd(host);
	if (host->SCpnt) {
	    queue_add_cmd_tail(&host->queues.disconnected, host->SCpnt);
	    host->SCpnt = NULL;
	}
    }
    acornscsi_sbic_issuecmd(host, CMND_NEGATEACK);
    return !ok;
}

/*
 * Function: int acornscsi_reconnect_finish(AS_Host *host)
 * Purpose : finish reconnecting a command
 * Params  : host - host to complete
 * Returns : 0 if failed
 */
static
int acornscsi_reconnect_finish(AS_Host *host)
{
    if (host->scsi.disconnectable && host->SCpnt) {
	host->scsi.disconnectable = 0;
	if (host->SCpnt->device->id  == host->scsi.reconnected.target &&
	    host->SCpnt->device->lun == host->scsi.reconnected.lun &&
<<<<<<< HEAD
	    scsi_cmd_to_tag(host->SCpnt) == host->scsi.reconnected.tag) {
=======
	    scsi_cmd_to_rq(host->SCpnt)->tag == host->scsi.reconnected.tag) {
>>>>>>> 6195eb15
#if (DEBUG & (DEBUG_QUEUES|DEBUG_DISCON))
	    DBG(host->SCpnt, printk("scsi%d.%c: reconnected",
		    host->host->host_no, acornscsi_target(host)));
#endif
	} else {
	    queue_add_cmd_tail(&host->queues.disconnected, host->SCpnt);
#if (DEBUG & (DEBUG_QUEUES|DEBUG_DISCON))
	    DBG(host->SCpnt, printk("scsi%d.%c: had to move command "
		    "to disconnected queue\n",
		    host->host->host_no, acornscsi_target(host)));
#endif
	    host->SCpnt = NULL;
	}
    }
    if (!host->SCpnt) {
	host->SCpnt = queue_remove_tgtluntag(&host->queues.disconnected,
				host->scsi.reconnected.target,
				host->scsi.reconnected.lun,
				host->scsi.reconnected.tag);
#if (DEBUG & (DEBUG_QUEUES|DEBUG_DISCON))
	DBG(host->SCpnt, printk("scsi%d.%c: had to get command",
		host->host->host_no, acornscsi_target(host)));
#endif
    }

    if (!host->SCpnt)
	acornscsi_abortcmd(host);
    else {
	/*
	 * Restore data pointer from SAVED pointers.
	 */
	host->scsi.SCp = host->SCpnt->SCp;
#if (DEBUG & (DEBUG_QUEUES|DEBUG_DISCON))
	printk(", data pointers: [%p, %X]",
		host->scsi.SCp.ptr, host->scsi.SCp.this_residual);
#endif
    }
#if (DEBUG & (DEBUG_QUEUES|DEBUG_DISCON))
    printk("\n");
#endif

    host->dma.transferred = host->scsi.SCp.scsi_xferred;

    return host->SCpnt != NULL;
}

/*
 * Function: void acornscsi_disconnect_unexpected(AS_Host *host)
 * Purpose : handle an unexpected disconnect
 * Params  : host - host on which disconnect occurred
 */
static
void acornscsi_disconnect_unexpected(AS_Host *host)
{
    printk(KERN_ERR "scsi%d.%c: unexpected disconnect\n",
	    host->host->host_no, acornscsi_target(host));
#if (DEBUG & DEBUG_ABORT)
    acornscsi_dumplog(host, 8);
#endif

    acornscsi_done(host, &host->SCpnt, DID_ERROR);
}

/*
 * Function: void acornscsi_abortcmd(AS_host *host, unsigned char tag)
 * Purpose : abort a currently executing command
 * Params  : host - host with connected command to abort
 */
static
void acornscsi_abortcmd(AS_Host *host)
{
    host->scsi.phase = PHASE_ABORTED;
    sbic_arm_write(host, SBIC_CMND, CMND_ASSERTATN);

    msgqueue_flush(&host->scsi.msgs);
    msgqueue_addmsg(&host->scsi.msgs, 1, ABORT);
}

/* ==========================================================================================
 * Interrupt routines.
 */
/*
 * Function: int acornscsi_sbicintr(AS_Host *host)
 * Purpose : handle interrupts from SCSI device
 * Params  : host - host to process
 * Returns : INTR_PROCESS if expecting another SBIC interrupt
 *	     INTR_IDLE if no interrupt
 *	     INTR_NEXT_COMMAND if we have finished processing the command
 */
static
intr_ret_t acornscsi_sbicintr(AS_Host *host, int in_irq)
{
    unsigned int asr, ssr;

    asr = sbic_arm_read(host, SBIC_ASR);
    if (!(asr & ASR_INT))
	return INTR_IDLE;

    ssr = sbic_arm_read(host, SBIC_SSR);

#if (DEBUG & DEBUG_PHASES)
    print_sbic_status(asr, ssr, host->scsi.phase);
#endif

    ADD_STATUS(8, ssr, host->scsi.phase, in_irq);

    if (host->SCpnt && !host->scsi.disconnectable)
	ADD_STATUS(host->SCpnt->device->id, ssr, host->scsi.phase, in_irq);

    switch (ssr) {
    case 0x00:				/* reset state - not advanced			*/
	printk(KERN_ERR "scsi%d: reset in standard mode but wanted advanced mode.\n",
		host->host->host_no);
	/* setup sbic - WD33C93A */
	sbic_arm_write(host, SBIC_OWNID, OWNID_EAF | host->host->this_id);
	sbic_arm_write(host, SBIC_CMND, CMND_RESET);
	return INTR_IDLE;

    case 0x01:				/* reset state - advanced			*/
	sbic_arm_write(host, SBIC_CTRL, INIT_SBICDMA | CTRL_IDI);
	sbic_arm_write(host, SBIC_TIMEOUT, TIMEOUT_TIME);
	sbic_arm_write(host, SBIC_SYNCHTRANSFER, SYNCHTRANSFER_2DBA);
	sbic_arm_write(host, SBIC_SOURCEID, SOURCEID_ER | SOURCEID_DSP);
	msgqueue_flush(&host->scsi.msgs);
	return INTR_IDLE;

    case 0x41:				/* unexpected disconnect aborted command	*/
	acornscsi_disconnect_unexpected(host);
	return INTR_NEXT_COMMAND;
    }

    switch (host->scsi.phase) {
    case PHASE_CONNECTING:		/* STATE: command removed from issue queue	*/
	switch (ssr) {
	case 0x11:			/* -> PHASE_CONNECTED				*/
	    /* BUS FREE -> SELECTION */
	    host->scsi.phase = PHASE_CONNECTED;
	    msgqueue_flush(&host->scsi.msgs);
	    host->dma.transferred = host->scsi.SCp.scsi_xferred;
	    /* 33C93 gives next interrupt indicating bus phase */
	    asr = sbic_arm_read(host, SBIC_ASR);
	    if (!(asr & ASR_INT))
		break;
	    ssr = sbic_arm_read(host, SBIC_SSR);
	    ADD_STATUS(8, ssr, host->scsi.phase, 1);
	    ADD_STATUS(host->SCpnt->device->id, ssr, host->scsi.phase, 1);
	    goto connected;
	    
	case 0x42:			/* select timed out				*/
					/* -> PHASE_IDLE				*/
	    acornscsi_done(host, &host->SCpnt, DID_NO_CONNECT);
	    return INTR_NEXT_COMMAND;

	case 0x81:			/* -> PHASE_RECONNECTED or PHASE_ABORTED	*/
	    /* BUS FREE -> RESELECTION */
	    host->origSCpnt = host->SCpnt;
	    host->SCpnt = NULL;
	    msgqueue_flush(&host->scsi.msgs);
	    acornscsi_reconnect(host);
	    break;

	default:
	    printk(KERN_ERR "scsi%d.%c: PHASE_CONNECTING, SSR %02X?\n",
		    host->host->host_no, acornscsi_target(host), ssr);
	    acornscsi_dumplog(host, host->SCpnt ? host->SCpnt->device->id : 8);
	    acornscsi_abortcmd(host);
	}
	return INTR_PROCESSING;

    connected:
    case PHASE_CONNECTED:		/* STATE: device selected ok			*/
	switch (ssr) {
#ifdef NONSTANDARD
	case 0x8a:			/* -> PHASE_COMMAND, PHASE_COMMANDPAUSED	*/
	    /* SELECTION -> COMMAND */
	    acornscsi_sendcommand(host);
	    break;

	case 0x8b:			/* -> PHASE_STATUS				*/
	    /* SELECTION -> STATUS */
	    acornscsi_readstatusbyte(host);
	    host->scsi.phase = PHASE_STATUSIN;
	    break;
#endif

	case 0x8e:			/* -> PHASE_MSGOUT				*/
	    /* SELECTION ->MESSAGE OUT */
	    host->scsi.phase = PHASE_MSGOUT;
	    acornscsi_buildmessages(host);
	    acornscsi_sendmessage(host);
	    break;

	/* these should not happen */
	case 0x85:			/* target disconnected				*/
	    acornscsi_done(host, &host->SCpnt, DID_ERROR);
	    break;

	default:
	    printk(KERN_ERR "scsi%d.%c: PHASE_CONNECTED, SSR %02X?\n",
		    host->host->host_no, acornscsi_target(host), ssr);
	    acornscsi_dumplog(host, host->SCpnt ? host->SCpnt->device->id : 8);
	    acornscsi_abortcmd(host);
	}
	return INTR_PROCESSING;

    case PHASE_MSGOUT:			/* STATE: connected & sent IDENTIFY message	*/
	/*
	 * SCSI standard says that MESSAGE OUT phases can be followed by a
	 * DATA phase, STATUS phase, MESSAGE IN phase or COMMAND phase
	 */
	switch (ssr) {
	case 0x8a:			/* -> PHASE_COMMAND, PHASE_COMMANDPAUSED	*/
	case 0x1a:			/* -> PHASE_COMMAND, PHASE_COMMANDPAUSED	*/
	    /* MESSAGE OUT -> COMMAND */
	    acornscsi_sendcommand(host);
	    break;

	case 0x8b:			/* -> PHASE_STATUS				*/
	case 0x1b:			/* -> PHASE_STATUS				*/
	    /* MESSAGE OUT -> STATUS */
	    acornscsi_readstatusbyte(host);
	    host->scsi.phase = PHASE_STATUSIN;
	    break;

	case 0x8e:			/* -> PHASE_MSGOUT				*/
	    /* MESSAGE_OUT(MESSAGE_IN) ->MESSAGE OUT */
	    acornscsi_sendmessage(host);
	    break;

	case 0x4f:			/* -> PHASE_MSGIN, PHASE_DISCONNECT		*/
	case 0x1f:			/* -> PHASE_MSGIN, PHASE_DISCONNECT		*/
	    /* MESSAGE OUT -> MESSAGE IN */
	    acornscsi_message(host);
	    break;

	default:
	    printk(KERN_ERR "scsi%d.%c: PHASE_MSGOUT, SSR %02X?\n",
		    host->host->host_no, acornscsi_target(host), ssr);
	    acornscsi_dumplog(host, host->SCpnt ? host->SCpnt->device->id : 8);
	}
	return INTR_PROCESSING;

    case PHASE_COMMAND: 		/* STATE: connected & command sent		*/
	switch (ssr) {
	case 0x18:			/* -> PHASE_DATAOUT				*/
	    /* COMMAND -> DATA OUT */
	    if (host->scsi.SCp.sent_command != host->SCpnt->cmd_len)
		acornscsi_abortcmd(host);
	    acornscsi_dma_setup(host, DMA_OUT);
	    if (!acornscsi_starttransfer(host))
		acornscsi_abortcmd(host);
	    host->scsi.phase = PHASE_DATAOUT;
	    return INTR_IDLE;

	case 0x19:			/* -> PHASE_DATAIN				*/
	    /* COMMAND -> DATA IN */
	    if (host->scsi.SCp.sent_command != host->SCpnt->cmd_len)
		acornscsi_abortcmd(host);
	    acornscsi_dma_setup(host, DMA_IN);
	    if (!acornscsi_starttransfer(host))
		acornscsi_abortcmd(host);
	    host->scsi.phase = PHASE_DATAIN;
	    return INTR_IDLE;

	case 0x1b:			/* -> PHASE_STATUS				*/
	    /* COMMAND -> STATUS */
	    acornscsi_readstatusbyte(host);
	    host->scsi.phase = PHASE_STATUSIN;
	    break;

	case 0x1e:			/* -> PHASE_MSGOUT				*/
	    /* COMMAND -> MESSAGE OUT */
	    acornscsi_sendmessage(host);
	    break;

	case 0x1f:			/* -> PHASE_MSGIN, PHASE_DISCONNECT		*/
	    /* COMMAND -> MESSAGE IN */
	    acornscsi_message(host);
	    break;

	default:
	    printk(KERN_ERR "scsi%d.%c: PHASE_COMMAND, SSR %02X?\n",
		    host->host->host_no, acornscsi_target(host), ssr);
	    acornscsi_dumplog(host, host->SCpnt ? host->SCpnt->device->id : 8);
	}
	return INTR_PROCESSING;

    case PHASE_DISCONNECT:		/* STATE: connected, received DISCONNECT msg	*/
	if (ssr == 0x85) {		/* -> PHASE_IDLE				*/
	    host->scsi.disconnectable = 1;
	    host->scsi.reconnected.tag = 0;
	    host->scsi.phase = PHASE_IDLE;
	    host->stats.disconnects += 1;
	} else {
	    printk(KERN_ERR "scsi%d.%c: PHASE_DISCONNECT, SSR %02X instead of disconnect?\n",
		    host->host->host_no, acornscsi_target(host), ssr);
	    acornscsi_dumplog(host, host->SCpnt ? host->SCpnt->device->id : 8);
	}
	return INTR_NEXT_COMMAND;

    case PHASE_IDLE:			/* STATE: disconnected				*/
	if (ssr == 0x81)		/* -> PHASE_RECONNECTED or PHASE_ABORTED	*/
	    acornscsi_reconnect(host);
	else {
	    printk(KERN_ERR "scsi%d.%c: PHASE_IDLE, SSR %02X while idle?\n",
		    host->host->host_no, acornscsi_target(host), ssr);
	    acornscsi_dumplog(host, host->SCpnt ? host->SCpnt->device->id : 8);
	}
	return INTR_PROCESSING;

    case PHASE_RECONNECTED:		/* STATE: device reconnected to initiator	*/
	/*
	 * Command reconnected - if MESGIN, get message - it may be
	 * the tag.  If not, get command out of disconnected queue
	 */
	/*
	 * If we reconnected and we're not in MESSAGE IN phase after IDENTIFY,
	 * reconnect I_T_L command
	 */
	if (ssr != 0x8f && !acornscsi_reconnect_finish(host))
	    return INTR_IDLE;
	ADD_STATUS(host->SCpnt->device->id, ssr, host->scsi.phase, in_irq);
	switch (ssr) {
	case 0x88:			/* data out phase				*/
					/* -> PHASE_DATAOUT				*/
	    /* MESSAGE IN -> DATA OUT */
	    acornscsi_dma_setup(host, DMA_OUT);
	    if (!acornscsi_starttransfer(host))
		acornscsi_abortcmd(host);
	    host->scsi.phase = PHASE_DATAOUT;
	    return INTR_IDLE;

	case 0x89:			/* data in phase				*/
					/* -> PHASE_DATAIN				*/
	    /* MESSAGE IN -> DATA IN */
	    acornscsi_dma_setup(host, DMA_IN);
	    if (!acornscsi_starttransfer(host))
		acornscsi_abortcmd(host);
	    host->scsi.phase = PHASE_DATAIN;
	    return INTR_IDLE;

	case 0x8a:			/* command out					*/
	    /* MESSAGE IN -> COMMAND */
	    acornscsi_sendcommand(host);/* -> PHASE_COMMAND, PHASE_COMMANDPAUSED	*/
	    break;

	case 0x8b:			/* status in					*/
					/* -> PHASE_STATUSIN				*/
	    /* MESSAGE IN -> STATUS */
	    acornscsi_readstatusbyte(host);
	    host->scsi.phase = PHASE_STATUSIN;
	    break;

	case 0x8e:			/* message out					*/
					/* -> PHASE_MSGOUT				*/
	    /* MESSAGE IN -> MESSAGE OUT */
	    acornscsi_sendmessage(host);
	    break;

	case 0x8f:			/* message in					*/
	    acornscsi_message(host);	/* -> PHASE_MSGIN, PHASE_DISCONNECT		*/
	    break;

	default:
	    printk(KERN_ERR "scsi%d.%c: PHASE_RECONNECTED, SSR %02X after reconnect?\n",
		    host->host->host_no, acornscsi_target(host), ssr);
	    acornscsi_dumplog(host, host->SCpnt ? host->SCpnt->device->id : 8);
	}
	return INTR_PROCESSING;

    case PHASE_DATAIN:			/* STATE: transferred data in			*/
	/*
	 * This is simple - if we disconnect then the DMA address & count is
	 * correct.
	 */
	switch (ssr) {
	case 0x19:			/* -> PHASE_DATAIN				*/
	case 0x89:			/* -> PHASE_DATAIN				*/
	    acornscsi_abortcmd(host);
	    return INTR_IDLE;

	case 0x1b:			/* -> PHASE_STATUSIN				*/
	case 0x4b:			/* -> PHASE_STATUSIN				*/
	case 0x8b:			/* -> PHASE_STATUSIN				*/
	    /* DATA IN -> STATUS */
	    host->scsi.SCp.scsi_xferred = scsi_bufflen(host->SCpnt) -
					  acornscsi_sbic_xfcount(host);
	    acornscsi_dma_stop(host);
	    acornscsi_readstatusbyte(host);
	    host->scsi.phase = PHASE_STATUSIN;
	    break;

	case 0x1e:			/* -> PHASE_MSGOUT				*/
	case 0x4e:			/* -> PHASE_MSGOUT				*/
	case 0x8e:			/* -> PHASE_MSGOUT				*/
	    /* DATA IN -> MESSAGE OUT */
	    host->scsi.SCp.scsi_xferred = scsi_bufflen(host->SCpnt) -
					  acornscsi_sbic_xfcount(host);
	    acornscsi_dma_stop(host);
	    acornscsi_sendmessage(host);
	    break;

	case 0x1f:			/* message in					*/
	case 0x4f:			/* message in					*/
	case 0x8f:			/* message in					*/
	    /* DATA IN -> MESSAGE IN */
	    host->scsi.SCp.scsi_xferred = scsi_bufflen(host->SCpnt) -
					  acornscsi_sbic_xfcount(host);
	    acornscsi_dma_stop(host);
	    acornscsi_message(host);	/* -> PHASE_MSGIN, PHASE_DISCONNECT		*/
	    break;

	default:
	    printk(KERN_ERR "scsi%d.%c: PHASE_DATAIN, SSR %02X?\n",
		    host->host->host_no, acornscsi_target(host), ssr);
	    acornscsi_dumplog(host, host->SCpnt ? host->SCpnt->device->id : 8);
	}
	return INTR_PROCESSING;

    case PHASE_DATAOUT: 		/* STATE: transferred data out			*/
	/*
	 * This is more complicated - if we disconnect, the DMA could be 12
	 * bytes ahead of us.  We need to correct this.
	 */
	switch (ssr) {
	case 0x18:			/* -> PHASE_DATAOUT				*/
	case 0x88:			/* -> PHASE_DATAOUT				*/
	    acornscsi_abortcmd(host);
	    return INTR_IDLE;

	case 0x1b:			/* -> PHASE_STATUSIN				*/
	case 0x4b:			/* -> PHASE_STATUSIN				*/
	case 0x8b:			/* -> PHASE_STATUSIN				*/
	    /* DATA OUT -> STATUS */
	    host->scsi.SCp.scsi_xferred = scsi_bufflen(host->SCpnt) -
					  acornscsi_sbic_xfcount(host);
	    acornscsi_dma_stop(host);
	    acornscsi_dma_adjust(host);
	    acornscsi_readstatusbyte(host);
	    host->scsi.phase = PHASE_STATUSIN;
	    break;

	case 0x1e:			/* -> PHASE_MSGOUT				*/
	case 0x4e:			/* -> PHASE_MSGOUT				*/
	case 0x8e:			/* -> PHASE_MSGOUT				*/
	    /* DATA OUT -> MESSAGE OUT */
	    host->scsi.SCp.scsi_xferred = scsi_bufflen(host->SCpnt) -
					  acornscsi_sbic_xfcount(host);
	    acornscsi_dma_stop(host);
	    acornscsi_dma_adjust(host);
	    acornscsi_sendmessage(host);
	    break;

	case 0x1f:			/* message in					*/
	case 0x4f:			/* message in					*/
	case 0x8f:			/* message in					*/
	    /* DATA OUT -> MESSAGE IN */
	    host->scsi.SCp.scsi_xferred = scsi_bufflen(host->SCpnt) -
					  acornscsi_sbic_xfcount(host);
	    acornscsi_dma_stop(host);
	    acornscsi_dma_adjust(host);
	    acornscsi_message(host);	/* -> PHASE_MSGIN, PHASE_DISCONNECT		*/
	    break;

	default:
	    printk(KERN_ERR "scsi%d.%c: PHASE_DATAOUT, SSR %02X?\n",
		    host->host->host_no, acornscsi_target(host), ssr);
	    acornscsi_dumplog(host, host->SCpnt ? host->SCpnt->device->id : 8);
	}
	return INTR_PROCESSING;

    case PHASE_STATUSIN:		/* STATE: status in complete			*/
	switch (ssr) {
	case 0x1f:			/* -> PHASE_MSGIN, PHASE_DONE, PHASE_DISCONNECT */
	case 0x8f:			/* -> PHASE_MSGIN, PHASE_DONE, PHASE_DISCONNECT */
	    /* STATUS -> MESSAGE IN */
	    acornscsi_message(host);
	    break;

	case 0x1e:			/* -> PHASE_MSGOUT				*/
	case 0x8e:			/* -> PHASE_MSGOUT				*/
	    /* STATUS -> MESSAGE OUT */
	    acornscsi_sendmessage(host);
	    break;

	default:
	    printk(KERN_ERR "scsi%d.%c: PHASE_STATUSIN, SSR %02X instead of MESSAGE_IN?\n",
		    host->host->host_no, acornscsi_target(host), ssr);
	    acornscsi_dumplog(host, host->SCpnt ? host->SCpnt->device->id : 8);
	}
	return INTR_PROCESSING;

    case PHASE_MSGIN:			/* STATE: message in				*/
	switch (ssr) {
	case 0x1e:			/* -> PHASE_MSGOUT				*/
	case 0x4e:			/* -> PHASE_MSGOUT				*/
	case 0x8e:			/* -> PHASE_MSGOUT				*/
	    /* MESSAGE IN -> MESSAGE OUT */
	    acornscsi_sendmessage(host);
	    break;

	case 0x1f:			/* -> PHASE_MSGIN, PHASE_DONE, PHASE_DISCONNECT */
	case 0x2f:
	case 0x4f:
	case 0x8f:
	    acornscsi_message(host);
	    break;

	case 0x85:
	    printk("scsi%d.%c: strange message in disconnection\n",
		host->host->host_no, acornscsi_target(host));
	    acornscsi_dumplog(host, host->SCpnt ? host->SCpnt->device->id : 8);
	    acornscsi_done(host, &host->SCpnt, DID_ERROR);
	    break;

	default:
	    printk(KERN_ERR "scsi%d.%c: PHASE_MSGIN, SSR %02X after message in?\n",
		    host->host->host_no, acornscsi_target(host), ssr);
	    acornscsi_dumplog(host, host->SCpnt ? host->SCpnt->device->id : 8);
	}
	return INTR_PROCESSING;

    case PHASE_DONE:			/* STATE: received status & message		*/
	switch (ssr) {
	case 0x85:			/* -> PHASE_IDLE				*/
	    acornscsi_done(host, &host->SCpnt, DID_OK);
	    return INTR_NEXT_COMMAND;

	case 0x1e:
	case 0x8e:
	    acornscsi_sendmessage(host);
	    break;

	default:
	    printk(KERN_ERR "scsi%d.%c: PHASE_DONE, SSR %02X instead of disconnect?\n",
		    host->host->host_no, acornscsi_target(host), ssr);
	    acornscsi_dumplog(host, host->SCpnt ? host->SCpnt->device->id : 8);
	}
	return INTR_PROCESSING;

    case PHASE_ABORTED:
	switch (ssr) {
	case 0x85:
	    if (host->SCpnt)
		acornscsi_done(host, &host->SCpnt, DID_ABORT);
	    else {
		clear_bit(host->scsi.reconnected.target * 8 + host->scsi.reconnected.lun,
			  host->busyluns);
		host->scsi.phase = PHASE_IDLE;
	    }
	    return INTR_NEXT_COMMAND;

	case 0x1e:
	case 0x2e:
	case 0x4e:
	case 0x8e:
	    acornscsi_sendmessage(host);
	    break;

	default:
	    printk(KERN_ERR "scsi%d.%c: PHASE_ABORTED, SSR %02X?\n",
		    host->host->host_no, acornscsi_target(host), ssr);
	    acornscsi_dumplog(host, host->SCpnt ? host->SCpnt->device->id : 8);
	}
	return INTR_PROCESSING;

    default:
	printk(KERN_ERR "scsi%d.%c: unknown driver phase %d\n",
		host->host->host_no, acornscsi_target(host), ssr);
	acornscsi_dumplog(host, host->SCpnt ? host->SCpnt->device->id : 8);
    }
    return INTR_PROCESSING;
}

/*
 * Prototype: void acornscsi_intr(int irq, void *dev_id)
 * Purpose  : handle interrupts from Acorn SCSI card
 * Params   : irq    - interrupt number
 *	      dev_id - device specific data (AS_Host structure)
 */
static irqreturn_t
acornscsi_intr(int irq, void *dev_id)
{
    AS_Host *host = (AS_Host *)dev_id;
    intr_ret_t ret;
    int iostatus;
    int in_irq = 0;

    do {
	ret = INTR_IDLE;

	iostatus = readb(host->fast + INT_REG);

	if (iostatus & 2) {
	    acornscsi_dma_intr(host);
	    iostatus = readb(host->fast + INT_REG);
	}

	if (iostatus & 8)
	    ret = acornscsi_sbicintr(host, in_irq);

	/*
	 * If we have a transfer pending, start it.
	 * Only start it if the interface has already started transferring
	 * it's data
	 */
	if (host->dma.xfer_required)
	    acornscsi_dma_xfer(host);

	if (ret == INTR_NEXT_COMMAND)
	    ret = acornscsi_kick(host);

	in_irq = 1;
    } while (ret != INTR_IDLE);

    return IRQ_HANDLED;
}

/*=============================================================================================
 * Interfaces between interrupt handler and rest of scsi code
 */

/*
 * Function : acornscsi_queuecmd(struct scsi_cmnd *cmd, void (*done)(struct scsi_cmnd *))
 * Purpose  : queues a SCSI command
 * Params   : cmd  - SCSI command
 *	      done - function called on completion, with pointer to command descriptor
 * Returns  : 0, or < 0 on error.
 */
static int acornscsi_queuecmd_lck(struct scsi_cmnd *SCpnt,
		       void (*done)(struct scsi_cmnd *))
{
    AS_Host *host = (AS_Host *)SCpnt->device->host->hostdata;

    if (!done) {
	/* there should be some way of rejecting errors like this without panicing... */
	panic("scsi%d: queuecommand called with NULL done function [cmd=%p]",
		host->host->host_no, SCpnt);
	return -EINVAL;
    }

#if (DEBUG & DEBUG_NO_WRITE)
    if (acornscsi_cmdtype(SCpnt->cmnd[0]) == CMD_WRITE && (NO_WRITE & (1 << SCpnt->device->id))) {
	printk(KERN_CRIT "scsi%d.%c: WRITE attempted with NO_WRITE flag set\n",
	    host->host->host_no, '0' + SCpnt->device->id);
	set_host_byte(SCpnt, DID_NO_CONNECT);
	done(SCpnt);
	return 0;
    }
#endif

    SCpnt->scsi_done = done;
    SCpnt->host_scribble = NULL;
    SCpnt->result = 0;
    SCpnt->SCp.phase = (int)acornscsi_datadirection(SCpnt->cmnd[0]);
    SCpnt->SCp.sent_command = 0;
    SCpnt->SCp.scsi_xferred = 0;

    init_SCp(SCpnt);

    host->stats.queues += 1;

    {
	unsigned long flags;

	if (!queue_add_cmd_ordered(&host->queues.issue, SCpnt)) {
		set_host_byte(SCpnt, DID_ERROR);
	    done(SCpnt);
	    return 0;
	}
	local_irq_save(flags);
	if (host->scsi.phase == PHASE_IDLE)
	    acornscsi_kick(host);
	local_irq_restore(flags);
    }
    return 0;
}

DEF_SCSI_QCMD(acornscsi_queuecmd)

enum res_abort { res_not_running, res_success, res_success_clear, res_snooze };

/*
 * Prototype: enum res acornscsi_do_abort(struct scsi_cmnd *SCpnt)
 * Purpose  : abort a command on this host
 * Params   : SCpnt - command to abort
 * Returns  : our abort status
 */
static enum res_abort acornscsi_do_abort(AS_Host *host, struct scsi_cmnd *SCpnt)
{
	enum res_abort res = res_not_running;

	if (queue_remove_cmd(&host->queues.issue, SCpnt)) {
		/*
		 * The command was on the issue queue, and has not been
		 * issued yet.  We can remove the command from the queue,
		 * and acknowledge the abort.  Neither the devices nor the
		 * interface know about the command.
		 */
//#if (DEBUG & DEBUG_ABORT)
		printk("on issue queue ");
//#endif
		res = res_success;
	} else if (queue_remove_cmd(&host->queues.disconnected, SCpnt)) {
		/*
		 * The command was on the disconnected queue.  Simply
		 * acknowledge the abort condition, and when the target
		 * reconnects, we will give it an ABORT message.  The
		 * target should then disconnect, and we will clear
		 * the busylun bit.
		 */
//#if (DEBUG & DEBUG_ABORT)
		printk("on disconnected queue ");
//#endif
		res = res_success;
	} else if (host->SCpnt == SCpnt) {
		unsigned long flags;

//#if (DEBUG & DEBUG_ABORT)
		printk("executing ");
//#endif

		local_irq_save(flags);
		switch (host->scsi.phase) {
		/*
		 * If the interface is idle, and the command is 'disconnectable',
		 * then it is the same as on the disconnected queue.  We simply
		 * remove all traces of the command.  When the target reconnects,
		 * we will give it an ABORT message since the command could not
		 * be found.  When the target finally disconnects, we will clear
		 * the busylun bit.
		 */
		case PHASE_IDLE:
			if (host->scsi.disconnectable) {
				host->scsi.disconnectable = 0;
				host->SCpnt = NULL;
				res = res_success;
			}
			break;

		/*
		 * If the command has connected and done nothing further,
		 * simply force a disconnect.  We also need to clear the
		 * busylun bit.
		 */
		case PHASE_CONNECTED:
			sbic_arm_write(host, SBIC_CMND, CMND_DISCONNECT);
			host->SCpnt = NULL;
			res = res_success_clear;
			break;

		default:
			acornscsi_abortcmd(host);
			res = res_snooze;
		}
		local_irq_restore(flags);
	} else if (host->origSCpnt == SCpnt) {
		/*
		 * The command will be executed next, but a command
		 * is currently using the interface.  This is similar to
		 * being on the issue queue, except the busylun bit has
		 * been set.
		 */
		host->origSCpnt = NULL;
//#if (DEBUG & DEBUG_ABORT)
		printk("waiting for execution ");
//#endif
		res = res_success_clear;
	} else
		printk("unknown ");

	return res;
}

/*
 * Prototype: int acornscsi_abort(struct scsi_cmnd *SCpnt)
 * Purpose  : abort a command on this host
 * Params   : SCpnt - command to abort
 * Returns  : one of SCSI_ABORT_ macros
 */
int acornscsi_abort(struct scsi_cmnd *SCpnt)
{
	AS_Host *host = (AS_Host *) SCpnt->device->host->hostdata;
	int result;

	host->stats.aborts += 1;

#if (DEBUG & DEBUG_ABORT)
	{
		int asr, ssr;
		asr = sbic_arm_read(host, SBIC_ASR);
		ssr = sbic_arm_read(host, SBIC_SSR);

		printk(KERN_WARNING "acornscsi_abort: ");
		print_sbic_status(asr, ssr, host->scsi.phase);
		acornscsi_dumplog(host, SCpnt->device->id);
	}
#endif

	printk("scsi%d: ", host->host->host_no);

	switch (acornscsi_do_abort(host, SCpnt)) {
	/*
	 * We managed to find the command and cleared it out.
	 * We do not expect the command to be executing on the
	 * target, but we have set the busylun bit.
	 */
	case res_success_clear:
//#if (DEBUG & DEBUG_ABORT)
		printk("clear ");
//#endif
		clear_bit(SCpnt->device->id * 8 +
			  (u8)(SCpnt->device->lun & 0x7), host->busyluns);
		fallthrough;

	/*
	 * We found the command, and cleared it out.  Either
	 * the command is still known to be executing on the
	 * target, or the busylun bit is not set.
	 */
	case res_success:
//#if (DEBUG & DEBUG_ABORT)
		printk("success\n");
//#endif
		result = SUCCESS;
		break;

	/*
	 * We did find the command, but unfortunately we couldn't
	 * unhook it from ourselves.  Wait some more, and if it
	 * still doesn't complete, reset the interface.
	 */
	case res_snooze:
//#if (DEBUG & DEBUG_ABORT)
		printk("snooze\n");
//#endif
		result = FAILED;
		break;

	/*
	 * The command could not be found (either because it completed,
	 * or it got dropped.
	 */
	default:
	case res_not_running:
		acornscsi_dumplog(host, SCpnt->device->id);
		result = FAILED;
//#if (DEBUG & DEBUG_ABORT)
		printk("not running\n");
//#endif
		break;
	}

	return result;
}

/*
 * Prototype: int acornscsi_reset(struct scsi_cmnd *SCpnt)
 * Purpose  : reset a command on this host/reset this host
 * Params   : SCpnt  - command causing reset
 * Returns  : one of SCSI_RESET_ macros
 */
int acornscsi_host_reset(struct scsi_cmnd *SCpnt)
{
	AS_Host *host = (AS_Host *)SCpnt->device->host->hostdata;
	struct scsi_cmnd *SCptr;
    
    host->stats.resets += 1;

#if (DEBUG & DEBUG_RESET)
    {
	int asr, ssr, devidx;

	asr = sbic_arm_read(host, SBIC_ASR);
	ssr = sbic_arm_read(host, SBIC_SSR);

	printk(KERN_WARNING "acornscsi_reset: ");
	print_sbic_status(asr, ssr, host->scsi.phase);
	for (devidx = 0; devidx < 9; devidx++)
	    acornscsi_dumplog(host, devidx);
    }
#endif

    acornscsi_dma_stop(host);

    /*
     * do hard reset.  This resets all devices on this host, and so we
     * must set the reset status on all commands.
     */
    acornscsi_resetcard(host);

    while ((SCptr = queue_remove(&host->queues.disconnected)) != NULL)
	;

    return SUCCESS;
}

/*==============================================================================================
 * initialisation & miscellaneous support
 */

/*
 * Function: char *acornscsi_info(struct Scsi_Host *host)
 * Purpose : return a string describing this interface
 * Params  : host - host to give information on
 * Returns : a constant string
 */
const
char *acornscsi_info(struct Scsi_Host *host)
{
    static char string[100], *p;

    p = string;
    
    p += sprintf(string, "%s at port %08lX irq %d v%d.%d.%d"
#ifdef CONFIG_SCSI_ACORNSCSI_SYNC
    " SYNC"
#endif
#if (DEBUG & DEBUG_NO_WRITE)
    " NOWRITE (" __stringify(NO_WRITE) ")"
#endif
		, host->hostt->name, host->io_port, host->irq,
		VER_MAJOR, VER_MINOR, VER_PATCH);
    return string;
}

static int acornscsi_show_info(struct seq_file *m, struct Scsi_Host *instance)
{
    int devidx;
    struct scsi_device *scd;
    AS_Host *host;

    host  = (AS_Host *)instance->hostdata;
    
    seq_printf(m, "AcornSCSI driver v%d.%d.%d"
#ifdef CONFIG_SCSI_ACORNSCSI_SYNC
    " SYNC"
#endif
#if (DEBUG & DEBUG_NO_WRITE)
    " NOWRITE (" __stringify(NO_WRITE) ")"
#endif
		"\n\n", VER_MAJOR, VER_MINOR, VER_PATCH);

    seq_printf(m,	"SBIC: WD33C93A  Address: %p    IRQ : %d\n",
			host->base + SBIC_REGIDX, host->scsi.irq);
#ifdef USE_DMAC
    seq_printf(m,	"DMAC: uPC71071  Address: %p  IRQ : %d\n\n",
			host->base + DMAC_OFFSET, host->scsi.irq);
#endif

    seq_printf(m,	"Statistics:\n"
			"Queued commands: %-10u    Issued commands: %-10u\n"
			"Done commands  : %-10u    Reads          : %-10u\n"
			"Writes         : %-10u    Others         : %-10u\n"
			"Disconnects    : %-10u    Aborts         : %-10u\n"
			"Resets         : %-10u\n\nLast phases:",
			host->stats.queues,		host->stats.removes,
			host->stats.fins,		host->stats.reads,
			host->stats.writes,		host->stats.miscs,
			host->stats.disconnects,	host->stats.aborts,
			host->stats.resets);

    for (devidx = 0; devidx < 9; devidx ++) {
	unsigned int statptr, prev;

	seq_printf(m, "\n%c:", devidx == 8 ? 'H' : ('0' + devidx));
	statptr = host->status_ptr[devidx] - 10;

	if ((signed int)statptr < 0)
	    statptr += STATUS_BUFFER_SIZE;

	prev = host->status[devidx][statptr].when;

	for (; statptr != host->status_ptr[devidx]; statptr = (statptr + 1) & (STATUS_BUFFER_SIZE - 1)) {
	    if (host->status[devidx][statptr].when) {
		seq_printf(m, "%c%02X:%02X+%2ld",
			host->status[devidx][statptr].irq ? '-' : ' ',
			host->status[devidx][statptr].ph,
			host->status[devidx][statptr].ssr,
			(host->status[devidx][statptr].when - prev) < 100 ?
				(host->status[devidx][statptr].when - prev) : 99);
		prev = host->status[devidx][statptr].when;
	    }
	}
    }

    seq_printf(m, "\nAttached devices:\n");

    shost_for_each_device(scd, instance) {
	seq_printf(m, "Device/Lun TaggedQ      Sync\n");
	seq_printf(m, "     %d/%llu   ", scd->id, scd->lun);
	if (scd->tagged_supported)
		seq_printf(m, "%3sabled ",
			     scd->simple_tags ? "en" : "dis");
	else
		seq_printf(m, "unsupported  ");

	if (host->device[scd->id].sync_xfer & 15)
		seq_printf(m, "offset %d, %d ns\n",
			     host->device[scd->id].sync_xfer & 15,
			     acornscsi_getperiod(host->device[scd->id].sync_xfer));
	else
		seq_printf(m, "async\n");

    }
    return 0;
}

static struct scsi_host_template acornscsi_template = {
	.module			= THIS_MODULE,
	.show_info		= acornscsi_show_info,
	.name			= "AcornSCSI",
	.info			= acornscsi_info,
	.queuecommand		= acornscsi_queuecmd,
	.eh_abort_handler	= acornscsi_abort,
	.eh_host_reset_handler	= acornscsi_host_reset,
	.can_queue		= 16,
	.this_id		= 7,
	.sg_tablesize		= SG_ALL,
	.cmd_per_lun		= 2,
	.dma_boundary		= PAGE_SIZE - 1,
	.proc_name		= "acornscsi",
};

static int acornscsi_probe(struct expansion_card *ec, const struct ecard_id *id)
{
	struct Scsi_Host *host;
	AS_Host *ashost;
	int ret;

	ret = ecard_request_resources(ec);
	if (ret)
		goto out;

	host = scsi_host_alloc(&acornscsi_template, sizeof(AS_Host));
	if (!host) {
		ret = -ENOMEM;
		goto out_release;
	}

	ashost = (AS_Host *)host->hostdata;

	ashost->base = ecardm_iomap(ec, ECARD_RES_MEMC, 0, 0);
	ashost->fast = ecardm_iomap(ec, ECARD_RES_IOCFAST, 0, 0);
	if (!ashost->base || !ashost->fast) {
		ret = -ENOMEM;
		goto out_put;
	}

	host->irq = ec->irq;
	ashost->host = host;
	ashost->scsi.irq = host->irq;

	ec->irqaddr	= ashost->fast + INT_REG;
	ec->irqmask	= 0x0a;

	ret = request_irq(host->irq, acornscsi_intr, 0, "acornscsi", ashost);
	if (ret) {
		printk(KERN_CRIT "scsi%d: IRQ%d not free: %d\n",
			host->host_no, ashost->scsi.irq, ret);
		goto out_put;
	}

	memset(&ashost->stats, 0, sizeof (ashost->stats));
	queue_initialise(&ashost->queues.issue);
	queue_initialise(&ashost->queues.disconnected);
	msgqueue_initialise(&ashost->scsi.msgs);

	acornscsi_resetcard(ashost);

	ret = scsi_add_host(host, &ec->dev);
	if (ret)
		goto out_irq;

	scsi_scan_host(host);
	goto out;

 out_irq:
	free_irq(host->irq, ashost);
	msgqueue_free(&ashost->scsi.msgs);
	queue_free(&ashost->queues.disconnected);
	queue_free(&ashost->queues.issue);
 out_put:
	ecardm_iounmap(ec, ashost->fast);
	ecardm_iounmap(ec, ashost->base);
	scsi_host_put(host);
 out_release:
	ecard_release_resources(ec);
 out:
	return ret;
}

static void acornscsi_remove(struct expansion_card *ec)
{
	struct Scsi_Host *host = ecard_get_drvdata(ec);
	AS_Host *ashost = (AS_Host *)host->hostdata;

	ecard_set_drvdata(ec, NULL);
	scsi_remove_host(host);

	/*
	 * Put card into RESET state
	 */
	writeb(0x80, ashost->fast + PAGE_REG);

	free_irq(host->irq, ashost);

	msgqueue_free(&ashost->scsi.msgs);
	queue_free(&ashost->queues.disconnected);
	queue_free(&ashost->queues.issue);
	ecardm_iounmap(ec, ashost->fast);
	ecardm_iounmap(ec, ashost->base);
	scsi_host_put(host);
	ecard_release_resources(ec);
}

static const struct ecard_id acornscsi_cids[] = {
	{ MANU_ACORN, PROD_ACORN_SCSI },
	{ 0xffff, 0xffff },
};

static struct ecard_driver acornscsi_driver = {
	.probe		= acornscsi_probe,
	.remove		= acornscsi_remove,
	.id_table	= acornscsi_cids,
	.drv = {
		.name		= "acornscsi",
	},
};

static int __init acornscsi_init(void)
{
	return ecard_register_driver(&acornscsi_driver);
}

static void __exit acornscsi_exit(void)
{
	ecard_remove_driver(&acornscsi_driver);
}

module_init(acornscsi_init);
module_exit(acornscsi_exit);

MODULE_AUTHOR("Russell King");
MODULE_DESCRIPTION("AcornSCSI driver");
MODULE_LICENSE("GPL");<|MERGE_RESOLUTION|>--- conflicted
+++ resolved
@@ -1776,11 +1776,7 @@
 	host->scsi.disconnectable = 0;
 	if (host->SCpnt->device->id  == host->scsi.reconnected.target &&
 	    host->SCpnt->device->lun == host->scsi.reconnected.lun &&
-<<<<<<< HEAD
-	    scsi_cmd_to_tag(host->SCpnt) == host->scsi.reconnected.tag) {
-=======
 	    scsi_cmd_to_rq(host->SCpnt)->tag == host->scsi.reconnected.tag) {
->>>>>>> 6195eb15
 #if (DEBUG & (DEBUG_QUEUES|DEBUG_DISCON))
 	    DBG(host->SCpnt, printk("scsi%d.%c: reconnected",
 		    host->host->host_no, acornscsi_target(host)));

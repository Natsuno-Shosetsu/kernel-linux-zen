/*
   BlueZ - Bluetooth protocol stack for Linux

   Copyright (C) 2014 Intel Corporation

   This program is free software; you can redistribute it and/or modify
   it under the terms of the GNU General Public License version 2 as
   published by the Free Software Foundation;

   THE SOFTWARE IS PROVIDED "AS IS", WITHOUT WARRANTY OF ANY KIND, EXPRESS
   OR IMPLIED, INCLUDING BUT NOT LIMITED TO THE WARRANTIES OF MERCHANTABILITY,
   FITNESS FOR A PARTICULAR PURPOSE AND NONINFRINGEMENT OF THIRD PARTY RIGHTS.
   IN NO EVENT SHALL THE COPYRIGHT HOLDER(S) AND AUTHOR(S) BE LIABLE FOR ANY
   CLAIM, OR ANY SPECIAL INDIRECT OR CONSEQUENTIAL DAMAGES, OR ANY DAMAGES
   WHATSOEVER RESULTING FROM LOSS OF USE, DATA OR PROFITS, WHETHER IN AN
   ACTION OF CONTRACT, NEGLIGENCE OR OTHER TORTIOUS ACTION, ARISING OUT OF
   OR IN CONNECTION WITH THE USE OR PERFORMANCE OF THIS SOFTWARE.

   ALL LIABILITY, INCLUDING LIABILITY FOR INFRINGEMENT OF ANY PATENTS,
   COPYRIGHTS, TRADEMARKS OR OTHER RIGHTS, RELATING TO USE OF THIS
   SOFTWARE IS DISCLAIMED.
*/

#include <linux/sched/signal.h>

#include <net/bluetooth/bluetooth.h>
#include <net/bluetooth/hci_core.h>
#include <net/bluetooth/mgmt.h>

#include "smp.h"
#include "hci_request.h"
#include "msft.h"
#include "eir.h"
<<<<<<< HEAD

#define HCI_REQ_DONE	  0
#define HCI_REQ_PEND	  1
#define HCI_REQ_CANCELED  2
=======
>>>>>>> 754e0b0e

void hci_req_init(struct hci_request *req, struct hci_dev *hdev)
{
	skb_queue_head_init(&req->cmd_q);
	req->hdev = hdev;
	req->err = 0;
}

void hci_req_purge(struct hci_request *req)
{
	skb_queue_purge(&req->cmd_q);
}

bool hci_req_status_pend(struct hci_dev *hdev)
{
	return hdev->req_status == HCI_REQ_PEND;
}

static int req_run(struct hci_request *req, hci_req_complete_t complete,
		   hci_req_complete_skb_t complete_skb)
{
	struct hci_dev *hdev = req->hdev;
	struct sk_buff *skb;
	unsigned long flags;

	bt_dev_dbg(hdev, "length %u", skb_queue_len(&req->cmd_q));

	/* If an error occurred during request building, remove all HCI
	 * commands queued on the HCI request queue.
	 */
	if (req->err) {
		skb_queue_purge(&req->cmd_q);
		return req->err;
	}

	/* Do not allow empty requests */
	if (skb_queue_empty(&req->cmd_q))
		return -ENODATA;

	skb = skb_peek_tail(&req->cmd_q);
	if (complete) {
		bt_cb(skb)->hci.req_complete = complete;
	} else if (complete_skb) {
		bt_cb(skb)->hci.req_complete_skb = complete_skb;
		bt_cb(skb)->hci.req_flags |= HCI_REQ_SKB;
	}

	spin_lock_irqsave(&hdev->cmd_q.lock, flags);
	skb_queue_splice_tail(&req->cmd_q, &hdev->cmd_q);
	spin_unlock_irqrestore(&hdev->cmd_q.lock, flags);

	queue_work(hdev->workqueue, &hdev->cmd_work);

	return 0;
}

int hci_req_run(struct hci_request *req, hci_req_complete_t complete)
{
	return req_run(req, complete, NULL);
}

int hci_req_run_skb(struct hci_request *req, hci_req_complete_skb_t complete)
{
	return req_run(req, NULL, complete);
}

void hci_req_sync_complete(struct hci_dev *hdev, u8 result, u16 opcode,
			   struct sk_buff *skb)
{
	bt_dev_dbg(hdev, "result 0x%2.2x", result);

	if (hdev->req_status == HCI_REQ_PEND) {
		hdev->req_result = result;
		hdev->req_status = HCI_REQ_DONE;
		if (skb)
			hdev->req_skb = skb_get(skb);
		wake_up_interruptible(&hdev->req_wait_q);
	}
}

/* Execute request and wait for completion. */
int __hci_req_sync(struct hci_dev *hdev, int (*func)(struct hci_request *req,
						     unsigned long opt),
		   unsigned long opt, u32 timeout, u8 *hci_status)
{
	struct hci_request req;
	int err = 0;

	bt_dev_dbg(hdev, "start");

	hci_req_init(&req, hdev);

	hdev->req_status = HCI_REQ_PEND;

	err = func(&req, opt);
	if (err) {
		if (hci_status)
			*hci_status = HCI_ERROR_UNSPECIFIED;
		return err;
	}

	err = hci_req_run_skb(&req, hci_req_sync_complete);
	if (err < 0) {
		hdev->req_status = 0;

		/* ENODATA means the HCI request command queue is empty.
		 * This can happen when a request with conditionals doesn't
		 * trigger any commands to be sent. This is normal behavior
		 * and should not trigger an error return.
		 */
		if (err == -ENODATA) {
			if (hci_status)
				*hci_status = 0;
			return 0;
		}

		if (hci_status)
			*hci_status = HCI_ERROR_UNSPECIFIED;

		return err;
	}

	err = wait_event_interruptible_timeout(hdev->req_wait_q,
			hdev->req_status != HCI_REQ_PEND, timeout);

	if (err == -ERESTARTSYS)
		return -EINTR;

	switch (hdev->req_status) {
	case HCI_REQ_DONE:
		err = -bt_to_errno(hdev->req_result);
		if (hci_status)
			*hci_status = hdev->req_result;
		break;

	case HCI_REQ_CANCELED:
		err = -hdev->req_result;
		if (hci_status)
			*hci_status = HCI_ERROR_UNSPECIFIED;
		break;

	default:
		err = -ETIMEDOUT;
		if (hci_status)
			*hci_status = HCI_ERROR_UNSPECIFIED;
		break;
	}

	kfree_skb(hdev->req_skb);
	hdev->req_skb = NULL;
	hdev->req_status = hdev->req_result = 0;

	bt_dev_dbg(hdev, "end: err %d", err);

	return err;
}

int hci_req_sync(struct hci_dev *hdev, int (*req)(struct hci_request *req,
						  unsigned long opt),
		 unsigned long opt, u32 timeout, u8 *hci_status)
{
	int ret;

	/* Serialize all requests */
	hci_req_sync_lock(hdev);
	/* check the state after obtaing the lock to protect the HCI_UP
	 * against any races from hci_dev_do_close when the controller
	 * gets removed.
	 */
	if (test_bit(HCI_UP, &hdev->flags))
		ret = __hci_req_sync(hdev, req, opt, timeout, hci_status);
	else
		ret = -ENETDOWN;
	hci_req_sync_unlock(hdev);

	return ret;
}

struct sk_buff *hci_prepare_cmd(struct hci_dev *hdev, u16 opcode, u32 plen,
				const void *param)
{
	int len = HCI_COMMAND_HDR_SIZE + plen;
	struct hci_command_hdr *hdr;
	struct sk_buff *skb;

	skb = bt_skb_alloc(len, GFP_ATOMIC);
	if (!skb)
		return NULL;

	hdr = skb_put(skb, HCI_COMMAND_HDR_SIZE);
	hdr->opcode = cpu_to_le16(opcode);
	hdr->plen   = plen;

	if (plen)
		skb_put_data(skb, param, plen);

	bt_dev_dbg(hdev, "skb len %d", skb->len);

	hci_skb_pkt_type(skb) = HCI_COMMAND_PKT;
	hci_skb_opcode(skb) = opcode;

	return skb;
}

/* Queue a command to an asynchronous HCI request */
void hci_req_add_ev(struct hci_request *req, u16 opcode, u32 plen,
		    const void *param, u8 event)
{
	struct hci_dev *hdev = req->hdev;
	struct sk_buff *skb;

	bt_dev_dbg(hdev, "opcode 0x%4.4x plen %d", opcode, plen);

	/* If an error occurred during request building, there is no point in
	 * queueing the HCI command. We can simply return.
	 */
	if (req->err)
		return;

	skb = hci_prepare_cmd(hdev, opcode, plen, param);
	if (!skb) {
		bt_dev_err(hdev, "no memory for command (opcode 0x%4.4x)",
			   opcode);
		req->err = -ENOMEM;
		return;
	}

	if (skb_queue_empty(&req->cmd_q))
		bt_cb(skb)->hci.req_flags |= HCI_REQ_START;

	bt_cb(skb)->hci.req_event = event;

	skb_queue_tail(&req->cmd_q, skb);
}

void hci_req_add(struct hci_request *req, u16 opcode, u32 plen,
		 const void *param)
{
	hci_req_add_ev(req, opcode, plen, param, 0);
}

void __hci_req_write_fast_connectable(struct hci_request *req, bool enable)
{
	struct hci_dev *hdev = req->hdev;
	struct hci_cp_write_page_scan_activity acp;
	u8 type;

	if (!hci_dev_test_flag(hdev, HCI_BREDR_ENABLED))
		return;

	if (hdev->hci_ver < BLUETOOTH_VER_1_2)
		return;

	if (enable) {
		type = PAGE_SCAN_TYPE_INTERLACED;

		/* 160 msec page scan interval */
		acp.interval = cpu_to_le16(0x0100);
	} else {
		type = hdev->def_page_scan_type;
		acp.interval = cpu_to_le16(hdev->def_page_scan_int);
	}

	acp.window = cpu_to_le16(hdev->def_page_scan_window);

	if (__cpu_to_le16(hdev->page_scan_interval) != acp.interval ||
	    __cpu_to_le16(hdev->page_scan_window) != acp.window)
		hci_req_add(req, HCI_OP_WRITE_PAGE_SCAN_ACTIVITY,
			    sizeof(acp), &acp);

	if (hdev->page_scan_type != type)
		hci_req_add(req, HCI_OP_WRITE_PAGE_SCAN_TYPE, 1, &type);
}

static void start_interleave_scan(struct hci_dev *hdev)
{
	hdev->interleave_scan_state = INTERLEAVE_SCAN_NO_FILTER;
	queue_delayed_work(hdev->req_workqueue,
			   &hdev->interleave_scan, 0);
}

static bool is_interleave_scanning(struct hci_dev *hdev)
{
	return hdev->interleave_scan_state != INTERLEAVE_SCAN_NONE;
}

static void cancel_interleave_scan(struct hci_dev *hdev)
{
	bt_dev_dbg(hdev, "cancelling interleave scan");

	cancel_delayed_work_sync(&hdev->interleave_scan);

	hdev->interleave_scan_state = INTERLEAVE_SCAN_NONE;
}

/* Return true if interleave_scan wasn't started until exiting this function,
 * otherwise, return false
 */
static bool __hci_update_interleaved_scan(struct hci_dev *hdev)
{
	/* Do interleaved scan only if all of the following are true:
	 * - There is at least one ADV monitor
	 * - At least one pending LE connection or one device to be scanned for
	 * - Monitor offloading is not supported
	 * If so, we should alternate between allowlist scan and one without
	 * any filters to save power.
	 */
	bool use_interleaving = hci_is_adv_monitoring(hdev) &&
				!(list_empty(&hdev->pend_le_conns) &&
				  list_empty(&hdev->pend_le_reports)) &&
				hci_get_adv_monitor_offload_ext(hdev) ==
				    HCI_ADV_MONITOR_EXT_NONE;
	bool is_interleaving = is_interleave_scanning(hdev);

	if (use_interleaving && !is_interleaving) {
		start_interleave_scan(hdev);
		bt_dev_dbg(hdev, "starting interleave scan");
		return true;
	}

	if (!use_interleaving && is_interleaving)
		cancel_interleave_scan(hdev);

	return false;
}

void __hci_req_update_name(struct hci_request *req)
{
	struct hci_dev *hdev = req->hdev;
	struct hci_cp_write_local_name cp;

	memcpy(cp.name, hdev->dev_name, sizeof(cp.name));

	hci_req_add(req, HCI_OP_WRITE_LOCAL_NAME, sizeof(cp), &cp);
}

void __hci_req_update_eir(struct hci_request *req)
{
	struct hci_dev *hdev = req->hdev;
	struct hci_cp_write_eir cp;

	if (!hdev_is_powered(hdev))
		return;

	if (!lmp_ext_inq_capable(hdev))
		return;

	if (!hci_dev_test_flag(hdev, HCI_SSP_ENABLED))
		return;

	if (hci_dev_test_flag(hdev, HCI_SERVICE_CACHE))
		return;

	memset(&cp, 0, sizeof(cp));

	eir_create(hdev, cp.data);

	if (memcmp(cp.data, hdev->eir, sizeof(cp.data)) == 0)
		return;

	memcpy(hdev->eir, cp.data, sizeof(cp.data));

	hci_req_add(req, HCI_OP_WRITE_EIR, sizeof(cp), &cp);
}

void hci_req_add_le_scan_disable(struct hci_request *req, bool rpa_le_conn)
{
	struct hci_dev *hdev = req->hdev;

	if (hdev->scanning_paused) {
		bt_dev_dbg(hdev, "Scanning is paused for suspend");
		return;
	}

	if (use_ext_scan(hdev)) {
		struct hci_cp_le_set_ext_scan_enable cp;

		memset(&cp, 0, sizeof(cp));
		cp.enable = LE_SCAN_DISABLE;
		hci_req_add(req, HCI_OP_LE_SET_EXT_SCAN_ENABLE, sizeof(cp),
			    &cp);
	} else {
		struct hci_cp_le_set_scan_enable cp;

		memset(&cp, 0, sizeof(cp));
		cp.enable = LE_SCAN_DISABLE;
		hci_req_add(req, HCI_OP_LE_SET_SCAN_ENABLE, sizeof(cp), &cp);
	}

	/* Disable address resolution */
	if (hci_dev_test_flag(hdev, HCI_LL_RPA_RESOLUTION) && !rpa_le_conn) {
		__u8 enable = 0x00;

		hci_req_add(req, HCI_OP_LE_SET_ADDR_RESOLV_ENABLE, 1, &enable);
	}
}

static void del_from_accept_list(struct hci_request *req, bdaddr_t *bdaddr,
				 u8 bdaddr_type)
{
	struct hci_cp_le_del_from_accept_list cp;

	cp.bdaddr_type = bdaddr_type;
	bacpy(&cp.bdaddr, bdaddr);

	bt_dev_dbg(req->hdev, "Remove %pMR (0x%x) from accept list", &cp.bdaddr,
		   cp.bdaddr_type);
	hci_req_add(req, HCI_OP_LE_DEL_FROM_ACCEPT_LIST, sizeof(cp), &cp);

	if (use_ll_privacy(req->hdev)) {
		struct smp_irk *irk;

		irk = hci_find_irk_by_addr(req->hdev, bdaddr, bdaddr_type);
		if (irk) {
			struct hci_cp_le_del_from_resolv_list cp;

			cp.bdaddr_type = bdaddr_type;
			bacpy(&cp.bdaddr, bdaddr);

			hci_req_add(req, HCI_OP_LE_DEL_FROM_RESOLV_LIST,
				    sizeof(cp), &cp);
		}
	}
}

/* Adds connection to accept list if needed. On error, returns -1. */
static int add_to_accept_list(struct hci_request *req,
			      struct hci_conn_params *params, u8 *num_entries,
			      bool allow_rpa)
{
	struct hci_cp_le_add_to_accept_list cp;
	struct hci_dev *hdev = req->hdev;

	/* Already in accept list */
	if (hci_bdaddr_list_lookup(&hdev->le_accept_list, &params->addr,
				   params->addr_type))
		return 0;

	/* Select filter policy to accept all advertising */
	if (*num_entries >= hdev->le_accept_list_size)
		return -1;

	/* Accept list can not be used with RPAs */
	if (!allow_rpa &&
	    !hci_dev_test_flag(hdev, HCI_ENABLE_LL_PRIVACY) &&
	    hci_find_irk_by_addr(hdev, &params->addr, params->addr_type)) {
		return -1;
	}

	/* During suspend, only wakeable devices can be in accept list */
	if (hdev->suspended &&
	    !test_bit(HCI_CONN_FLAG_REMOTE_WAKEUP, params->flags))
		return 0;

	*num_entries += 1;
	cp.bdaddr_type = params->addr_type;
	bacpy(&cp.bdaddr, &params->addr);

	bt_dev_dbg(hdev, "Add %pMR (0x%x) to accept list", &cp.bdaddr,
		   cp.bdaddr_type);
	hci_req_add(req, HCI_OP_LE_ADD_TO_ACCEPT_LIST, sizeof(cp), &cp);

	if (use_ll_privacy(hdev)) {
		struct smp_irk *irk;

		irk = hci_find_irk_by_addr(hdev, &params->addr,
					   params->addr_type);
		if (irk) {
			struct hci_cp_le_add_to_resolv_list cp;

			cp.bdaddr_type = params->addr_type;
			bacpy(&cp.bdaddr, &params->addr);
			memcpy(cp.peer_irk, irk->val, 16);

			if (hci_dev_test_flag(hdev, HCI_PRIVACY))
				memcpy(cp.local_irk, hdev->irk, 16);
			else
				memset(cp.local_irk, 0, 16);

			hci_req_add(req, HCI_OP_LE_ADD_TO_RESOLV_LIST,
				    sizeof(cp), &cp);
		}
	}

	return 0;
}

static u8 update_accept_list(struct hci_request *req)
{
	struct hci_dev *hdev = req->hdev;
	struct hci_conn_params *params;
	struct bdaddr_list *b;
	u8 num_entries = 0;
	bool pend_conn, pend_report;
	/* We allow usage of accept list even with RPAs in suspend. In the worst
	 * case, we won't be able to wake from devices that use the privacy1.2
	 * features. Additionally, once we support privacy1.2 and IRK
	 * offloading, we can update this to also check for those conditions.
	 */
	bool allow_rpa = hdev->suspended;

	if (use_ll_privacy(hdev))
		allow_rpa = true;

	/* Go through the current accept list programmed into the
	 * controller one by one and check if that address is still
	 * in the list of pending connections or list of devices to
	 * report. If not present in either list, then queue the
	 * command to remove it from the controller.
	 */
	list_for_each_entry(b, &hdev->le_accept_list, list) {
		pend_conn = hci_pend_le_action_lookup(&hdev->pend_le_conns,
						      &b->bdaddr,
						      b->bdaddr_type);
		pend_report = hci_pend_le_action_lookup(&hdev->pend_le_reports,
							&b->bdaddr,
							b->bdaddr_type);

		/* If the device is not likely to connect or report,
		 * remove it from the accept list.
		 */
		if (!pend_conn && !pend_report) {
			del_from_accept_list(req, &b->bdaddr, b->bdaddr_type);
			continue;
		}

		/* Accept list can not be used with RPAs */
		if (!allow_rpa &&
		    !hci_dev_test_flag(hdev, HCI_ENABLE_LL_PRIVACY) &&
		    hci_find_irk_by_addr(hdev, &b->bdaddr, b->bdaddr_type)) {
			return 0x00;
		}

		num_entries++;
	}

	/* Since all no longer valid accept list entries have been
	 * removed, walk through the list of pending connections
	 * and ensure that any new device gets programmed into
	 * the controller.
	 *
	 * If the list of the devices is larger than the list of
	 * available accept list entries in the controller, then
	 * just abort and return filer policy value to not use the
	 * accept list.
	 */
	list_for_each_entry(params, &hdev->pend_le_conns, action) {
		if (add_to_accept_list(req, params, &num_entries, allow_rpa))
			return 0x00;
	}

	/* After adding all new pending connections, walk through
	 * the list of pending reports and also add these to the
	 * accept list if there is still space. Abort if space runs out.
	 */
	list_for_each_entry(params, &hdev->pend_le_reports, action) {
		if (add_to_accept_list(req, params, &num_entries, allow_rpa))
			return 0x00;
	}

	/* Use the allowlist unless the following conditions are all true:
	 * - We are not currently suspending
	 * - There are 1 or more ADV monitors registered and it's not offloaded
	 * - Interleaved scanning is not currently using the allowlist
	 */
	if (!idr_is_empty(&hdev->adv_monitors_idr) && !hdev->suspended &&
	    hci_get_adv_monitor_offload_ext(hdev) == HCI_ADV_MONITOR_EXT_NONE &&
	    hdev->interleave_scan_state != INTERLEAVE_SCAN_ALLOWLIST)
		return 0x00;

	/* Select filter policy to use accept list */
	return 0x01;
}

static bool scan_use_rpa(struct hci_dev *hdev)
{
	return hci_dev_test_flag(hdev, HCI_PRIVACY);
}

static void hci_req_start_scan(struct hci_request *req, u8 type, u16 interval,
			       u16 window, u8 own_addr_type, u8 filter_policy,
			       bool filter_dup, bool addr_resolv)
{
	struct hci_dev *hdev = req->hdev;

	if (hdev->scanning_paused) {
		bt_dev_dbg(hdev, "Scanning is paused for suspend");
		return;
	}

	if (use_ll_privacy(hdev) && addr_resolv) {
		u8 enable = 0x01;

		hci_req_add(req, HCI_OP_LE_SET_ADDR_RESOLV_ENABLE, 1, &enable);
	}

	/* Use ext scanning if set ext scan param and ext scan enable is
	 * supported
	 */
	if (use_ext_scan(hdev)) {
		struct hci_cp_le_set_ext_scan_params *ext_param_cp;
		struct hci_cp_le_set_ext_scan_enable ext_enable_cp;
		struct hci_cp_le_scan_phy_params *phy_params;
		u8 data[sizeof(*ext_param_cp) + sizeof(*phy_params) * 2];
		u32 plen;

		ext_param_cp = (void *)data;
		phy_params = (void *)ext_param_cp->data;

		memset(ext_param_cp, 0, sizeof(*ext_param_cp));
		ext_param_cp->own_addr_type = own_addr_type;
		ext_param_cp->filter_policy = filter_policy;

		plen = sizeof(*ext_param_cp);

		if (scan_1m(hdev) || scan_2m(hdev)) {
			ext_param_cp->scanning_phys |= LE_SCAN_PHY_1M;

			memset(phy_params, 0, sizeof(*phy_params));
			phy_params->type = type;
			phy_params->interval = cpu_to_le16(interval);
			phy_params->window = cpu_to_le16(window);

			plen += sizeof(*phy_params);
			phy_params++;
		}

		if (scan_coded(hdev)) {
			ext_param_cp->scanning_phys |= LE_SCAN_PHY_CODED;

			memset(phy_params, 0, sizeof(*phy_params));
			phy_params->type = type;
			phy_params->interval = cpu_to_le16(interval);
			phy_params->window = cpu_to_le16(window);

			plen += sizeof(*phy_params);
			phy_params++;
		}

		hci_req_add(req, HCI_OP_LE_SET_EXT_SCAN_PARAMS,
			    plen, ext_param_cp);

		memset(&ext_enable_cp, 0, sizeof(ext_enable_cp));
		ext_enable_cp.enable = LE_SCAN_ENABLE;
		ext_enable_cp.filter_dup = filter_dup;

		hci_req_add(req, HCI_OP_LE_SET_EXT_SCAN_ENABLE,
			    sizeof(ext_enable_cp), &ext_enable_cp);
	} else {
		struct hci_cp_le_set_scan_param param_cp;
		struct hci_cp_le_set_scan_enable enable_cp;

		memset(&param_cp, 0, sizeof(param_cp));
		param_cp.type = type;
		param_cp.interval = cpu_to_le16(interval);
		param_cp.window = cpu_to_le16(window);
		param_cp.own_address_type = own_addr_type;
		param_cp.filter_policy = filter_policy;
		hci_req_add(req, HCI_OP_LE_SET_SCAN_PARAM, sizeof(param_cp),
			    &param_cp);

		memset(&enable_cp, 0, sizeof(enable_cp));
		enable_cp.enable = LE_SCAN_ENABLE;
		enable_cp.filter_dup = filter_dup;
		hci_req_add(req, HCI_OP_LE_SET_SCAN_ENABLE, sizeof(enable_cp),
			    &enable_cp);
	}
}

/* Returns true if an le connection is in the scanning state */
static inline bool hci_is_le_conn_scanning(struct hci_dev *hdev)
{
	struct hci_conn_hash *h = &hdev->conn_hash;
	struct hci_conn  *c;

	rcu_read_lock();

	list_for_each_entry_rcu(c, &h->list, list) {
		if (c->type == LE_LINK && c->state == BT_CONNECT &&
		    test_bit(HCI_CONN_SCANNING, &c->flags)) {
			rcu_read_unlock();
			return true;
		}
	}

	rcu_read_unlock();

	return false;
}

/* Ensure to call hci_req_add_le_scan_disable() first to disable the
 * controller based address resolution to be able to reconfigure
 * resolving list.
 */
void hci_req_add_le_passive_scan(struct hci_request *req)
{
	struct hci_dev *hdev = req->hdev;
	u8 own_addr_type;
	u8 filter_policy;
	u16 window, interval;
	/* Default is to enable duplicates filter */
	u8 filter_dup = LE_SCAN_FILTER_DUP_ENABLE;
	/* Background scanning should run with address resolution */
	bool addr_resolv = true;

	if (hdev->scanning_paused) {
		bt_dev_dbg(hdev, "Scanning is paused for suspend");
		return;
	}

	/* Set require_privacy to false since no SCAN_REQ are send
	 * during passive scanning. Not using an non-resolvable address
	 * here is important so that peer devices using direct
	 * advertising with our address will be correctly reported
	 * by the controller.
	 */
	if (hci_update_random_address(req, false, scan_use_rpa(hdev),
				      &own_addr_type))
		return;

	if (hdev->enable_advmon_interleave_scan &&
	    __hci_update_interleaved_scan(hdev))
		return;

	bt_dev_dbg(hdev, "interleave state %d", hdev->interleave_scan_state);
	/* Adding or removing entries from the accept list must
	 * happen before enabling scanning. The controller does
	 * not allow accept list modification while scanning.
	 */
	filter_policy = update_accept_list(req);

	/* When the controller is using random resolvable addresses and
	 * with that having LE privacy enabled, then controllers with
	 * Extended Scanner Filter Policies support can now enable support
	 * for handling directed advertising.
	 *
	 * So instead of using filter polices 0x00 (no accept list)
	 * and 0x01 (accept list enabled) use the new filter policies
	 * 0x02 (no accept list) and 0x03 (accept list enabled).
	 */
	if (hci_dev_test_flag(hdev, HCI_PRIVACY) &&
	    (hdev->le_features[0] & HCI_LE_EXT_SCAN_POLICY))
		filter_policy |= 0x02;

	if (hdev->suspended) {
		window = hdev->le_scan_window_suspend;
		interval = hdev->le_scan_int_suspend;
	} else if (hci_is_le_conn_scanning(hdev)) {
		window = hdev->le_scan_window_connect;
		interval = hdev->le_scan_int_connect;
	} else if (hci_is_adv_monitoring(hdev)) {
		window = hdev->le_scan_window_adv_monitor;
		interval = hdev->le_scan_int_adv_monitor;

		/* Disable duplicates filter when scanning for advertisement
		 * monitor for the following reasons.
		 *
		 * For HW pattern filtering (ex. MSFT), Realtek and Qualcomm
		 * controllers ignore RSSI_Sampling_Period when the duplicates
		 * filter is enabled.
		 *
		 * For SW pattern filtering, when we're not doing interleaved
		 * scanning, it is necessary to disable duplicates filter,
		 * otherwise hosts can only receive one advertisement and it's
		 * impossible to know if a peer is still in range.
		 */
		filter_dup = LE_SCAN_FILTER_DUP_DISABLE;
	} else {
		window = hdev->le_scan_window;
		interval = hdev->le_scan_interval;
	}

	bt_dev_dbg(hdev, "LE passive scan with accept list = %d",
		   filter_policy);
	hci_req_start_scan(req, LE_SCAN_PASSIVE, interval, window,
			   own_addr_type, filter_policy, filter_dup,
			   addr_resolv);
}

<<<<<<< HEAD
static void hci_req_clear_event_filter(struct hci_request *req)
{
	struct hci_cp_set_event_filter f;

	if (!hci_dev_test_flag(req->hdev, HCI_BREDR_ENABLED))
		return;

	if (hci_dev_test_flag(req->hdev, HCI_EVENT_FILTER_CONFIGURED)) {
		memset(&f, 0, sizeof(f));
		f.flt_type = HCI_FLT_CLEAR_ALL;
		hci_req_add(req, HCI_OP_SET_EVENT_FLT, 1, &f);
	}
}

static void hci_req_set_event_filter(struct hci_request *req)
{
	struct bdaddr_list_with_flags *b;
	struct hci_cp_set_event_filter f;
	struct hci_dev *hdev = req->hdev;
	u8 scan = SCAN_DISABLED;
	bool scanning = test_bit(HCI_PSCAN, &hdev->flags);

	if (!hci_dev_test_flag(hdev, HCI_BREDR_ENABLED))
		return;

	/* Always clear event filter when starting */
	hci_req_clear_event_filter(req);

	list_for_each_entry(b, &hdev->accept_list, list) {
		if (!hci_conn_test_flag(HCI_CONN_FLAG_REMOTE_WAKEUP,
					b->current_flags))
			continue;

		memset(&f, 0, sizeof(f));
		bacpy(&f.addr_conn_flt.bdaddr, &b->bdaddr);
		f.flt_type = HCI_FLT_CONN_SETUP;
		f.cond_type = HCI_CONN_SETUP_ALLOW_BDADDR;
		f.addr_conn_flt.auto_accept = HCI_CONN_SETUP_AUTO_ON;

		bt_dev_dbg(hdev, "Adding event filters for %pMR", &b->bdaddr);
		hci_req_add(req, HCI_OP_SET_EVENT_FLT, sizeof(f), &f);
		scan = SCAN_PAGE;
	}

	if (scan && !scanning) {
		set_bit(SUSPEND_SCAN_ENABLE, hdev->suspend_tasks);
		hci_req_add(req, HCI_OP_WRITE_SCAN_ENABLE, 1, &scan);
	} else if (!scan && scanning) {
		set_bit(SUSPEND_SCAN_DISABLE, hdev->suspend_tasks);
		hci_req_add(req, HCI_OP_WRITE_SCAN_ENABLE, 1, &scan);
	}
}

=======
>>>>>>> 754e0b0e
static void cancel_adv_timeout(struct hci_dev *hdev)
{
	if (hdev->adv_instance_timeout) {
		hdev->adv_instance_timeout = 0;
		cancel_delayed_work(&hdev->adv_instance_expire);
	}
}

<<<<<<< HEAD
/* This function requires the caller holds hdev->lock */
void __hci_req_pause_adv_instances(struct hci_request *req)
{
	bt_dev_dbg(req->hdev, "Pausing advertising instances");

	/* Call to disable any advertisements active on the controller.
	 * This will succeed even if no advertisements are configured.
	 */
	__hci_req_disable_advertising(req);

	/* If we are using software rotation, pause the loop */
	if (!ext_adv_capable(req->hdev))
		cancel_adv_timeout(req->hdev);
}

/* This function requires the caller holds hdev->lock */
static void __hci_req_resume_adv_instances(struct hci_request *req)
{
	struct adv_info *adv;

	bt_dev_dbg(req->hdev, "Resuming advertising instances");

	if (ext_adv_capable(req->hdev)) {
		/* Call for each tracked instance to be re-enabled */
		list_for_each_entry(adv, &req->hdev->adv_instances, list) {
			__hci_req_enable_ext_advertising(req,
							 adv->instance);
		}

	} else {
		/* Schedule for most recent instance to be restarted and begin
		 * the software rotation loop
		 */
		__hci_req_schedule_adv_instance(req,
						req->hdev->cur_adv_instance,
						true);
	}
}

/* This function requires the caller holds hdev->lock */
int hci_req_resume_adv_instances(struct hci_dev *hdev)
{
	struct hci_request req;

	hci_req_init(&req, hdev);
	__hci_req_resume_adv_instances(&req);

	return hci_req_run(&req, NULL);
}

static void suspend_req_complete(struct hci_dev *hdev, u8 status, u16 opcode)
{
	bt_dev_dbg(hdev, "Request complete opcode=0x%x, status=0x%x", opcode,
		   status);
	if (test_bit(SUSPEND_SCAN_ENABLE, hdev->suspend_tasks) ||
	    test_bit(SUSPEND_SCAN_DISABLE, hdev->suspend_tasks)) {
		clear_bit(SUSPEND_SCAN_ENABLE, hdev->suspend_tasks);
		clear_bit(SUSPEND_SCAN_DISABLE, hdev->suspend_tasks);
		wake_up(&hdev->suspend_wait_q);
	}

	if (test_bit(SUSPEND_SET_ADV_FILTER, hdev->suspend_tasks)) {
		clear_bit(SUSPEND_SET_ADV_FILTER, hdev->suspend_tasks);
		wake_up(&hdev->suspend_wait_q);
	}
}

static void hci_req_prepare_adv_monitor_suspend(struct hci_request *req,
						bool suspending)
{
	struct hci_dev *hdev = req->hdev;

	switch (hci_get_adv_monitor_offload_ext(hdev)) {
	case HCI_ADV_MONITOR_EXT_MSFT:
		if (suspending)
			msft_suspend(hdev);
		else
			msft_resume(hdev);
		break;
	default:
		return;
	}

	/* No need to block when enabling since it's on resume path */
	if (hdev->suspended && suspending)
		set_bit(SUSPEND_SET_ADV_FILTER, hdev->suspend_tasks);
}

/* Call with hci_dev_lock */
void hci_req_prepare_suspend(struct hci_dev *hdev, enum suspended_state next)
{
	int old_state;
	struct hci_conn *conn;
	struct hci_request req;
	u8 page_scan;
	int disconnect_counter;

	if (next == hdev->suspend_state) {
		bt_dev_dbg(hdev, "Same state before and after: %d", next);
		goto done;
	}

	hdev->suspend_state = next;
	hci_req_init(&req, hdev);

	if (next == BT_SUSPEND_DISCONNECT) {
		/* Mark device as suspended */
		hdev->suspended = true;

		/* Pause discovery if not already stopped */
		old_state = hdev->discovery.state;
		if (old_state != DISCOVERY_STOPPED) {
			set_bit(SUSPEND_PAUSE_DISCOVERY, hdev->suspend_tasks);
			hci_discovery_set_state(hdev, DISCOVERY_STOPPING);
			queue_work(hdev->req_workqueue, &hdev->discov_update);
		}

		hdev->discovery_paused = true;
		hdev->discovery_old_state = old_state;

		/* Stop directed advertising */
		old_state = hci_dev_test_flag(hdev, HCI_ADVERTISING);
		if (old_state) {
			set_bit(SUSPEND_PAUSE_ADVERTISING, hdev->suspend_tasks);
			cancel_delayed_work(&hdev->discov_off);
			queue_delayed_work(hdev->req_workqueue,
					   &hdev->discov_off, 0);
		}

		/* Pause other advertisements */
		if (hdev->adv_instance_cnt)
			__hci_req_pause_adv_instances(&req);

		hdev->advertising_paused = true;
		hdev->advertising_old_state = old_state;

		/* Disable page scan if enabled */
		if (test_bit(HCI_PSCAN, &hdev->flags)) {
			page_scan = SCAN_DISABLED;
			hci_req_add(&req, HCI_OP_WRITE_SCAN_ENABLE, 1,
				    &page_scan);
			set_bit(SUSPEND_SCAN_DISABLE, hdev->suspend_tasks);
		}

		/* Disable LE passive scan if enabled */
		if (hci_dev_test_flag(hdev, HCI_LE_SCAN)) {
			cancel_interleave_scan(hdev);
			hci_req_add_le_scan_disable(&req, false);
		}

		/* Disable advertisement filters */
		hci_req_prepare_adv_monitor_suspend(&req, true);

		/* Prevent disconnects from causing scanning to be re-enabled */
		hdev->scanning_paused = true;

		/* Run commands before disconnecting */
		hci_req_run(&req, suspend_req_complete);

		disconnect_counter = 0;
		/* Soft disconnect everything (power off) */
		list_for_each_entry(conn, &hdev->conn_hash.list, list) {
			hci_disconnect(conn, HCI_ERROR_REMOTE_POWER_OFF);
			disconnect_counter++;
		}

		if (disconnect_counter > 0) {
			bt_dev_dbg(hdev,
				   "Had %d disconnects. Will wait on them",
				   disconnect_counter);
			set_bit(SUSPEND_DISCONNECTING, hdev->suspend_tasks);
		}
	} else if (next == BT_SUSPEND_CONFIGURE_WAKE) {
		/* Unpause to take care of updating scanning params */
		hdev->scanning_paused = false;
		/* Enable event filter for paired devices */
		hci_req_set_event_filter(&req);
		/* Enable passive scan at lower duty cycle */
		__hci_update_background_scan(&req);
		/* Pause scan changes again. */
		hdev->scanning_paused = true;
		hci_req_run(&req, suspend_req_complete);
	} else {
		hdev->suspended = false;
		hdev->scanning_paused = false;

		/* Clear any event filters and restore scan state */
		hci_req_clear_event_filter(&req);
		__hci_req_update_scan(&req);

		/* Reset passive/background scanning to normal */
		__hci_update_background_scan(&req);
		/* Enable all of the advertisement filters */
		hci_req_prepare_adv_monitor_suspend(&req, false);

		/* Unpause directed advertising */
		hdev->advertising_paused = false;
		if (hdev->advertising_old_state) {
			set_bit(SUSPEND_UNPAUSE_ADVERTISING,
				hdev->suspend_tasks);
			hci_dev_set_flag(hdev, HCI_ADVERTISING);
			queue_work(hdev->req_workqueue,
				   &hdev->discoverable_update);
			hdev->advertising_old_state = 0;
		}

		/* Resume other advertisements */
		if (hdev->adv_instance_cnt)
			__hci_req_resume_adv_instances(&req);

		/* Unpause discovery */
		hdev->discovery_paused = false;
		if (hdev->discovery_old_state != DISCOVERY_STOPPED &&
		    hdev->discovery_old_state != DISCOVERY_STOPPING) {
			set_bit(SUSPEND_UNPAUSE_DISCOVERY, hdev->suspend_tasks);
			hci_discovery_set_state(hdev, DISCOVERY_STARTING);
			queue_work(hdev->req_workqueue, &hdev->discov_update);
		}

		hci_req_run(&req, suspend_req_complete);
	}

	hdev->suspend_state = next;

done:
	clear_bit(SUSPEND_PREPARE_NOTIFIER, hdev->suspend_tasks);
	wake_up(&hdev->suspend_wait_q);
}

=======
>>>>>>> 754e0b0e
static bool adv_cur_instance_is_scannable(struct hci_dev *hdev)
{
	return hci_adv_instance_is_scannable(hdev, hdev->cur_adv_instance);
}

void __hci_req_disable_advertising(struct hci_request *req)
{
	if (ext_adv_capable(req->hdev)) {
		__hci_req_disable_ext_adv_instance(req, 0x00);

	} else {
		u8 enable = 0x00;

		hci_req_add(req, HCI_OP_LE_SET_ADV_ENABLE, sizeof(enable), &enable);
	}
}

static bool adv_use_rpa(struct hci_dev *hdev, uint32_t flags)
{
	/* If privacy is not enabled don't use RPA */
	if (!hci_dev_test_flag(hdev, HCI_PRIVACY))
		return false;

	/* If basic privacy mode is enabled use RPA */
	if (!hci_dev_test_flag(hdev, HCI_LIMITED_PRIVACY))
		return true;

	/* If limited privacy mode is enabled don't use RPA if we're
	 * both discoverable and bondable.
	 */
	if ((flags & MGMT_ADV_FLAG_DISCOV) &&
	    hci_dev_test_flag(hdev, HCI_BONDABLE))
		return false;

	/* We're neither bondable nor discoverable in the limited
	 * privacy mode, therefore use RPA.
	 */
	return true;
}

static bool is_advertising_allowed(struct hci_dev *hdev, bool connectable)
{
	/* If there is no connection we are OK to advertise. */
	if (hci_conn_num(hdev, LE_LINK) == 0)
		return true;

	/* Check le_states if there is any connection in peripheral role. */
	if (hdev->conn_hash.le_num_peripheral > 0) {
		/* Peripheral connection state and non connectable mode bit 20.
		 */
		if (!connectable && !(hdev->le_states[2] & 0x10))
			return false;

		/* Peripheral connection state and connectable mode bit 38
		 * and scannable bit 21.
		 */
		if (connectable && (!(hdev->le_states[4] & 0x40) ||
				    !(hdev->le_states[2] & 0x20)))
			return false;
	}

	/* Check le_states if there is any connection in central role. */
	if (hci_conn_num(hdev, LE_LINK) != hdev->conn_hash.le_num_peripheral) {
		/* Central connection state and non connectable mode bit 18. */
		if (!connectable && !(hdev->le_states[2] & 0x02))
			return false;

		/* Central connection state and connectable mode bit 35 and
		 * scannable 19.
		 */
		if (connectable && (!(hdev->le_states[4] & 0x08) ||
				    !(hdev->le_states[2] & 0x08)))
			return false;
	}

	return true;
}

void __hci_req_enable_advertising(struct hci_request *req)
{
	struct hci_dev *hdev = req->hdev;
	struct adv_info *adv;
	struct hci_cp_le_set_adv_param cp;
	u8 own_addr_type, enable = 0x01;
	bool connectable;
	u16 adv_min_interval, adv_max_interval;
	u32 flags;

	flags = hci_adv_instance_flags(hdev, hdev->cur_adv_instance);
	adv = hci_find_adv_instance(hdev, hdev->cur_adv_instance);

	/* If the "connectable" instance flag was not set, then choose between
	 * ADV_IND and ADV_NONCONN_IND based on the global connectable setting.
	 */
	connectable = (flags & MGMT_ADV_FLAG_CONNECTABLE) ||
		      mgmt_get_connectable(hdev);

	if (!is_advertising_allowed(hdev, connectable))
		return;

	if (hci_dev_test_flag(hdev, HCI_LE_ADV))
		__hci_req_disable_advertising(req);

	/* Clear the HCI_LE_ADV bit temporarily so that the
	 * hci_update_random_address knows that it's safe to go ahead
	 * and write a new random address. The flag will be set back on
	 * as soon as the SET_ADV_ENABLE HCI command completes.
	 */
	hci_dev_clear_flag(hdev, HCI_LE_ADV);

	/* Set require_privacy to true only when non-connectable
	 * advertising is used. In that case it is fine to use a
	 * non-resolvable private address.
	 */
	if (hci_update_random_address(req, !connectable,
				      adv_use_rpa(hdev, flags),
				      &own_addr_type) < 0)
		return;

	memset(&cp, 0, sizeof(cp));

	if (adv) {
		adv_min_interval = adv->min_interval;
		adv_max_interval = adv->max_interval;
	} else {
		adv_min_interval = hdev->le_adv_min_interval;
		adv_max_interval = hdev->le_adv_max_interval;
	}

	if (connectable) {
		cp.type = LE_ADV_IND;
	} else {
		if (adv_cur_instance_is_scannable(hdev))
			cp.type = LE_ADV_SCAN_IND;
		else
			cp.type = LE_ADV_NONCONN_IND;

		if (!hci_dev_test_flag(hdev, HCI_DISCOVERABLE) ||
		    hci_dev_test_flag(hdev, HCI_LIMITED_DISCOVERABLE)) {
			adv_min_interval = DISCOV_LE_FAST_ADV_INT_MIN;
			adv_max_interval = DISCOV_LE_FAST_ADV_INT_MAX;
		}
	}

	cp.min_interval = cpu_to_le16(adv_min_interval);
	cp.max_interval = cpu_to_le16(adv_max_interval);
	cp.own_address_type = own_addr_type;
	cp.channel_map = hdev->le_adv_channel_map;

	hci_req_add(req, HCI_OP_LE_SET_ADV_PARAM, sizeof(cp), &cp);

	hci_req_add(req, HCI_OP_LE_SET_ADV_ENABLE, sizeof(enable), &enable);
}

void __hci_req_update_scan_rsp_data(struct hci_request *req, u8 instance)
{
	struct hci_dev *hdev = req->hdev;
	u8 len;

	if (!hci_dev_test_flag(hdev, HCI_LE_ENABLED))
		return;

	if (ext_adv_capable(hdev)) {
		struct {
			struct hci_cp_le_set_ext_scan_rsp_data cp;
			u8 data[HCI_MAX_EXT_AD_LENGTH];
		} pdu;

		memset(&pdu, 0, sizeof(pdu));

		len = eir_create_scan_rsp(hdev, instance, pdu.data);

		if (hdev->scan_rsp_data_len == len &&
		    !memcmp(pdu.data, hdev->scan_rsp_data, len))
			return;

		memcpy(hdev->scan_rsp_data, pdu.data, len);
		hdev->scan_rsp_data_len = len;

		pdu.cp.handle = instance;
		pdu.cp.length = len;
		pdu.cp.operation = LE_SET_ADV_DATA_OP_COMPLETE;
		pdu.cp.frag_pref = LE_SET_ADV_DATA_NO_FRAG;

		hci_req_add(req, HCI_OP_LE_SET_EXT_SCAN_RSP_DATA,
			    sizeof(pdu.cp) + len, &pdu.cp);
	} else {
		struct hci_cp_le_set_scan_rsp_data cp;

		memset(&cp, 0, sizeof(cp));

		len = eir_create_scan_rsp(hdev, instance, cp.data);

		if (hdev->scan_rsp_data_len == len &&
		    !memcmp(cp.data, hdev->scan_rsp_data, len))
			return;

		memcpy(hdev->scan_rsp_data, cp.data, sizeof(cp.data));
		hdev->scan_rsp_data_len = len;

		cp.length = len;

		hci_req_add(req, HCI_OP_LE_SET_SCAN_RSP_DATA, sizeof(cp), &cp);
	}
}

void __hci_req_update_adv_data(struct hci_request *req, u8 instance)
{
	struct hci_dev *hdev = req->hdev;
	u8 len;

	if (!hci_dev_test_flag(hdev, HCI_LE_ENABLED))
		return;

	if (ext_adv_capable(hdev)) {
		struct {
			struct hci_cp_le_set_ext_adv_data cp;
			u8 data[HCI_MAX_EXT_AD_LENGTH];
		} pdu;

		memset(&pdu, 0, sizeof(pdu));

		len = eir_create_adv_data(hdev, instance, pdu.data);

		/* There's nothing to do if the data hasn't changed */
		if (hdev->adv_data_len == len &&
		    memcmp(pdu.data, hdev->adv_data, len) == 0)
			return;

		memcpy(hdev->adv_data, pdu.data, len);
		hdev->adv_data_len = len;

		pdu.cp.length = len;
		pdu.cp.handle = instance;
		pdu.cp.operation = LE_SET_ADV_DATA_OP_COMPLETE;
		pdu.cp.frag_pref = LE_SET_ADV_DATA_NO_FRAG;

		hci_req_add(req, HCI_OP_LE_SET_EXT_ADV_DATA,
			    sizeof(pdu.cp) + len, &pdu.cp);
	} else {
		struct hci_cp_le_set_adv_data cp;

		memset(&cp, 0, sizeof(cp));

		len = eir_create_adv_data(hdev, instance, cp.data);

		/* There's nothing to do if the data hasn't changed */
		if (hdev->adv_data_len == len &&
		    memcmp(cp.data, hdev->adv_data, len) == 0)
			return;

		memcpy(hdev->adv_data, cp.data, sizeof(cp.data));
		hdev->adv_data_len = len;

		cp.length = len;

		hci_req_add(req, HCI_OP_LE_SET_ADV_DATA, sizeof(cp), &cp);
	}
}

int hci_req_update_adv_data(struct hci_dev *hdev, u8 instance)
{
	struct hci_request req;

	hci_req_init(&req, hdev);
	__hci_req_update_adv_data(&req, instance);

	return hci_req_run(&req, NULL);
}

static void enable_addr_resolution_complete(struct hci_dev *hdev, u8 status,
					    u16 opcode)
{
	BT_DBG("%s status %u", hdev->name, status);
}

void hci_req_disable_address_resolution(struct hci_dev *hdev)
{
	struct hci_request req;
	__u8 enable = 0x00;

	if (!hci_dev_test_flag(hdev, HCI_LL_RPA_RESOLUTION))
		return;

	hci_req_init(&req, hdev);

	hci_req_add(&req, HCI_OP_LE_SET_ADDR_RESOLV_ENABLE, 1, &enable);

	hci_req_run(&req, enable_addr_resolution_complete);
}

static void adv_enable_complete(struct hci_dev *hdev, u8 status, u16 opcode)
{
	bt_dev_dbg(hdev, "status %u", status);
}

void hci_req_reenable_advertising(struct hci_dev *hdev)
{
	struct hci_request req;

	if (!hci_dev_test_flag(hdev, HCI_ADVERTISING) &&
	    list_empty(&hdev->adv_instances))
		return;

	hci_req_init(&req, hdev);

	if (hdev->cur_adv_instance) {
		__hci_req_schedule_adv_instance(&req, hdev->cur_adv_instance,
						true);
	} else {
		if (ext_adv_capable(hdev)) {
			__hci_req_start_ext_adv(&req, 0x00);
		} else {
			__hci_req_update_adv_data(&req, 0x00);
			__hci_req_update_scan_rsp_data(&req, 0x00);
			__hci_req_enable_advertising(&req);
		}
	}

	hci_req_run(&req, adv_enable_complete);
}

static void adv_timeout_expire(struct work_struct *work)
{
	struct hci_dev *hdev = container_of(work, struct hci_dev,
					    adv_instance_expire.work);

	struct hci_request req;
	u8 instance;

	bt_dev_dbg(hdev, "");

	hci_dev_lock(hdev);

	hdev->adv_instance_timeout = 0;

	instance = hdev->cur_adv_instance;
	if (instance == 0x00)
		goto unlock;

	hci_req_init(&req, hdev);

	hci_req_clear_adv_instance(hdev, NULL, &req, instance, false);

	if (list_empty(&hdev->adv_instances))
		__hci_req_disable_advertising(&req);

	hci_req_run(&req, NULL);

unlock:
	hci_dev_unlock(hdev);
}

static int hci_req_add_le_interleaved_scan(struct hci_request *req,
					   unsigned long opt)
{
	struct hci_dev *hdev = req->hdev;
	int ret = 0;

	hci_dev_lock(hdev);

	if (hci_dev_test_flag(hdev, HCI_LE_SCAN))
		hci_req_add_le_scan_disable(req, false);
	hci_req_add_le_passive_scan(req);

	switch (hdev->interleave_scan_state) {
	case INTERLEAVE_SCAN_ALLOWLIST:
		bt_dev_dbg(hdev, "next state: allowlist");
		hdev->interleave_scan_state = INTERLEAVE_SCAN_NO_FILTER;
		break;
	case INTERLEAVE_SCAN_NO_FILTER:
		bt_dev_dbg(hdev, "next state: no filter");
		hdev->interleave_scan_state = INTERLEAVE_SCAN_ALLOWLIST;
		break;
	case INTERLEAVE_SCAN_NONE:
		BT_ERR("unexpected error");
		ret = -1;
	}

	hci_dev_unlock(hdev);

	return ret;
}

static void interleave_scan_work(struct work_struct *work)
{
	struct hci_dev *hdev = container_of(work, struct hci_dev,
					    interleave_scan.work);
	u8 status;
	unsigned long timeout;

	if (hdev->interleave_scan_state == INTERLEAVE_SCAN_ALLOWLIST) {
		timeout = msecs_to_jiffies(hdev->advmon_allowlist_duration);
	} else if (hdev->interleave_scan_state == INTERLEAVE_SCAN_NO_FILTER) {
		timeout = msecs_to_jiffies(hdev->advmon_no_filter_duration);
	} else {
		bt_dev_err(hdev, "unexpected error");
		return;
	}

	hci_req_sync(hdev, hci_req_add_le_interleaved_scan, 0,
		     HCI_CMD_TIMEOUT, &status);

	/* Don't continue interleaving if it was canceled */
	if (is_interleave_scanning(hdev))
		queue_delayed_work(hdev->req_workqueue,
				   &hdev->interleave_scan, timeout);
}

int hci_get_random_address(struct hci_dev *hdev, bool require_privacy,
			   bool use_rpa, struct adv_info *adv_instance,
			   u8 *own_addr_type, bdaddr_t *rand_addr)
{
	int err;

	bacpy(rand_addr, BDADDR_ANY);

	/* If privacy is enabled use a resolvable private address. If
	 * current RPA has expired then generate a new one.
	 */
	if (use_rpa) {
		/* If Controller supports LL Privacy use own address type is
		 * 0x03
		 */
		if (use_ll_privacy(hdev))
			*own_addr_type = ADDR_LE_DEV_RANDOM_RESOLVED;
		else
			*own_addr_type = ADDR_LE_DEV_RANDOM;

		if (adv_instance) {
			if (adv_rpa_valid(adv_instance))
				return 0;
		} else {
			if (rpa_valid(hdev))
				return 0;
		}

		err = smp_generate_rpa(hdev, hdev->irk, &hdev->rpa);
		if (err < 0) {
			bt_dev_err(hdev, "failed to generate new RPA");
			return err;
		}

		bacpy(rand_addr, &hdev->rpa);

		return 0;
	}

	/* In case of required privacy without resolvable private address,
	 * use an non-resolvable private address. This is useful for
	 * non-connectable advertising.
	 */
	if (require_privacy) {
		bdaddr_t nrpa;

		while (true) {
			/* The non-resolvable private address is generated
			 * from random six bytes with the two most significant
			 * bits cleared.
			 */
			get_random_bytes(&nrpa, 6);
			nrpa.b[5] &= 0x3f;

			/* The non-resolvable private address shall not be
			 * equal to the public address.
			 */
			if (bacmp(&hdev->bdaddr, &nrpa))
				break;
		}

		*own_addr_type = ADDR_LE_DEV_RANDOM;
		bacpy(rand_addr, &nrpa);

		return 0;
	}

	/* No privacy so use a public address. */
	*own_addr_type = ADDR_LE_DEV_PUBLIC;

	return 0;
}

void __hci_req_clear_ext_adv_sets(struct hci_request *req)
{
	hci_req_add(req, HCI_OP_LE_CLEAR_ADV_SETS, 0, NULL);
}

static void set_random_addr(struct hci_request *req, bdaddr_t *rpa)
{
	struct hci_dev *hdev = req->hdev;

	/* If we're advertising or initiating an LE connection we can't
	 * go ahead and change the random address at this time. This is
	 * because the eventual initiator address used for the
	 * subsequently created connection will be undefined (some
	 * controllers use the new address and others the one we had
	 * when the operation started).
	 *
	 * In this kind of scenario skip the update and let the random
	 * address be updated at the next cycle.
	 */
	if (hci_dev_test_flag(hdev, HCI_LE_ADV) ||
	    hci_lookup_le_connect(hdev)) {
		bt_dev_dbg(hdev, "Deferring random address update");
		hci_dev_set_flag(hdev, HCI_RPA_EXPIRED);
		return;
	}

	hci_req_add(req, HCI_OP_LE_SET_RANDOM_ADDR, 6, rpa);
}

int __hci_req_setup_ext_adv_instance(struct hci_request *req, u8 instance)
{
	struct hci_cp_le_set_ext_adv_params cp;
	struct hci_dev *hdev = req->hdev;
	bool connectable;
	u32 flags;
	bdaddr_t random_addr;
	u8 own_addr_type;
	int err;
	struct adv_info *adv_instance;
	bool secondary_adv;

	if (instance > 0) {
		adv_instance = hci_find_adv_instance(hdev, instance);
		if (!adv_instance)
			return -EINVAL;
	} else {
		adv_instance = NULL;
	}

	flags = hci_adv_instance_flags(hdev, instance);

	/* If the "connectable" instance flag was not set, then choose between
	 * ADV_IND and ADV_NONCONN_IND based on the global connectable setting.
	 */
	connectable = (flags & MGMT_ADV_FLAG_CONNECTABLE) ||
		      mgmt_get_connectable(hdev);

	if (!is_advertising_allowed(hdev, connectable))
		return -EPERM;

	/* Set require_privacy to true only when non-connectable
	 * advertising is used. In that case it is fine to use a
	 * non-resolvable private address.
	 */
	err = hci_get_random_address(hdev, !connectable,
				     adv_use_rpa(hdev, flags), adv_instance,
				     &own_addr_type, &random_addr);
	if (err < 0)
		return err;

	memset(&cp, 0, sizeof(cp));

	if (adv_instance) {
		hci_cpu_to_le24(adv_instance->min_interval, cp.min_interval);
		hci_cpu_to_le24(adv_instance->max_interval, cp.max_interval);
		cp.tx_power = adv_instance->tx_power;
	} else {
		hci_cpu_to_le24(hdev->le_adv_min_interval, cp.min_interval);
		hci_cpu_to_le24(hdev->le_adv_max_interval, cp.max_interval);
		cp.tx_power = HCI_ADV_TX_POWER_NO_PREFERENCE;
	}

	secondary_adv = (flags & MGMT_ADV_FLAG_SEC_MASK);

	if (connectable) {
		if (secondary_adv)
			cp.evt_properties = cpu_to_le16(LE_EXT_ADV_CONN_IND);
		else
			cp.evt_properties = cpu_to_le16(LE_LEGACY_ADV_IND);
	} else if (hci_adv_instance_is_scannable(hdev, instance) ||
		   (flags & MGMT_ADV_PARAM_SCAN_RSP)) {
		if (secondary_adv)
			cp.evt_properties = cpu_to_le16(LE_EXT_ADV_SCAN_IND);
		else
			cp.evt_properties = cpu_to_le16(LE_LEGACY_ADV_SCAN_IND);
	} else {
		if (secondary_adv)
			cp.evt_properties = cpu_to_le16(LE_EXT_ADV_NON_CONN_IND);
		else
			cp.evt_properties = cpu_to_le16(LE_LEGACY_NONCONN_IND);
	}

	cp.own_addr_type = own_addr_type;
	cp.channel_map = hdev->le_adv_channel_map;
	cp.handle = instance;

	if (flags & MGMT_ADV_FLAG_SEC_2M) {
		cp.primary_phy = HCI_ADV_PHY_1M;
		cp.secondary_phy = HCI_ADV_PHY_2M;
	} else if (flags & MGMT_ADV_FLAG_SEC_CODED) {
		cp.primary_phy = HCI_ADV_PHY_CODED;
		cp.secondary_phy = HCI_ADV_PHY_CODED;
	} else {
		/* In all other cases use 1M */
		cp.primary_phy = HCI_ADV_PHY_1M;
		cp.secondary_phy = HCI_ADV_PHY_1M;
	}

	hci_req_add(req, HCI_OP_LE_SET_EXT_ADV_PARAMS, sizeof(cp), &cp);

	if ((own_addr_type == ADDR_LE_DEV_RANDOM ||
	     own_addr_type == ADDR_LE_DEV_RANDOM_RESOLVED) &&
	    bacmp(&random_addr, BDADDR_ANY)) {
		struct hci_cp_le_set_adv_set_rand_addr cp;

		/* Check if random address need to be updated */
		if (adv_instance) {
			if (!bacmp(&random_addr, &adv_instance->random_addr))
				return 0;
		} else {
			if (!bacmp(&random_addr, &hdev->random_addr))
				return 0;
			/* Instance 0x00 doesn't have an adv_info, instead it
			 * uses hdev->random_addr to track its address so
			 * whenever it needs to be updated this also set the
			 * random address since hdev->random_addr is shared with
			 * scan state machine.
			 */
			set_random_addr(req, &random_addr);
		}

		memset(&cp, 0, sizeof(cp));

		cp.handle = instance;
		bacpy(&cp.bdaddr, &random_addr);

		hci_req_add(req,
			    HCI_OP_LE_SET_ADV_SET_RAND_ADDR,
			    sizeof(cp), &cp);
	}

	return 0;
}

int __hci_req_enable_ext_advertising(struct hci_request *req, u8 instance)
{
	struct hci_dev *hdev = req->hdev;
	struct hci_cp_le_set_ext_adv_enable *cp;
	struct hci_cp_ext_adv_set *adv_set;
	u8 data[sizeof(*cp) + sizeof(*adv_set) * 1];
	struct adv_info *adv_instance;

	if (instance > 0) {
		adv_instance = hci_find_adv_instance(hdev, instance);
		if (!adv_instance)
			return -EINVAL;
	} else {
		adv_instance = NULL;
	}

	cp = (void *) data;
	adv_set = (void *) cp->data;

	memset(cp, 0, sizeof(*cp));

	cp->enable = 0x01;
	cp->num_of_sets = 0x01;

	memset(adv_set, 0, sizeof(*adv_set));

	adv_set->handle = instance;

	/* Set duration per instance since controller is responsible for
	 * scheduling it.
	 */
	if (adv_instance && adv_instance->duration) {
		u16 duration = adv_instance->timeout * MSEC_PER_SEC;

		/* Time = N * 10 ms */
		adv_set->duration = cpu_to_le16(duration / 10);
	}

	hci_req_add(req, HCI_OP_LE_SET_EXT_ADV_ENABLE,
		    sizeof(*cp) + sizeof(*adv_set) * cp->num_of_sets,
		    data);

	return 0;
}

int __hci_req_disable_ext_adv_instance(struct hci_request *req, u8 instance)
{
	struct hci_dev *hdev = req->hdev;
	struct hci_cp_le_set_ext_adv_enable *cp;
	struct hci_cp_ext_adv_set *adv_set;
	u8 data[sizeof(*cp) + sizeof(*adv_set) * 1];
	u8 req_size;

	/* If request specifies an instance that doesn't exist, fail */
	if (instance > 0 && !hci_find_adv_instance(hdev, instance))
		return -EINVAL;

	memset(data, 0, sizeof(data));

	cp = (void *)data;
	adv_set = (void *)cp->data;

	/* Instance 0x00 indicates all advertising instances will be disabled */
	cp->num_of_sets = !!instance;
	cp->enable = 0x00;

	adv_set->handle = instance;

	req_size = sizeof(*cp) + sizeof(*adv_set) * cp->num_of_sets;
	hci_req_add(req, HCI_OP_LE_SET_EXT_ADV_ENABLE, req_size, data);

	return 0;
}

int __hci_req_remove_ext_adv_instance(struct hci_request *req, u8 instance)
{
	struct hci_dev *hdev = req->hdev;

	/* If request specifies an instance that doesn't exist, fail */
	if (instance > 0 && !hci_find_adv_instance(hdev, instance))
		return -EINVAL;

	hci_req_add(req, HCI_OP_LE_REMOVE_ADV_SET, sizeof(instance), &instance);

	return 0;
}

int __hci_req_start_ext_adv(struct hci_request *req, u8 instance)
{
	struct hci_dev *hdev = req->hdev;
	struct adv_info *adv_instance = hci_find_adv_instance(hdev, instance);
	int err;

	/* If instance isn't pending, the chip knows about it, and it's safe to
	 * disable
	 */
	if (adv_instance && !adv_instance->pending)
		__hci_req_disable_ext_adv_instance(req, instance);

	err = __hci_req_setup_ext_adv_instance(req, instance);
	if (err < 0)
		return err;

	__hci_req_update_scan_rsp_data(req, instance);
	__hci_req_enable_ext_advertising(req, instance);

	return 0;
}

int __hci_req_schedule_adv_instance(struct hci_request *req, u8 instance,
				    bool force)
{
	struct hci_dev *hdev = req->hdev;
	struct adv_info *adv_instance = NULL;
	u16 timeout;

	if (hci_dev_test_flag(hdev, HCI_ADVERTISING) ||
	    list_empty(&hdev->adv_instances))
		return -EPERM;

	if (hdev->adv_instance_timeout)
		return -EBUSY;

	adv_instance = hci_find_adv_instance(hdev, instance);
	if (!adv_instance)
		return -ENOENT;

	/* A zero timeout means unlimited advertising. As long as there is
	 * only one instance, duration should be ignored. We still set a timeout
	 * in case further instances are being added later on.
	 *
	 * If the remaining lifetime of the instance is more than the duration
	 * then the timeout corresponds to the duration, otherwise it will be
	 * reduced to the remaining instance lifetime.
	 */
	if (adv_instance->timeout == 0 ||
	    adv_instance->duration <= adv_instance->remaining_time)
		timeout = adv_instance->duration;
	else
		timeout = adv_instance->remaining_time;

	/* The remaining time is being reduced unless the instance is being
	 * advertised without time limit.
	 */
	if (adv_instance->timeout)
		adv_instance->remaining_time =
				adv_instance->remaining_time - timeout;

	/* Only use work for scheduling instances with legacy advertising */
	if (!ext_adv_capable(hdev)) {
		hdev->adv_instance_timeout = timeout;
		queue_delayed_work(hdev->req_workqueue,
			   &hdev->adv_instance_expire,
			   msecs_to_jiffies(timeout * 1000));
	}

	/* If we're just re-scheduling the same instance again then do not
	 * execute any HCI commands. This happens when a single instance is
	 * being advertised.
	 */
	if (!force && hdev->cur_adv_instance == instance &&
	    hci_dev_test_flag(hdev, HCI_LE_ADV))
		return 0;

	hdev->cur_adv_instance = instance;
	if (ext_adv_capable(hdev)) {
		__hci_req_start_ext_adv(req, instance);
	} else {
		__hci_req_update_adv_data(req, instance);
		__hci_req_update_scan_rsp_data(req, instance);
		__hci_req_enable_advertising(req);
	}

	return 0;
}

/* For a single instance:
 * - force == true: The instance will be removed even when its remaining
 *   lifetime is not zero.
 * - force == false: the instance will be deactivated but kept stored unless
 *   the remaining lifetime is zero.
 *
 * For instance == 0x00:
 * - force == true: All instances will be removed regardless of their timeout
 *   setting.
 * - force == false: Only instances that have a timeout will be removed.
 */
void hci_req_clear_adv_instance(struct hci_dev *hdev, struct sock *sk,
				struct hci_request *req, u8 instance,
				bool force)
{
	struct adv_info *adv_instance, *n, *next_instance = NULL;
	int err;
	u8 rem_inst;

	/* Cancel any timeout concerning the removed instance(s). */
	if (!instance || hdev->cur_adv_instance == instance)
		cancel_adv_timeout(hdev);

	/* Get the next instance to advertise BEFORE we remove
	 * the current one. This can be the same instance again
	 * if there is only one instance.
	 */
	if (instance && hdev->cur_adv_instance == instance)
		next_instance = hci_get_next_instance(hdev, instance);

	if (instance == 0x00) {
		list_for_each_entry_safe(adv_instance, n, &hdev->adv_instances,
					 list) {
			if (!(force || adv_instance->timeout))
				continue;

			rem_inst = adv_instance->instance;
			err = hci_remove_adv_instance(hdev, rem_inst);
			if (!err)
				mgmt_advertising_removed(sk, hdev, rem_inst);
		}
	} else {
		adv_instance = hci_find_adv_instance(hdev, instance);

		if (force || (adv_instance && adv_instance->timeout &&
			      !adv_instance->remaining_time)) {
			/* Don't advertise a removed instance. */
			if (next_instance &&
			    next_instance->instance == instance)
				next_instance = NULL;

			err = hci_remove_adv_instance(hdev, instance);
			if (!err)
				mgmt_advertising_removed(sk, hdev, instance);
		}
	}

	if (!req || !hdev_is_powered(hdev) ||
	    hci_dev_test_flag(hdev, HCI_ADVERTISING))
		return;

	if (next_instance && !ext_adv_capable(hdev))
		__hci_req_schedule_adv_instance(req, next_instance->instance,
						false);
}

int hci_update_random_address(struct hci_request *req, bool require_privacy,
			      bool use_rpa, u8 *own_addr_type)
{
	struct hci_dev *hdev = req->hdev;
	int err;

	/* If privacy is enabled use a resolvable private address. If
	 * current RPA has expired or there is something else than
	 * the current RPA in use, then generate a new one.
	 */
	if (use_rpa) {
		/* If Controller supports LL Privacy use own address type is
		 * 0x03
		 */
		if (use_ll_privacy(hdev))
			*own_addr_type = ADDR_LE_DEV_RANDOM_RESOLVED;
		else
			*own_addr_type = ADDR_LE_DEV_RANDOM;

		if (rpa_valid(hdev))
			return 0;

		err = smp_generate_rpa(hdev, hdev->irk, &hdev->rpa);
		if (err < 0) {
			bt_dev_err(hdev, "failed to generate new RPA");
			return err;
		}

		set_random_addr(req, &hdev->rpa);

		return 0;
	}

	/* In case of required privacy without resolvable private address,
	 * use an non-resolvable private address. This is useful for active
	 * scanning and non-connectable advertising.
	 */
	if (require_privacy) {
		bdaddr_t nrpa;

		while (true) {
			/* The non-resolvable private address is generated
			 * from random six bytes with the two most significant
			 * bits cleared.
			 */
			get_random_bytes(&nrpa, 6);
			nrpa.b[5] &= 0x3f;

			/* The non-resolvable private address shall not be
			 * equal to the public address.
			 */
			if (bacmp(&hdev->bdaddr, &nrpa))
				break;
		}

		*own_addr_type = ADDR_LE_DEV_RANDOM;
		set_random_addr(req, &nrpa);
		return 0;
	}

	/* If forcing static address is in use or there is no public
	 * address use the static address as random address (but skip
	 * the HCI command if the current random address is already the
	 * static one.
	 *
	 * In case BR/EDR has been disabled on a dual-mode controller
	 * and a static address has been configured, then use that
	 * address instead of the public BR/EDR address.
	 */
	if (hci_dev_test_flag(hdev, HCI_FORCE_STATIC_ADDR) ||
	    !bacmp(&hdev->bdaddr, BDADDR_ANY) ||
	    (!hci_dev_test_flag(hdev, HCI_BREDR_ENABLED) &&
	     bacmp(&hdev->static_addr, BDADDR_ANY))) {
		*own_addr_type = ADDR_LE_DEV_RANDOM;
		if (bacmp(&hdev->static_addr, &hdev->random_addr))
			hci_req_add(req, HCI_OP_LE_SET_RANDOM_ADDR, 6,
				    &hdev->static_addr);
		return 0;
	}

	/* Neither privacy nor static address is being used so use a
	 * public address.
	 */
	*own_addr_type = ADDR_LE_DEV_PUBLIC;

	return 0;
}

static bool disconnected_accept_list_entries(struct hci_dev *hdev)
{
	struct bdaddr_list *b;

	list_for_each_entry(b, &hdev->accept_list, list) {
		struct hci_conn *conn;

		conn = hci_conn_hash_lookup_ba(hdev, ACL_LINK, &b->bdaddr);
		if (!conn)
			return true;

		if (conn->state != BT_CONNECTED && conn->state != BT_CONFIG)
			return true;
	}

	return false;
}

void __hci_req_update_scan(struct hci_request *req)
{
	struct hci_dev *hdev = req->hdev;
	u8 scan;

	if (!hci_dev_test_flag(hdev, HCI_BREDR_ENABLED))
		return;

	if (!hdev_is_powered(hdev))
		return;

	if (mgmt_powering_down(hdev))
		return;

	if (hdev->scanning_paused)
		return;

	if (hci_dev_test_flag(hdev, HCI_CONNECTABLE) ||
	    disconnected_accept_list_entries(hdev))
		scan = SCAN_PAGE;
	else
		scan = SCAN_DISABLED;

	if (hci_dev_test_flag(hdev, HCI_DISCOVERABLE))
		scan |= SCAN_INQUIRY;

	if (test_bit(HCI_PSCAN, &hdev->flags) == !!(scan & SCAN_PAGE) &&
	    test_bit(HCI_ISCAN, &hdev->flags) == !!(scan & SCAN_INQUIRY))
		return;

	hci_req_add(req, HCI_OP_WRITE_SCAN_ENABLE, 1, &scan);
}

static int update_scan(struct hci_request *req, unsigned long opt)
{
	hci_dev_lock(req->hdev);
	__hci_req_update_scan(req);
	hci_dev_unlock(req->hdev);
	return 0;
}

static void scan_update_work(struct work_struct *work)
{
	struct hci_dev *hdev = container_of(work, struct hci_dev, scan_update);

	hci_req_sync(hdev, update_scan, 0, HCI_CMD_TIMEOUT, NULL);
}

static u8 get_service_classes(struct hci_dev *hdev)
{
	struct bt_uuid *uuid;
	u8 val = 0;

	list_for_each_entry(uuid, &hdev->uuids, list)
		val |= uuid->svc_hint;

	return val;
}

void __hci_req_update_class(struct hci_request *req)
{
	struct hci_dev *hdev = req->hdev;
	u8 cod[3];

	bt_dev_dbg(hdev, "");

	if (!hdev_is_powered(hdev))
		return;

	if (!hci_dev_test_flag(hdev, HCI_BREDR_ENABLED))
		return;

	if (hci_dev_test_flag(hdev, HCI_SERVICE_CACHE))
		return;

	cod[0] = hdev->minor_class;
	cod[1] = hdev->major_class;
	cod[2] = get_service_classes(hdev);

	if (hci_dev_test_flag(hdev, HCI_LIMITED_DISCOVERABLE))
		cod[1] |= 0x20;

	if (memcmp(cod, hdev->dev_class, 3) == 0)
		return;

	hci_req_add(req, HCI_OP_WRITE_CLASS_OF_DEV, sizeof(cod), cod);
}

static void write_iac(struct hci_request *req)
{
	struct hci_dev *hdev = req->hdev;
	struct hci_cp_write_current_iac_lap cp;

	if (!hci_dev_test_flag(hdev, HCI_DISCOVERABLE))
		return;

	if (hci_dev_test_flag(hdev, HCI_LIMITED_DISCOVERABLE)) {
		/* Limited discoverable mode */
		cp.num_iac = min_t(u8, hdev->num_iac, 2);
		cp.iac_lap[0] = 0x00;	/* LIAC */
		cp.iac_lap[1] = 0x8b;
		cp.iac_lap[2] = 0x9e;
		cp.iac_lap[3] = 0x33;	/* GIAC */
		cp.iac_lap[4] = 0x8b;
		cp.iac_lap[5] = 0x9e;
	} else {
		/* General discoverable mode */
		cp.num_iac = 1;
		cp.iac_lap[0] = 0x33;	/* GIAC */
		cp.iac_lap[1] = 0x8b;
		cp.iac_lap[2] = 0x9e;
	}

	hci_req_add(req, HCI_OP_WRITE_CURRENT_IAC_LAP,
		    (cp.num_iac * 3) + 1, &cp);
}

static int discoverable_update(struct hci_request *req, unsigned long opt)
{
	struct hci_dev *hdev = req->hdev;

	hci_dev_lock(hdev);

	if (hci_dev_test_flag(hdev, HCI_BREDR_ENABLED)) {
		write_iac(req);
		__hci_req_update_scan(req);
		__hci_req_update_class(req);
	}

	/* Advertising instances don't use the global discoverable setting, so
	 * only update AD if advertising was enabled using Set Advertising.
	 */
	if (hci_dev_test_flag(hdev, HCI_ADVERTISING)) {
		__hci_req_update_adv_data(req, 0x00);

		/* Discoverable mode affects the local advertising
		 * address in limited privacy mode.
		 */
		if (hci_dev_test_flag(hdev, HCI_LIMITED_PRIVACY)) {
			if (ext_adv_capable(hdev))
				__hci_req_start_ext_adv(req, 0x00);
			else
				__hci_req_enable_advertising(req);
		}
	}

	hci_dev_unlock(hdev);

	return 0;
}

void __hci_abort_conn(struct hci_request *req, struct hci_conn *conn,
		      u8 reason)
{
	switch (conn->state) {
	case BT_CONNECTED:
	case BT_CONFIG:
		if (conn->type == AMP_LINK) {
			struct hci_cp_disconn_phy_link cp;

			cp.phy_handle = HCI_PHY_HANDLE(conn->handle);
			cp.reason = reason;
			hci_req_add(req, HCI_OP_DISCONN_PHY_LINK, sizeof(cp),
				    &cp);
		} else {
			struct hci_cp_disconnect dc;

			dc.handle = cpu_to_le16(conn->handle);
			dc.reason = reason;
			hci_req_add(req, HCI_OP_DISCONNECT, sizeof(dc), &dc);
		}

		conn->state = BT_DISCONN;

		break;
	case BT_CONNECT:
		if (conn->type == LE_LINK) {
			if (test_bit(HCI_CONN_SCANNING, &conn->flags))
				break;
			hci_req_add(req, HCI_OP_LE_CREATE_CONN_CANCEL,
				    0, NULL);
		} else if (conn->type == ACL_LINK) {
			if (req->hdev->hci_ver < BLUETOOTH_VER_1_2)
				break;
			hci_req_add(req, HCI_OP_CREATE_CONN_CANCEL,
				    6, &conn->dst);
		}
		break;
	case BT_CONNECT2:
		if (conn->type == ACL_LINK) {
			struct hci_cp_reject_conn_req rej;

			bacpy(&rej.bdaddr, &conn->dst);
			rej.reason = reason;

			hci_req_add(req, HCI_OP_REJECT_CONN_REQ,
				    sizeof(rej), &rej);
		} else if (conn->type == SCO_LINK || conn->type == ESCO_LINK) {
			struct hci_cp_reject_sync_conn_req rej;

			bacpy(&rej.bdaddr, &conn->dst);

			/* SCO rejection has its own limited set of
			 * allowed error values (0x0D-0x0F) which isn't
			 * compatible with most values passed to this
			 * function. To be safe hard-code one of the
			 * values that's suitable for SCO.
			 */
			rej.reason = HCI_ERROR_REJ_LIMITED_RESOURCES;

			hci_req_add(req, HCI_OP_REJECT_SYNC_CONN_REQ,
				    sizeof(rej), &rej);
		}
		break;
	default:
		conn->state = BT_CLOSED;
		break;
	}
}

static void abort_conn_complete(struct hci_dev *hdev, u8 status, u16 opcode)
{
	if (status)
		bt_dev_dbg(hdev, "Failed to abort connection: status 0x%2.2x", status);
}

int hci_abort_conn(struct hci_conn *conn, u8 reason)
{
	struct hci_request req;
	int err;

	hci_req_init(&req, conn->hdev);

	__hci_abort_conn(&req, conn, reason);

	err = hci_req_run(&req, abort_conn_complete);
	if (err && err != -ENODATA) {
		bt_dev_err(conn->hdev, "failed to run HCI request: err %d", err);
		return err;
	}

	return 0;
}

static int le_scan_disable(struct hci_request *req, unsigned long opt)
{
	hci_req_add_le_scan_disable(req, false);
	return 0;
}

static int bredr_inquiry(struct hci_request *req, unsigned long opt)
{
	u8 length = opt;
	const u8 giac[3] = { 0x33, 0x8b, 0x9e };
	const u8 liac[3] = { 0x00, 0x8b, 0x9e };
	struct hci_cp_inquiry cp;

	if (test_bit(HCI_INQUIRY, &req->hdev->flags))
		return 0;

	bt_dev_dbg(req->hdev, "");

	hci_dev_lock(req->hdev);
	hci_inquiry_cache_flush(req->hdev);
	hci_dev_unlock(req->hdev);

	memset(&cp, 0, sizeof(cp));

	if (req->hdev->discovery.limited)
		memcpy(&cp.lap, liac, sizeof(cp.lap));
	else
		memcpy(&cp.lap, giac, sizeof(cp.lap));

	cp.length = length;

	hci_req_add(req, HCI_OP_INQUIRY, sizeof(cp), &cp);

	return 0;
}

static void le_scan_disable_work(struct work_struct *work)
{
	struct hci_dev *hdev = container_of(work, struct hci_dev,
					    le_scan_disable.work);
	u8 status;

	bt_dev_dbg(hdev, "");

	if (!hci_dev_test_flag(hdev, HCI_LE_SCAN))
		return;

	cancel_delayed_work(&hdev->le_scan_restart);

	hci_req_sync(hdev, le_scan_disable, 0, HCI_CMD_TIMEOUT, &status);
	if (status) {
		bt_dev_err(hdev, "failed to disable LE scan: status 0x%02x",
			   status);
		return;
	}

	hdev->discovery.scan_start = 0;

	/* If we were running LE only scan, change discovery state. If
	 * we were running both LE and BR/EDR inquiry simultaneously,
	 * and BR/EDR inquiry is already finished, stop discovery,
	 * otherwise BR/EDR inquiry will stop discovery when finished.
	 * If we will resolve remote device name, do not change
	 * discovery state.
	 */

	if (hdev->discovery.type == DISCOV_TYPE_LE)
		goto discov_stopped;

	if (hdev->discovery.type != DISCOV_TYPE_INTERLEAVED)
		return;

	if (test_bit(HCI_QUIRK_SIMULTANEOUS_DISCOVERY, &hdev->quirks)) {
		if (!test_bit(HCI_INQUIRY, &hdev->flags) &&
		    hdev->discovery.state != DISCOVERY_RESOLVING)
			goto discov_stopped;

		return;
	}

	hci_req_sync(hdev, bredr_inquiry, DISCOV_INTERLEAVED_INQUIRY_LEN,
		     HCI_CMD_TIMEOUT, &status);
	if (status) {
		bt_dev_err(hdev, "inquiry failed: status 0x%02x", status);
		goto discov_stopped;
	}

	return;

discov_stopped:
	hci_dev_lock(hdev);
	hci_discovery_set_state(hdev, DISCOVERY_STOPPED);
	hci_dev_unlock(hdev);
}

static int le_scan_restart(struct hci_request *req, unsigned long opt)
{
	struct hci_dev *hdev = req->hdev;

	/* If controller is not scanning we are done. */
	if (!hci_dev_test_flag(hdev, HCI_LE_SCAN))
		return 0;

	if (hdev->scanning_paused) {
		bt_dev_dbg(hdev, "Scanning is paused for suspend");
		return 0;
	}

	hci_req_add_le_scan_disable(req, false);

	if (use_ext_scan(hdev)) {
		struct hci_cp_le_set_ext_scan_enable ext_enable_cp;

		memset(&ext_enable_cp, 0, sizeof(ext_enable_cp));
		ext_enable_cp.enable = LE_SCAN_ENABLE;
		ext_enable_cp.filter_dup = LE_SCAN_FILTER_DUP_ENABLE;

		hci_req_add(req, HCI_OP_LE_SET_EXT_SCAN_ENABLE,
			    sizeof(ext_enable_cp), &ext_enable_cp);
	} else {
		struct hci_cp_le_set_scan_enable cp;

		memset(&cp, 0, sizeof(cp));
		cp.enable = LE_SCAN_ENABLE;
		cp.filter_dup = LE_SCAN_FILTER_DUP_ENABLE;
		hci_req_add(req, HCI_OP_LE_SET_SCAN_ENABLE, sizeof(cp), &cp);
	}

	return 0;
}

static void le_scan_restart_work(struct work_struct *work)
{
	struct hci_dev *hdev = container_of(work, struct hci_dev,
					    le_scan_restart.work);
	unsigned long timeout, duration, scan_start, now;
	u8 status;

	bt_dev_dbg(hdev, "");

	hci_req_sync(hdev, le_scan_restart, 0, HCI_CMD_TIMEOUT, &status);
	if (status) {
		bt_dev_err(hdev, "failed to restart LE scan: status %d",
			   status);
		return;
	}

	hci_dev_lock(hdev);

	if (!test_bit(HCI_QUIRK_STRICT_DUPLICATE_FILTER, &hdev->quirks) ||
	    !hdev->discovery.scan_start)
		goto unlock;

	/* When the scan was started, hdev->le_scan_disable has been queued
	 * after duration from scan_start. During scan restart this job
	 * has been canceled, and we need to queue it again after proper
	 * timeout, to make sure that scan does not run indefinitely.
	 */
	duration = hdev->discovery.scan_duration;
	scan_start = hdev->discovery.scan_start;
	now = jiffies;
	if (now - scan_start <= duration) {
		int elapsed;

		if (now >= scan_start)
			elapsed = now - scan_start;
		else
			elapsed = ULONG_MAX - scan_start + now;

		timeout = duration - elapsed;
	} else {
		timeout = 0;
	}

	queue_delayed_work(hdev->req_workqueue,
			   &hdev->le_scan_disable, timeout);

unlock:
	hci_dev_unlock(hdev);
}

static int active_scan(struct hci_request *req, unsigned long opt)
{
	uint16_t interval = opt;
	struct hci_dev *hdev = req->hdev;
	u8 own_addr_type;
	/* Accept list is not used for discovery */
	u8 filter_policy = 0x00;
	/* Default is to enable duplicates filter */
	u8 filter_dup = LE_SCAN_FILTER_DUP_ENABLE;
	/* Discovery doesn't require controller address resolution */
	bool addr_resolv = false;
	int err;

	bt_dev_dbg(hdev, "");

	/* If controller is scanning, it means the background scanning is
	 * running. Thus, we should temporarily stop it in order to set the
	 * discovery scanning parameters.
	 */
	if (hci_dev_test_flag(hdev, HCI_LE_SCAN)) {
		hci_req_add_le_scan_disable(req, false);
		cancel_interleave_scan(hdev);
	}

	/* All active scans will be done with either a resolvable private
	 * address (when privacy feature has been enabled) or non-resolvable
	 * private address.
	 */
	err = hci_update_random_address(req, true, scan_use_rpa(hdev),
					&own_addr_type);
	if (err < 0)
		own_addr_type = ADDR_LE_DEV_PUBLIC;

	if (hci_is_adv_monitoring(hdev)) {
		/* Duplicate filter should be disabled when some advertisement
		 * monitor is activated, otherwise AdvMon can only receive one
		 * advertisement for one peer(*) during active scanning, and
		 * might report loss to these peers.
		 *
		 * Note that different controllers have different meanings of
		 * |duplicate|. Some of them consider packets with the same
		 * address as duplicate, and others consider packets with the
		 * same address and the same RSSI as duplicate. Although in the
		 * latter case we don't need to disable duplicate filter, but
		 * it is common to have active scanning for a short period of
		 * time, the power impact should be neglectable.
		 */
		filter_dup = LE_SCAN_FILTER_DUP_DISABLE;
	}

	hci_req_start_scan(req, LE_SCAN_ACTIVE, interval,
			   hdev->le_scan_window_discovery, own_addr_type,
			   filter_policy, filter_dup, addr_resolv);
	return 0;
}

static int interleaved_discov(struct hci_request *req, unsigned long opt)
{
	int err;

	bt_dev_dbg(req->hdev, "");

	err = active_scan(req, opt);
	if (err)
		return err;

	return bredr_inquiry(req, DISCOV_BREDR_INQUIRY_LEN);
}

static void start_discovery(struct hci_dev *hdev, u8 *status)
{
	unsigned long timeout;

	bt_dev_dbg(hdev, "type %u", hdev->discovery.type);

	switch (hdev->discovery.type) {
	case DISCOV_TYPE_BREDR:
		if (!hci_dev_test_flag(hdev, HCI_INQUIRY))
			hci_req_sync(hdev, bredr_inquiry,
				     DISCOV_BREDR_INQUIRY_LEN, HCI_CMD_TIMEOUT,
				     status);
		return;
	case DISCOV_TYPE_INTERLEAVED:
		/* When running simultaneous discovery, the LE scanning time
		 * should occupy the whole discovery time sine BR/EDR inquiry
		 * and LE scanning are scheduled by the controller.
		 *
		 * For interleaving discovery in comparison, BR/EDR inquiry
		 * and LE scanning are done sequentially with separate
		 * timeouts.
		 */
		if (test_bit(HCI_QUIRK_SIMULTANEOUS_DISCOVERY,
			     &hdev->quirks)) {
			timeout = msecs_to_jiffies(DISCOV_LE_TIMEOUT);
			/* During simultaneous discovery, we double LE scan
			 * interval. We must leave some time for the controller
			 * to do BR/EDR inquiry.
			 */
			hci_req_sync(hdev, interleaved_discov,
				     hdev->le_scan_int_discovery * 2, HCI_CMD_TIMEOUT,
				     status);
			break;
		}

		timeout = msecs_to_jiffies(hdev->discov_interleaved_timeout);
		hci_req_sync(hdev, active_scan, hdev->le_scan_int_discovery,
			     HCI_CMD_TIMEOUT, status);
		break;
	case DISCOV_TYPE_LE:
		timeout = msecs_to_jiffies(DISCOV_LE_TIMEOUT);
		hci_req_sync(hdev, active_scan, hdev->le_scan_int_discovery,
			     HCI_CMD_TIMEOUT, status);
		break;
	default:
		*status = HCI_ERROR_UNSPECIFIED;
		return;
	}

	if (*status)
		return;

	bt_dev_dbg(hdev, "timeout %u ms", jiffies_to_msecs(timeout));

	/* When service discovery is used and the controller has a
	 * strict duplicate filter, it is important to remember the
	 * start and duration of the scan. This is required for
	 * restarting scanning during the discovery phase.
	 */
	if (test_bit(HCI_QUIRK_STRICT_DUPLICATE_FILTER, &hdev->quirks) &&
		     hdev->discovery.result_filtering) {
		hdev->discovery.scan_start = jiffies;
		hdev->discovery.scan_duration = timeout;
	}

	queue_delayed_work(hdev->req_workqueue, &hdev->le_scan_disable,
			   timeout);
}

bool hci_req_stop_discovery(struct hci_request *req)
{
	struct hci_dev *hdev = req->hdev;
	struct discovery_state *d = &hdev->discovery;
	struct hci_cp_remote_name_req_cancel cp;
	struct inquiry_entry *e;
	bool ret = false;

	bt_dev_dbg(hdev, "state %u", hdev->discovery.state);

	if (d->state == DISCOVERY_FINDING || d->state == DISCOVERY_STOPPING) {
		if (test_bit(HCI_INQUIRY, &hdev->flags))
			hci_req_add(req, HCI_OP_INQUIRY_CANCEL, 0, NULL);

		if (hci_dev_test_flag(hdev, HCI_LE_SCAN)) {
			cancel_delayed_work(&hdev->le_scan_disable);
			cancel_delayed_work(&hdev->le_scan_restart);
			hci_req_add_le_scan_disable(req, false);
		}

		ret = true;
	} else {
		/* Passive scanning */
		if (hci_dev_test_flag(hdev, HCI_LE_SCAN)) {
			hci_req_add_le_scan_disable(req, false);
			ret = true;
		}
	}

	/* No further actions needed for LE-only discovery */
	if (d->type == DISCOV_TYPE_LE)
		return ret;

	if (d->state == DISCOVERY_RESOLVING || d->state == DISCOVERY_STOPPING) {
		e = hci_inquiry_cache_lookup_resolve(hdev, BDADDR_ANY,
						     NAME_PENDING);
		if (!e)
			return ret;

		bacpy(&cp.bdaddr, &e->data.bdaddr);
		hci_req_add(req, HCI_OP_REMOTE_NAME_REQ_CANCEL, sizeof(cp),
			    &cp);
		ret = true;
	}

	return ret;
}

static void config_data_path_complete(struct hci_dev *hdev, u8 status,
				      u16 opcode)
{
	bt_dev_dbg(hdev, "status %u", status);
}

int hci_req_configure_datapath(struct hci_dev *hdev, struct bt_codec *codec)
{
	struct hci_request req;
	int err;
	__u8 vnd_len, *vnd_data = NULL;
	struct hci_op_configure_data_path *cmd = NULL;

	hci_req_init(&req, hdev);

	err = hdev->get_codec_config_data(hdev, ESCO_LINK, codec, &vnd_len,
					  &vnd_data);
	if (err < 0)
		goto error;

	cmd = kzalloc(sizeof(*cmd) + vnd_len, GFP_KERNEL);
	if (!cmd) {
		err = -ENOMEM;
		goto error;
	}

	err = hdev->get_data_path_id(hdev, &cmd->data_path_id);
	if (err < 0)
		goto error;

	cmd->vnd_len = vnd_len;
	memcpy(cmd->vnd_data, vnd_data, vnd_len);

	cmd->direction = 0x00;
	hci_req_add(&req, HCI_CONFIGURE_DATA_PATH, sizeof(*cmd) + vnd_len, cmd);

	cmd->direction = 0x01;
	hci_req_add(&req, HCI_CONFIGURE_DATA_PATH, sizeof(*cmd) + vnd_len, cmd);

	err = hci_req_run(&req, config_data_path_complete);
error:

	kfree(cmd);
	kfree(vnd_data);
	return err;
}

static int stop_discovery(struct hci_request *req, unsigned long opt)
{
	hci_dev_lock(req->hdev);
	hci_req_stop_discovery(req);
	hci_dev_unlock(req->hdev);

	return 0;
}

static void discov_update(struct work_struct *work)
{
	struct hci_dev *hdev = container_of(work, struct hci_dev,
					    discov_update);
	u8 status = 0;

	switch (hdev->discovery.state) {
	case DISCOVERY_STARTING:
		start_discovery(hdev, &status);
		mgmt_start_discovery_complete(hdev, status);
		if (status)
			hci_discovery_set_state(hdev, DISCOVERY_STOPPED);
		else
			hci_discovery_set_state(hdev, DISCOVERY_FINDING);
		break;
	case DISCOVERY_STOPPING:
		hci_req_sync(hdev, stop_discovery, 0, HCI_CMD_TIMEOUT, &status);
		mgmt_stop_discovery_complete(hdev, status);
		if (!status)
			hci_discovery_set_state(hdev, DISCOVERY_STOPPED);
		break;
	case DISCOVERY_STOPPED:
	default:
		return;
	}
}

static void discov_off(struct work_struct *work)
{
	struct hci_dev *hdev = container_of(work, struct hci_dev,
					    discov_off.work);

	bt_dev_dbg(hdev, "");

	hci_dev_lock(hdev);

	/* When discoverable timeout triggers, then just make sure
	 * the limited discoverable flag is cleared. Even in the case
	 * of a timeout triggered from general discoverable, it is
	 * safe to unconditionally clear the flag.
	 */
	hci_dev_clear_flag(hdev, HCI_LIMITED_DISCOVERABLE);
	hci_dev_clear_flag(hdev, HCI_DISCOVERABLE);
	hdev->discov_timeout = 0;

	hci_dev_unlock(hdev);

	hci_req_sync(hdev, discoverable_update, 0, HCI_CMD_TIMEOUT, NULL);
	mgmt_new_settings(hdev);
}

static int powered_update_hci(struct hci_request *req, unsigned long opt)
{
	struct hci_dev *hdev = req->hdev;
	u8 link_sec;

	hci_dev_lock(hdev);

	if (hci_dev_test_flag(hdev, HCI_SSP_ENABLED) &&
	    !lmp_host_ssp_capable(hdev)) {
		u8 mode = 0x01;

		hci_req_add(req, HCI_OP_WRITE_SSP_MODE, sizeof(mode), &mode);

		if (bredr_sc_enabled(hdev) && !lmp_host_sc_capable(hdev)) {
			u8 support = 0x01;

			hci_req_add(req, HCI_OP_WRITE_SC_SUPPORT,
				    sizeof(support), &support);
		}
	}

	if (hci_dev_test_flag(hdev, HCI_LE_ENABLED) &&
	    lmp_bredr_capable(hdev)) {
		struct hci_cp_write_le_host_supported cp;

		cp.le = 0x01;
		cp.simul = 0x00;

		/* Check first if we already have the right
		 * host state (host features set)
		 */
		if (cp.le != lmp_host_le_capable(hdev) ||
		    cp.simul != lmp_host_le_br_capable(hdev))
			hci_req_add(req, HCI_OP_WRITE_LE_HOST_SUPPORTED,
				    sizeof(cp), &cp);
	}

	if (hci_dev_test_flag(hdev, HCI_LE_ENABLED)) {
		/* Make sure the controller has a good default for
		 * advertising data. This also applies to the case
		 * where BR/EDR was toggled during the AUTO_OFF phase.
		 */
		if (hci_dev_test_flag(hdev, HCI_ADVERTISING) ||
		    list_empty(&hdev->adv_instances)) {
			int err;

			if (ext_adv_capable(hdev)) {
				err = __hci_req_setup_ext_adv_instance(req,
								       0x00);
				if (!err)
					__hci_req_update_scan_rsp_data(req,
								       0x00);
			} else {
				err = 0;
				__hci_req_update_adv_data(req, 0x00);
				__hci_req_update_scan_rsp_data(req, 0x00);
			}

			if (hci_dev_test_flag(hdev, HCI_ADVERTISING)) {
				if (!ext_adv_capable(hdev))
					__hci_req_enable_advertising(req);
				else if (!err)
					__hci_req_enable_ext_advertising(req,
									 0x00);
			}
		} else if (!list_empty(&hdev->adv_instances)) {
			struct adv_info *adv_instance;

			adv_instance = list_first_entry(&hdev->adv_instances,
							struct adv_info, list);
			__hci_req_schedule_adv_instance(req,
							adv_instance->instance,
							true);
		}
	}

	link_sec = hci_dev_test_flag(hdev, HCI_LINK_SECURITY);
	if (link_sec != test_bit(HCI_AUTH, &hdev->flags))
		hci_req_add(req, HCI_OP_WRITE_AUTH_ENABLE,
			    sizeof(link_sec), &link_sec);

	if (lmp_bredr_capable(hdev)) {
		if (hci_dev_test_flag(hdev, HCI_FAST_CONNECTABLE))
			__hci_req_write_fast_connectable(req, true);
		else
			__hci_req_write_fast_connectable(req, false);
		__hci_req_update_scan(req);
		__hci_req_update_class(req);
		__hci_req_update_name(req);
		__hci_req_update_eir(req);
	}

	hci_dev_unlock(hdev);
	return 0;
}

int __hci_req_hci_power_on(struct hci_dev *hdev)
{
	/* Register the available SMP channels (BR/EDR and LE) only when
	 * successfully powering on the controller. This late
	 * registration is required so that LE SMP can clearly decide if
	 * the public address or static address is used.
	 */
	smp_register(hdev);

	return __hci_req_sync(hdev, powered_update_hci, 0, HCI_CMD_TIMEOUT,
			      NULL);
}

void hci_request_setup(struct hci_dev *hdev)
{
	INIT_WORK(&hdev->discov_update, discov_update);
	INIT_WORK(&hdev->scan_update, scan_update_work);
	INIT_DELAYED_WORK(&hdev->discov_off, discov_off);
	INIT_DELAYED_WORK(&hdev->le_scan_disable, le_scan_disable_work);
	INIT_DELAYED_WORK(&hdev->le_scan_restart, le_scan_restart_work);
	INIT_DELAYED_WORK(&hdev->adv_instance_expire, adv_timeout_expire);
	INIT_DELAYED_WORK(&hdev->interleave_scan, interleave_scan_work);
}

void hci_request_cancel_all(struct hci_dev *hdev)
{
	__hci_cmd_sync_cancel(hdev, ENODEV);

	cancel_work_sync(&hdev->discov_update);
	cancel_work_sync(&hdev->scan_update);
	cancel_delayed_work_sync(&hdev->discov_off);
	cancel_delayed_work_sync(&hdev->le_scan_disable);
	cancel_delayed_work_sync(&hdev->le_scan_restart);

	if (hdev->adv_instance_timeout) {
		cancel_delayed_work_sync(&hdev->adv_instance_expire);
		hdev->adv_instance_timeout = 0;
	}

	cancel_interleave_scan(hdev);
}<|MERGE_RESOLUTION|>--- conflicted
+++ resolved
@@ -31,13 +31,6 @@
 #include "hci_request.h"
 #include "msft.h"
 #include "eir.h"
-<<<<<<< HEAD
-
-#define HCI_REQ_DONE	  0
-#define HCI_REQ_PEND	  1
-#define HCI_REQ_CANCELED  2
-=======
->>>>>>> 754e0b0e
 
 void hci_req_init(struct hci_request *req, struct hci_dev *hdev)
 {
@@ -817,62 +810,6 @@
 			   addr_resolv);
 }
 
-<<<<<<< HEAD
-static void hci_req_clear_event_filter(struct hci_request *req)
-{
-	struct hci_cp_set_event_filter f;
-
-	if (!hci_dev_test_flag(req->hdev, HCI_BREDR_ENABLED))
-		return;
-
-	if (hci_dev_test_flag(req->hdev, HCI_EVENT_FILTER_CONFIGURED)) {
-		memset(&f, 0, sizeof(f));
-		f.flt_type = HCI_FLT_CLEAR_ALL;
-		hci_req_add(req, HCI_OP_SET_EVENT_FLT, 1, &f);
-	}
-}
-
-static void hci_req_set_event_filter(struct hci_request *req)
-{
-	struct bdaddr_list_with_flags *b;
-	struct hci_cp_set_event_filter f;
-	struct hci_dev *hdev = req->hdev;
-	u8 scan = SCAN_DISABLED;
-	bool scanning = test_bit(HCI_PSCAN, &hdev->flags);
-
-	if (!hci_dev_test_flag(hdev, HCI_BREDR_ENABLED))
-		return;
-
-	/* Always clear event filter when starting */
-	hci_req_clear_event_filter(req);
-
-	list_for_each_entry(b, &hdev->accept_list, list) {
-		if (!hci_conn_test_flag(HCI_CONN_FLAG_REMOTE_WAKEUP,
-					b->current_flags))
-			continue;
-
-		memset(&f, 0, sizeof(f));
-		bacpy(&f.addr_conn_flt.bdaddr, &b->bdaddr);
-		f.flt_type = HCI_FLT_CONN_SETUP;
-		f.cond_type = HCI_CONN_SETUP_ALLOW_BDADDR;
-		f.addr_conn_flt.auto_accept = HCI_CONN_SETUP_AUTO_ON;
-
-		bt_dev_dbg(hdev, "Adding event filters for %pMR", &b->bdaddr);
-		hci_req_add(req, HCI_OP_SET_EVENT_FLT, sizeof(f), &f);
-		scan = SCAN_PAGE;
-	}
-
-	if (scan && !scanning) {
-		set_bit(SUSPEND_SCAN_ENABLE, hdev->suspend_tasks);
-		hci_req_add(req, HCI_OP_WRITE_SCAN_ENABLE, 1, &scan);
-	} else if (!scan && scanning) {
-		set_bit(SUSPEND_SCAN_DISABLE, hdev->suspend_tasks);
-		hci_req_add(req, HCI_OP_WRITE_SCAN_ENABLE, 1, &scan);
-	}
-}
-
-=======
->>>>>>> 754e0b0e
 static void cancel_adv_timeout(struct hci_dev *hdev)
 {
 	if (hdev->adv_instance_timeout) {
@@ -881,238 +818,6 @@
 	}
 }
 
-<<<<<<< HEAD
-/* This function requires the caller holds hdev->lock */
-void __hci_req_pause_adv_instances(struct hci_request *req)
-{
-	bt_dev_dbg(req->hdev, "Pausing advertising instances");
-
-	/* Call to disable any advertisements active on the controller.
-	 * This will succeed even if no advertisements are configured.
-	 */
-	__hci_req_disable_advertising(req);
-
-	/* If we are using software rotation, pause the loop */
-	if (!ext_adv_capable(req->hdev))
-		cancel_adv_timeout(req->hdev);
-}
-
-/* This function requires the caller holds hdev->lock */
-static void __hci_req_resume_adv_instances(struct hci_request *req)
-{
-	struct adv_info *adv;
-
-	bt_dev_dbg(req->hdev, "Resuming advertising instances");
-
-	if (ext_adv_capable(req->hdev)) {
-		/* Call for each tracked instance to be re-enabled */
-		list_for_each_entry(adv, &req->hdev->adv_instances, list) {
-			__hci_req_enable_ext_advertising(req,
-							 adv->instance);
-		}
-
-	} else {
-		/* Schedule for most recent instance to be restarted and begin
-		 * the software rotation loop
-		 */
-		__hci_req_schedule_adv_instance(req,
-						req->hdev->cur_adv_instance,
-						true);
-	}
-}
-
-/* This function requires the caller holds hdev->lock */
-int hci_req_resume_adv_instances(struct hci_dev *hdev)
-{
-	struct hci_request req;
-
-	hci_req_init(&req, hdev);
-	__hci_req_resume_adv_instances(&req);
-
-	return hci_req_run(&req, NULL);
-}
-
-static void suspend_req_complete(struct hci_dev *hdev, u8 status, u16 opcode)
-{
-	bt_dev_dbg(hdev, "Request complete opcode=0x%x, status=0x%x", opcode,
-		   status);
-	if (test_bit(SUSPEND_SCAN_ENABLE, hdev->suspend_tasks) ||
-	    test_bit(SUSPEND_SCAN_DISABLE, hdev->suspend_tasks)) {
-		clear_bit(SUSPEND_SCAN_ENABLE, hdev->suspend_tasks);
-		clear_bit(SUSPEND_SCAN_DISABLE, hdev->suspend_tasks);
-		wake_up(&hdev->suspend_wait_q);
-	}
-
-	if (test_bit(SUSPEND_SET_ADV_FILTER, hdev->suspend_tasks)) {
-		clear_bit(SUSPEND_SET_ADV_FILTER, hdev->suspend_tasks);
-		wake_up(&hdev->suspend_wait_q);
-	}
-}
-
-static void hci_req_prepare_adv_monitor_suspend(struct hci_request *req,
-						bool suspending)
-{
-	struct hci_dev *hdev = req->hdev;
-
-	switch (hci_get_adv_monitor_offload_ext(hdev)) {
-	case HCI_ADV_MONITOR_EXT_MSFT:
-		if (suspending)
-			msft_suspend(hdev);
-		else
-			msft_resume(hdev);
-		break;
-	default:
-		return;
-	}
-
-	/* No need to block when enabling since it's on resume path */
-	if (hdev->suspended && suspending)
-		set_bit(SUSPEND_SET_ADV_FILTER, hdev->suspend_tasks);
-}
-
-/* Call with hci_dev_lock */
-void hci_req_prepare_suspend(struct hci_dev *hdev, enum suspended_state next)
-{
-	int old_state;
-	struct hci_conn *conn;
-	struct hci_request req;
-	u8 page_scan;
-	int disconnect_counter;
-
-	if (next == hdev->suspend_state) {
-		bt_dev_dbg(hdev, "Same state before and after: %d", next);
-		goto done;
-	}
-
-	hdev->suspend_state = next;
-	hci_req_init(&req, hdev);
-
-	if (next == BT_SUSPEND_DISCONNECT) {
-		/* Mark device as suspended */
-		hdev->suspended = true;
-
-		/* Pause discovery if not already stopped */
-		old_state = hdev->discovery.state;
-		if (old_state != DISCOVERY_STOPPED) {
-			set_bit(SUSPEND_PAUSE_DISCOVERY, hdev->suspend_tasks);
-			hci_discovery_set_state(hdev, DISCOVERY_STOPPING);
-			queue_work(hdev->req_workqueue, &hdev->discov_update);
-		}
-
-		hdev->discovery_paused = true;
-		hdev->discovery_old_state = old_state;
-
-		/* Stop directed advertising */
-		old_state = hci_dev_test_flag(hdev, HCI_ADVERTISING);
-		if (old_state) {
-			set_bit(SUSPEND_PAUSE_ADVERTISING, hdev->suspend_tasks);
-			cancel_delayed_work(&hdev->discov_off);
-			queue_delayed_work(hdev->req_workqueue,
-					   &hdev->discov_off, 0);
-		}
-
-		/* Pause other advertisements */
-		if (hdev->adv_instance_cnt)
-			__hci_req_pause_adv_instances(&req);
-
-		hdev->advertising_paused = true;
-		hdev->advertising_old_state = old_state;
-
-		/* Disable page scan if enabled */
-		if (test_bit(HCI_PSCAN, &hdev->flags)) {
-			page_scan = SCAN_DISABLED;
-			hci_req_add(&req, HCI_OP_WRITE_SCAN_ENABLE, 1,
-				    &page_scan);
-			set_bit(SUSPEND_SCAN_DISABLE, hdev->suspend_tasks);
-		}
-
-		/* Disable LE passive scan if enabled */
-		if (hci_dev_test_flag(hdev, HCI_LE_SCAN)) {
-			cancel_interleave_scan(hdev);
-			hci_req_add_le_scan_disable(&req, false);
-		}
-
-		/* Disable advertisement filters */
-		hci_req_prepare_adv_monitor_suspend(&req, true);
-
-		/* Prevent disconnects from causing scanning to be re-enabled */
-		hdev->scanning_paused = true;
-
-		/* Run commands before disconnecting */
-		hci_req_run(&req, suspend_req_complete);
-
-		disconnect_counter = 0;
-		/* Soft disconnect everything (power off) */
-		list_for_each_entry(conn, &hdev->conn_hash.list, list) {
-			hci_disconnect(conn, HCI_ERROR_REMOTE_POWER_OFF);
-			disconnect_counter++;
-		}
-
-		if (disconnect_counter > 0) {
-			bt_dev_dbg(hdev,
-				   "Had %d disconnects. Will wait on them",
-				   disconnect_counter);
-			set_bit(SUSPEND_DISCONNECTING, hdev->suspend_tasks);
-		}
-	} else if (next == BT_SUSPEND_CONFIGURE_WAKE) {
-		/* Unpause to take care of updating scanning params */
-		hdev->scanning_paused = false;
-		/* Enable event filter for paired devices */
-		hci_req_set_event_filter(&req);
-		/* Enable passive scan at lower duty cycle */
-		__hci_update_background_scan(&req);
-		/* Pause scan changes again. */
-		hdev->scanning_paused = true;
-		hci_req_run(&req, suspend_req_complete);
-	} else {
-		hdev->suspended = false;
-		hdev->scanning_paused = false;
-
-		/* Clear any event filters and restore scan state */
-		hci_req_clear_event_filter(&req);
-		__hci_req_update_scan(&req);
-
-		/* Reset passive/background scanning to normal */
-		__hci_update_background_scan(&req);
-		/* Enable all of the advertisement filters */
-		hci_req_prepare_adv_monitor_suspend(&req, false);
-
-		/* Unpause directed advertising */
-		hdev->advertising_paused = false;
-		if (hdev->advertising_old_state) {
-			set_bit(SUSPEND_UNPAUSE_ADVERTISING,
-				hdev->suspend_tasks);
-			hci_dev_set_flag(hdev, HCI_ADVERTISING);
-			queue_work(hdev->req_workqueue,
-				   &hdev->discoverable_update);
-			hdev->advertising_old_state = 0;
-		}
-
-		/* Resume other advertisements */
-		if (hdev->adv_instance_cnt)
-			__hci_req_resume_adv_instances(&req);
-
-		/* Unpause discovery */
-		hdev->discovery_paused = false;
-		if (hdev->discovery_old_state != DISCOVERY_STOPPED &&
-		    hdev->discovery_old_state != DISCOVERY_STOPPING) {
-			set_bit(SUSPEND_UNPAUSE_DISCOVERY, hdev->suspend_tasks);
-			hci_discovery_set_state(hdev, DISCOVERY_STARTING);
-			queue_work(hdev->req_workqueue, &hdev->discov_update);
-		}
-
-		hci_req_run(&req, suspend_req_complete);
-	}
-
-	hdev->suspend_state = next;
-
-done:
-	clear_bit(SUSPEND_PREPARE_NOTIFIER, hdev->suspend_tasks);
-	wake_up(&hdev->suspend_wait_q);
-}
-
-=======
->>>>>>> 754e0b0e
 static bool adv_cur_instance_is_scannable(struct hci_dev *hdev)
 {
 	return hci_adv_instance_is_scannable(hdev, hdev->cur_adv_instance);

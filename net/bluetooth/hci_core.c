--- conflicted
+++ resolved
@@ -1739,21 +1739,6 @@
 		if (hdev->shutdown)
 			hdev->shutdown(hdev);
 	}
-
-<<<<<<< HEAD
-	if (!hci_dev_test_flag(hdev, HCI_UNREGISTER) &&
-	    !hci_dev_test_flag(hdev, HCI_USER_CHANNEL) &&
-	    test_bit(HCI_UP, &hdev->flags)) {
-		/* Execute vendor specific shutdown routine */
-		if (hdev->shutdown)
-			hdev->shutdown(hdev);
-	}
-=======
-	cancel_delayed_work(&hdev->power_off);
-
-	hci_request_cancel_all(hdev);
-	hci_req_sync_lock(hdev);
->>>>>>> 472ba6eb
 
 	if (!test_and_clear_bit(HCI_UP, &hdev->flags)) {
 		cancel_delayed_work_sync(&hdev->cmd_timer);

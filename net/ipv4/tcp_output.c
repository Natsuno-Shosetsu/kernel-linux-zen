// SPDX-License-Identifier: GPL-2.0-only
/*
 * INET		An implementation of the TCP/IP protocol suite for the LINUX
 *		operating system.  INET is implemented using the  BSD Socket
 *		interface as the means of communication with the user level.
 *
 *		Implementation of the Transmission Control Protocol(TCP).
 *
 * Authors:	Ross Biro
 *		Fred N. van Kempen, <waltje@uWalt.NL.Mugnet.ORG>
 *		Mark Evans, <evansmp@uhura.aston.ac.uk>
 *		Corey Minyard <wf-rch!minyard@relay.EU.net>
 *		Florian La Roche, <flla@stud.uni-sb.de>
 *		Charles Hedrick, <hedrick@klinzhai.rutgers.edu>
 *		Linus Torvalds, <torvalds@cs.helsinki.fi>
 *		Alan Cox, <gw4pts@gw4pts.ampr.org>
 *		Matthew Dillon, <dillon@apollo.west.oic.com>
 *		Arnt Gulbrandsen, <agulbra@nvg.unit.no>
 *		Jorge Cwik, <jorge@laser.satlink.net>
 */

/*
 * Changes:	Pedro Roque	:	Retransmit queue handled by TCP.
 *				:	Fragmentation on mtu decrease
 *				:	Segment collapse on retransmit
 *				:	AF independence
 *
 *		Linus Torvalds	:	send_delayed_ack
 *		David S. Miller	:	Charge memory using the right skb
 *					during syn/ack processing.
 *		David S. Miller :	Output engine completely rewritten.
 *		Andrea Arcangeli:	SYNACK carry ts_recent in tsecr.
 *		Cacophonix Gaul :	draft-minshall-nagle-01
 *		J Hadi Salim	:	ECN support
 *
 */

#define pr_fmt(fmt) "TCP: " fmt

#include <net/tcp.h>
#include <net/mptcp.h>

#include <linux/compiler.h>
#include <linux/gfp.h>
#include <linux/module.h>
#include <linux/static_key.h>

#include <trace/events/tcp.h>

/* Refresh clocks of a TCP socket,
 * ensuring monotically increasing values.
 */
void tcp_mstamp_refresh(struct tcp_sock *tp)
{
	u64 val = tcp_clock_ns();

	tp->tcp_clock_cache = val;
	tp->tcp_mstamp = div_u64(val, NSEC_PER_USEC);
}

static bool tcp_write_xmit(struct sock *sk, unsigned int mss_now, int nonagle,
			   int push_one, gfp_t gfp);

/* Account for new data that has been sent to the network. */
static void tcp_event_new_data_sent(struct sock *sk, struct sk_buff *skb)
{
	struct inet_connection_sock *icsk = inet_csk(sk);
	struct tcp_sock *tp = tcp_sk(sk);
	unsigned int prior_packets = tp->packets_out;

	WRITE_ONCE(tp->snd_nxt, TCP_SKB_CB(skb)->end_seq);

	__skb_unlink(skb, &sk->sk_write_queue);
	tcp_rbtree_insert(&sk->tcp_rtx_queue, skb);

	if (tp->highest_sack == NULL)
		tp->highest_sack = skb;

	tp->packets_out += tcp_skb_pcount(skb);
	if (!prior_packets || icsk->icsk_pending == ICSK_TIME_LOSS_PROBE)
		tcp_rearm_rto(sk);

	NET_ADD_STATS(sock_net(sk), LINUX_MIB_TCPORIGDATASENT,
		      tcp_skb_pcount(skb));
	tcp_check_space(sk);
}

/* SND.NXT, if window was not shrunk or the amount of shrunk was less than one
 * window scaling factor due to loss of precision.
 * If window has been shrunk, what should we make? It is not clear at all.
 * Using SND.UNA we will fail to open window, SND.NXT is out of window. :-(
 * Anything in between SND.UNA...SND.UNA+SND.WND also can be already
 * invalid. OK, let's make this for now:
 */
static inline __u32 tcp_acceptable_seq(const struct sock *sk)
{
	const struct tcp_sock *tp = tcp_sk(sk);

	if (!before(tcp_wnd_end(tp), tp->snd_nxt) ||
	    (tp->rx_opt.wscale_ok &&
	     ((tp->snd_nxt - tcp_wnd_end(tp)) < (1 << tp->rx_opt.rcv_wscale))))
		return tp->snd_nxt;
	else
		return tcp_wnd_end(tp);
}

/* Calculate mss to advertise in SYN segment.
 * RFC1122, RFC1063, draft-ietf-tcpimpl-pmtud-01 state that:
 *
 * 1. It is independent of path mtu.
 * 2. Ideally, it is maximal possible segment size i.e. 65535-40.
 * 3. For IPv4 it is reasonable to calculate it from maximal MTU of
 *    attached devices, because some buggy hosts are confused by
 *    large MSS.
 * 4. We do not make 3, we advertise MSS, calculated from first
 *    hop device mtu, but allow to raise it to ip_rt_min_advmss.
 *    This may be overridden via information stored in routing table.
 * 5. Value 65535 for MSS is valid in IPv6 and means "as large as possible,
 *    probably even Jumbo".
 */
static __u16 tcp_advertise_mss(struct sock *sk)
{
	struct tcp_sock *tp = tcp_sk(sk);
	const struct dst_entry *dst = __sk_dst_get(sk);
	int mss = tp->advmss;

	if (dst) {
		unsigned int metric = dst_metric_advmss(dst);

		if (metric < mss) {
			mss = metric;
			tp->advmss = mss;
		}
	}

	return (__u16)mss;
}

/* RFC2861. Reset CWND after idle period longer RTO to "restart window".
 * This is the first part of cwnd validation mechanism.
 */
void tcp_cwnd_restart(struct sock *sk, s32 delta)
{
	struct tcp_sock *tp = tcp_sk(sk);
	u32 restart_cwnd = tcp_init_cwnd(tp, __sk_dst_get(sk));
	u32 cwnd = tcp_snd_cwnd(tp);

	tcp_ca_event(sk, CA_EVENT_CWND_RESTART);

	tp->snd_ssthresh = tcp_current_ssthresh(sk);
	restart_cwnd = min(restart_cwnd, cwnd);

	while ((delta -= inet_csk(sk)->icsk_rto) > 0 && cwnd > restart_cwnd)
		cwnd >>= 1;
	tcp_snd_cwnd_set(tp, max(cwnd, restart_cwnd));
	tp->snd_cwnd_stamp = tcp_jiffies32;
	tp->snd_cwnd_used = 0;
}

/* Congestion state accounting after a packet has been sent. */
static void tcp_event_data_sent(struct tcp_sock *tp,
				struct sock *sk)
{
	struct inet_connection_sock *icsk = inet_csk(sk);
	const u32 now = tcp_jiffies32;

	if (tcp_packets_in_flight(tp) == 0)
		tcp_ca_event(sk, CA_EVENT_TX_START);

	tp->lsndtime = now;

	/* If it is a reply for ato after last received
	 * packet, enter pingpong mode.
	 */
	if ((u32)(now - icsk->icsk_ack.lrcvtime) < icsk->icsk_ack.ato)
		inet_csk_enter_pingpong_mode(sk);
}

/* Account for an ACK we sent. */
static inline void tcp_event_ack_sent(struct sock *sk, unsigned int pkts,
				      u32 rcv_nxt)
{
	struct tcp_sock *tp = tcp_sk(sk);

	if (unlikely(tp->compressed_ack)) {
		NET_ADD_STATS(sock_net(sk), LINUX_MIB_TCPACKCOMPRESSED,
			      tp->compressed_ack);
		tp->compressed_ack = 0;
		if (hrtimer_try_to_cancel(&tp->compressed_ack_timer) == 1)
			__sock_put(sk);
	}

	if (unlikely(rcv_nxt != tp->rcv_nxt))
		return;  /* Special ACK sent by DCTCP to reflect ECN */
	tcp_dec_quickack_mode(sk, pkts);
	inet_csk_clear_xmit_timer(sk, ICSK_TIME_DACK);
}

/* Determine a window scaling and initial window to offer.
 * Based on the assumption that the given amount of space
 * will be offered. Store the results in the tp structure.
 * NOTE: for smooth operation initial space offering should
 * be a multiple of mss if possible. We assume here that mss >= 1.
 * This MUST be enforced by all callers.
 */
void tcp_select_initial_window(const struct sock *sk, int __space, __u32 mss,
			       __u32 *rcv_wnd, __u32 *window_clamp,
			       int wscale_ok, __u8 *rcv_wscale,
			       __u32 init_rcv_wnd)
{
	unsigned int space = (__space < 0 ? 0 : __space);

	/* If no clamp set the clamp to the max possible scaled window */
	if (*window_clamp == 0)
		(*window_clamp) = (U16_MAX << TCP_MAX_WSCALE);
	space = min(*window_clamp, space);

	/* Quantize space offering to a multiple of mss if possible. */
	if (space > mss)
		space = rounddown(space, mss);

	/* NOTE: offering an initial window larger than 32767
	 * will break some buggy TCP stacks. If the admin tells us
	 * it is likely we could be speaking with such a buggy stack
	 * we will truncate our initial window offering to 32K-1
	 * unless the remote has sent us a window scaling option,
	 * which we interpret as a sign the remote TCP is not
	 * misinterpreting the window field as a signed quantity.
	 */
	if (READ_ONCE(sock_net(sk)->ipv4.sysctl_tcp_workaround_signed_windows))
		(*rcv_wnd) = min(space, MAX_TCP_WINDOW);
	else
		(*rcv_wnd) = min_t(u32, space, U16_MAX);

	if (init_rcv_wnd)
		*rcv_wnd = min(*rcv_wnd, init_rcv_wnd * mss);

	*rcv_wscale = 0;
	if (wscale_ok) {
		/* Set window scaling on max possible window */
		space = max_t(u32, space, READ_ONCE(sock_net(sk)->ipv4.sysctl_tcp_rmem[2]));
		space = max_t(u32, space, sysctl_rmem_max);
		space = min_t(u32, space, *window_clamp);
		*rcv_wscale = clamp_t(int, ilog2(space) - 15,
				      0, TCP_MAX_WSCALE);
	}
	/* Set the clamp no higher than max representable value */
	(*window_clamp) = min_t(__u32, U16_MAX << (*rcv_wscale), *window_clamp);
}
EXPORT_SYMBOL(tcp_select_initial_window);

/* Chose a new window to advertise, update state in tcp_sock for the
 * socket, and return result with RFC1323 scaling applied.  The return
 * value can be stuffed directly into th->window for an outgoing
 * frame.
 */
static u16 tcp_select_window(struct sock *sk)
{
	struct tcp_sock *tp = tcp_sk(sk);
	u32 old_win = tp->rcv_wnd;
	u32 cur_win = tcp_receive_window(tp);
	u32 new_win = __tcp_select_window(sk);

	/* Never shrink the offered window */
	if (new_win < cur_win) {
		/* Danger Will Robinson!
		 * Don't update rcv_wup/rcv_wnd here or else
		 * we will not be able to advertise a zero
		 * window in time.  --DaveM
		 *
		 * Relax Will Robinson.
		 */
		if (new_win == 0)
			NET_INC_STATS(sock_net(sk),
				      LINUX_MIB_TCPWANTZEROWINDOWADV);
		new_win = ALIGN(cur_win, 1 << tp->rx_opt.rcv_wscale);
	}
	tp->rcv_wnd = new_win;
	tp->rcv_wup = tp->rcv_nxt;

	/* Make sure we do not exceed the maximum possible
	 * scaled window.
	 */
	if (!tp->rx_opt.rcv_wscale &&
	    READ_ONCE(sock_net(sk)->ipv4.sysctl_tcp_workaround_signed_windows))
		new_win = min(new_win, MAX_TCP_WINDOW);
	else
		new_win = min(new_win, (65535U << tp->rx_opt.rcv_wscale));

	/* RFC1323 scaling applied */
	new_win >>= tp->rx_opt.rcv_wscale;

	/* If we advertise zero window, disable fast path. */
	if (new_win == 0) {
		tp->pred_flags = 0;
		if (old_win)
			NET_INC_STATS(sock_net(sk),
				      LINUX_MIB_TCPTOZEROWINDOWADV);
	} else if (old_win == 0) {
		NET_INC_STATS(sock_net(sk), LINUX_MIB_TCPFROMZEROWINDOWADV);
	}

	return new_win;
}

/* Packet ECN state for a SYN-ACK */
static void tcp_ecn_send_synack(struct sock *sk, struct sk_buff *skb)
{
	const struct tcp_sock *tp = tcp_sk(sk);

	TCP_SKB_CB(skb)->tcp_flags &= ~TCPHDR_CWR;
	if (!(tp->ecn_flags & TCP_ECN_OK))
		TCP_SKB_CB(skb)->tcp_flags &= ~TCPHDR_ECE;
	else if (tcp_ca_needs_ecn(sk) ||
		 tcp_bpf_ca_needs_ecn(sk))
		INET_ECN_xmit(sk);
}

/* Packet ECN state for a SYN.  */
static void tcp_ecn_send_syn(struct sock *sk, struct sk_buff *skb)
{
	struct tcp_sock *tp = tcp_sk(sk);
	bool bpf_needs_ecn = tcp_bpf_ca_needs_ecn(sk);
	bool use_ecn = READ_ONCE(sock_net(sk)->ipv4.sysctl_tcp_ecn) == 1 ||
		tcp_ca_needs_ecn(sk) || bpf_needs_ecn;

	if (!use_ecn) {
		const struct dst_entry *dst = __sk_dst_get(sk);

		if (dst && dst_feature(dst, RTAX_FEATURE_ECN))
			use_ecn = true;
	}

	tp->ecn_flags = 0;

	if (use_ecn) {
		TCP_SKB_CB(skb)->tcp_flags |= TCPHDR_ECE | TCPHDR_CWR;
		tp->ecn_flags = TCP_ECN_OK;
		if (tcp_ca_needs_ecn(sk) || bpf_needs_ecn)
			INET_ECN_xmit(sk);
	}
}

static void tcp_ecn_clear_syn(struct sock *sk, struct sk_buff *skb)
{
	if (READ_ONCE(sock_net(sk)->ipv4.sysctl_tcp_ecn_fallback))
		/* tp->ecn_flags are cleared at a later point in time when
		 * SYN ACK is ultimatively being received.
		 */
		TCP_SKB_CB(skb)->tcp_flags &= ~(TCPHDR_ECE | TCPHDR_CWR);
}

static void
tcp_ecn_make_synack(const struct request_sock *req, struct tcphdr *th)
{
	if (inet_rsk(req)->ecn_ok)
		th->ece = 1;
}

/* Set up ECN state for a packet on a ESTABLISHED socket that is about to
 * be sent.
 */
static void tcp_ecn_send(struct sock *sk, struct sk_buff *skb,
			 struct tcphdr *th, int tcp_header_len)
{
	struct tcp_sock *tp = tcp_sk(sk);

	if (tp->ecn_flags & TCP_ECN_OK) {
		/* Not-retransmitted data segment: set ECT and inject CWR. */
		if (skb->len != tcp_header_len &&
		    !before(TCP_SKB_CB(skb)->seq, tp->snd_nxt)) {
			INET_ECN_xmit(sk);
			if (tp->ecn_flags & TCP_ECN_QUEUE_CWR) {
				tp->ecn_flags &= ~TCP_ECN_QUEUE_CWR;
				th->cwr = 1;
				skb_shinfo(skb)->gso_type |= SKB_GSO_TCP_ECN;
			}
		} else if (!(tp->ecn_flags & TCP_ECN_ECT_PERMANENT) &&
			!tcp_ca_needs_ecn(sk)) {
			/* ACK or retransmitted segment: clear ECT|CE */
			INET_ECN_dontxmit(sk);
		}
		if (tp->ecn_flags & TCP_ECN_DEMAND_CWR)
			th->ece = 1;
	}
}

/* Constructs common control bits of non-data skb. If SYN/FIN is present,
 * auto increment end seqno.
 */
static void tcp_init_nondata_skb(struct sk_buff *skb, u32 seq, u8 flags)
{
	skb->ip_summed = CHECKSUM_PARTIAL;

	TCP_SKB_CB(skb)->tcp_flags = flags;

	tcp_skb_pcount_set(skb, 1);

	TCP_SKB_CB(skb)->seq = seq;
	if (flags & (TCPHDR_SYN | TCPHDR_FIN))
		seq++;
	TCP_SKB_CB(skb)->end_seq = seq;
}

static inline bool tcp_urg_mode(const struct tcp_sock *tp)
{
	return tp->snd_una != tp->snd_up;
}

#define OPTION_SACK_ADVERTISE	BIT(0)
#define OPTION_TS		BIT(1)
#define OPTION_MD5		BIT(2)
#define OPTION_WSCALE		BIT(3)
#define OPTION_FAST_OPEN_COOKIE	BIT(8)
#define OPTION_SMC		BIT(9)
#define OPTION_MPTCP		BIT(10)

static void smc_options_write(__be32 *ptr, u16 *options)
{
#if IS_ENABLED(CONFIG_SMC)
	if (static_branch_unlikely(&tcp_have_smc)) {
		if (unlikely(OPTION_SMC & *options)) {
			*ptr++ = htonl((TCPOPT_NOP  << 24) |
				       (TCPOPT_NOP  << 16) |
				       (TCPOPT_EXP <<  8) |
				       (TCPOLEN_EXP_SMC_BASE));
			*ptr++ = htonl(TCPOPT_SMC_MAGIC);
		}
	}
#endif
}

struct tcp_out_options {
	u16 options;		/* bit field of OPTION_* */
	u16 mss;		/* 0 to disable */
	u8 ws;			/* window scale, 0 to disable */
	u8 num_sack_blocks;	/* number of SACK blocks to include */
	u8 hash_size;		/* bytes in hash_location */
	u8 bpf_opt_len;		/* length of BPF hdr option */
	__u8 *hash_location;	/* temporary pointer, overloaded */
	__u32 tsval, tsecr;	/* need to include OPTION_TS */
	struct tcp_fastopen_cookie *fastopen_cookie;	/* Fast open cookie */
	struct mptcp_out_options mptcp;
};

static void mptcp_options_write(__be32 *ptr, const struct tcp_sock *tp,
				struct tcp_out_options *opts)
{
#if IS_ENABLED(CONFIG_MPTCP)
	if (unlikely(OPTION_MPTCP & opts->options))
		mptcp_write_options(ptr, tp, &opts->mptcp);
#endif
}

#ifdef CONFIG_CGROUP_BPF
static int bpf_skops_write_hdr_opt_arg0(struct sk_buff *skb,
					enum tcp_synack_type synack_type)
{
	if (unlikely(!skb))
		return BPF_WRITE_HDR_TCP_CURRENT_MSS;

	if (unlikely(synack_type == TCP_SYNACK_COOKIE))
		return BPF_WRITE_HDR_TCP_SYNACK_COOKIE;

	return 0;
}

/* req, syn_skb and synack_type are used when writing synack */
static void bpf_skops_hdr_opt_len(struct sock *sk, struct sk_buff *skb,
				  struct request_sock *req,
				  struct sk_buff *syn_skb,
				  enum tcp_synack_type synack_type,
				  struct tcp_out_options *opts,
				  unsigned int *remaining)
{
	struct bpf_sock_ops_kern sock_ops;
	int err;

	if (likely(!BPF_SOCK_OPS_TEST_FLAG(tcp_sk(sk),
					   BPF_SOCK_OPS_WRITE_HDR_OPT_CB_FLAG)) ||
	    !*remaining)
		return;

	/* *remaining has already been aligned to 4 bytes, so *remaining >= 4 */

	/* init sock_ops */
	memset(&sock_ops, 0, offsetof(struct bpf_sock_ops_kern, temp));

	sock_ops.op = BPF_SOCK_OPS_HDR_OPT_LEN_CB;

	if (req) {
		/* The listen "sk" cannot be passed here because
		 * it is not locked.  It would not make too much
		 * sense to do bpf_setsockopt(listen_sk) based
		 * on individual connection request also.
		 *
		 * Thus, "req" is passed here and the cgroup-bpf-progs
		 * of the listen "sk" will be run.
		 *
		 * "req" is also used here for fastopen even the "sk" here is
		 * a fullsock "child" sk.  It is to keep the behavior
		 * consistent between fastopen and non-fastopen on
		 * the bpf programming side.
		 */
		sock_ops.sk = (struct sock *)req;
		sock_ops.syn_skb = syn_skb;
	} else {
		sock_owned_by_me(sk);

		sock_ops.is_fullsock = 1;
		sock_ops.sk = sk;
	}

	sock_ops.args[0] = bpf_skops_write_hdr_opt_arg0(skb, synack_type);
	sock_ops.remaining_opt_len = *remaining;
	/* tcp_current_mss() does not pass a skb */
	if (skb)
		bpf_skops_init_skb(&sock_ops, skb, 0);

	err = BPF_CGROUP_RUN_PROG_SOCK_OPS_SK(&sock_ops, sk);

	if (err || sock_ops.remaining_opt_len == *remaining)
		return;

	opts->bpf_opt_len = *remaining - sock_ops.remaining_opt_len;
	/* round up to 4 bytes */
	opts->bpf_opt_len = (opts->bpf_opt_len + 3) & ~3;

	*remaining -= opts->bpf_opt_len;
}

static void bpf_skops_write_hdr_opt(struct sock *sk, struct sk_buff *skb,
				    struct request_sock *req,
				    struct sk_buff *syn_skb,
				    enum tcp_synack_type synack_type,
				    struct tcp_out_options *opts)
{
	u8 first_opt_off, nr_written, max_opt_len = opts->bpf_opt_len;
	struct bpf_sock_ops_kern sock_ops;
	int err;

	if (likely(!max_opt_len))
		return;

	memset(&sock_ops, 0, offsetof(struct bpf_sock_ops_kern, temp));

	sock_ops.op = BPF_SOCK_OPS_WRITE_HDR_OPT_CB;

	if (req) {
		sock_ops.sk = (struct sock *)req;
		sock_ops.syn_skb = syn_skb;
	} else {
		sock_owned_by_me(sk);

		sock_ops.is_fullsock = 1;
		sock_ops.sk = sk;
	}

	sock_ops.args[0] = bpf_skops_write_hdr_opt_arg0(skb, synack_type);
	sock_ops.remaining_opt_len = max_opt_len;
	first_opt_off = tcp_hdrlen(skb) - max_opt_len;
	bpf_skops_init_skb(&sock_ops, skb, first_opt_off);

	err = BPF_CGROUP_RUN_PROG_SOCK_OPS_SK(&sock_ops, sk);

	if (err)
		nr_written = 0;
	else
		nr_written = max_opt_len - sock_ops.remaining_opt_len;

	if (nr_written < max_opt_len)
		memset(skb->data + first_opt_off + nr_written, TCPOPT_NOP,
		       max_opt_len - nr_written);
}
#else
static void bpf_skops_hdr_opt_len(struct sock *sk, struct sk_buff *skb,
				  struct request_sock *req,
				  struct sk_buff *syn_skb,
				  enum tcp_synack_type synack_type,
				  struct tcp_out_options *opts,
				  unsigned int *remaining)
{
}

static void bpf_skops_write_hdr_opt(struct sock *sk, struct sk_buff *skb,
				    struct request_sock *req,
				    struct sk_buff *syn_skb,
				    enum tcp_synack_type synack_type,
				    struct tcp_out_options *opts)
{
}
#endif

/* Write previously computed TCP options to the packet.
 *
 * Beware: Something in the Internet is very sensitive to the ordering of
 * TCP options, we learned this through the hard way, so be careful here.
 * Luckily we can at least blame others for their non-compliance but from
 * inter-operability perspective it seems that we're somewhat stuck with
 * the ordering which we have been using if we want to keep working with
 * those broken things (not that it currently hurts anybody as there isn't
 * particular reason why the ordering would need to be changed).
 *
 * At least SACK_PERM as the first option is known to lead to a disaster
 * (but it may well be that other scenarios fail similarly).
 */
static void tcp_options_write(__be32 *ptr, struct tcp_sock *tp,
			      struct tcp_out_options *opts)
{
	u16 options = opts->options;	/* mungable copy */

	if (unlikely(OPTION_MD5 & options)) {
		*ptr++ = htonl((TCPOPT_NOP << 24) | (TCPOPT_NOP << 16) |
			       (TCPOPT_MD5SIG << 8) | TCPOLEN_MD5SIG);
		/* overload cookie hash location */
		opts->hash_location = (__u8 *)ptr;
		ptr += 4;
	}

	if (unlikely(opts->mss)) {
		*ptr++ = htonl((TCPOPT_MSS << 24) |
			       (TCPOLEN_MSS << 16) |
			       opts->mss);
	}

	if (likely(OPTION_TS & options)) {
		if (unlikely(OPTION_SACK_ADVERTISE & options)) {
			*ptr++ = htonl((TCPOPT_SACK_PERM << 24) |
				       (TCPOLEN_SACK_PERM << 16) |
				       (TCPOPT_TIMESTAMP << 8) |
				       TCPOLEN_TIMESTAMP);
			options &= ~OPTION_SACK_ADVERTISE;
		} else {
			*ptr++ = htonl((TCPOPT_NOP << 24) |
				       (TCPOPT_NOP << 16) |
				       (TCPOPT_TIMESTAMP << 8) |
				       TCPOLEN_TIMESTAMP);
		}
		*ptr++ = htonl(opts->tsval);
		*ptr++ = htonl(opts->tsecr);
	}

	if (unlikely(OPTION_SACK_ADVERTISE & options)) {
		*ptr++ = htonl((TCPOPT_NOP << 24) |
			       (TCPOPT_NOP << 16) |
			       (TCPOPT_SACK_PERM << 8) |
			       TCPOLEN_SACK_PERM);
	}

	if (unlikely(OPTION_WSCALE & options)) {
		*ptr++ = htonl((TCPOPT_NOP << 24) |
			       (TCPOPT_WINDOW << 16) |
			       (TCPOLEN_WINDOW << 8) |
			       opts->ws);
	}

	if (unlikely(opts->num_sack_blocks)) {
		struct tcp_sack_block *sp = tp->rx_opt.dsack ?
			tp->duplicate_sack : tp->selective_acks;
		int this_sack;

		*ptr++ = htonl((TCPOPT_NOP  << 24) |
			       (TCPOPT_NOP  << 16) |
			       (TCPOPT_SACK <<  8) |
			       (TCPOLEN_SACK_BASE + (opts->num_sack_blocks *
						     TCPOLEN_SACK_PERBLOCK)));

		for (this_sack = 0; this_sack < opts->num_sack_blocks;
		     ++this_sack) {
			*ptr++ = htonl(sp[this_sack].start_seq);
			*ptr++ = htonl(sp[this_sack].end_seq);
		}

		tp->rx_opt.dsack = 0;
	}

	if (unlikely(OPTION_FAST_OPEN_COOKIE & options)) {
		struct tcp_fastopen_cookie *foc = opts->fastopen_cookie;
		u8 *p = (u8 *)ptr;
		u32 len; /* Fast Open option length */

		if (foc->exp) {
			len = TCPOLEN_EXP_FASTOPEN_BASE + foc->len;
			*ptr = htonl((TCPOPT_EXP << 24) | (len << 16) |
				     TCPOPT_FASTOPEN_MAGIC);
			p += TCPOLEN_EXP_FASTOPEN_BASE;
		} else {
			len = TCPOLEN_FASTOPEN_BASE + foc->len;
			*p++ = TCPOPT_FASTOPEN;
			*p++ = len;
		}

		memcpy(p, foc->val, foc->len);
		if ((len & 3) == 2) {
			p[foc->len] = TCPOPT_NOP;
			p[foc->len + 1] = TCPOPT_NOP;
		}
		ptr += (len + 3) >> 2;
	}

	smc_options_write(ptr, &options);

	mptcp_options_write(ptr, tp, opts);
}

static void smc_set_option(const struct tcp_sock *tp,
			   struct tcp_out_options *opts,
			   unsigned int *remaining)
{
#if IS_ENABLED(CONFIG_SMC)
	if (static_branch_unlikely(&tcp_have_smc)) {
		if (tp->syn_smc) {
			if (*remaining >= TCPOLEN_EXP_SMC_BASE_ALIGNED) {
				opts->options |= OPTION_SMC;
				*remaining -= TCPOLEN_EXP_SMC_BASE_ALIGNED;
			}
		}
	}
#endif
}

static void smc_set_option_cond(const struct tcp_sock *tp,
				const struct inet_request_sock *ireq,
				struct tcp_out_options *opts,
				unsigned int *remaining)
{
#if IS_ENABLED(CONFIG_SMC)
	if (static_branch_unlikely(&tcp_have_smc)) {
		if (tp->syn_smc && ireq->smc_ok) {
			if (*remaining >= TCPOLEN_EXP_SMC_BASE_ALIGNED) {
				opts->options |= OPTION_SMC;
				*remaining -= TCPOLEN_EXP_SMC_BASE_ALIGNED;
			}
		}
	}
#endif
}

static void mptcp_set_option_cond(const struct request_sock *req,
				  struct tcp_out_options *opts,
				  unsigned int *remaining)
{
	if (rsk_is_mptcp(req)) {
		unsigned int size;

		if (mptcp_synack_options(req, &size, &opts->mptcp)) {
			if (*remaining >= size) {
				opts->options |= OPTION_MPTCP;
				*remaining -= size;
			}
		}
	}
}

/* Compute TCP options for SYN packets. This is not the final
 * network wire format yet.
 */
static unsigned int tcp_syn_options(struct sock *sk, struct sk_buff *skb,
				struct tcp_out_options *opts,
				struct tcp_md5sig_key **md5)
{
	struct tcp_sock *tp = tcp_sk(sk);
	unsigned int remaining = MAX_TCP_OPTION_SPACE;
	struct tcp_fastopen_request *fastopen = tp->fastopen_req;

	*md5 = NULL;
#ifdef CONFIG_TCP_MD5SIG
	if (static_branch_unlikely(&tcp_md5_needed) &&
	    rcu_access_pointer(tp->md5sig_info)) {
		*md5 = tp->af_specific->md5_lookup(sk, sk);
		if (*md5) {
			opts->options |= OPTION_MD5;
			remaining -= TCPOLEN_MD5SIG_ALIGNED;
		}
	}
#endif

	/* We always get an MSS option.  The option bytes which will be seen in
	 * normal data packets should timestamps be used, must be in the MSS
	 * advertised.  But we subtract them from tp->mss_cache so that
	 * calculations in tcp_sendmsg are simpler etc.  So account for this
	 * fact here if necessary.  If we don't do this correctly, as a
	 * receiver we won't recognize data packets as being full sized when we
	 * should, and thus we won't abide by the delayed ACK rules correctly.
	 * SACKs don't matter, we never delay an ACK when we have any of those
	 * going out.  */
	opts->mss = tcp_advertise_mss(sk);
	remaining -= TCPOLEN_MSS_ALIGNED;

	if (likely(READ_ONCE(sock_net(sk)->ipv4.sysctl_tcp_timestamps) && !*md5)) {
		opts->options |= OPTION_TS;
		opts->tsval = tcp_skb_timestamp(skb) + tp->tsoffset;
		opts->tsecr = tp->rx_opt.ts_recent;
		remaining -= TCPOLEN_TSTAMP_ALIGNED;
	}
	if (likely(READ_ONCE(sock_net(sk)->ipv4.sysctl_tcp_window_scaling))) {
		opts->ws = tp->rx_opt.rcv_wscale;
		opts->options |= OPTION_WSCALE;
		remaining -= TCPOLEN_WSCALE_ALIGNED;
	}
	if (likely(READ_ONCE(sock_net(sk)->ipv4.sysctl_tcp_sack))) {
		opts->options |= OPTION_SACK_ADVERTISE;
		if (unlikely(!(OPTION_TS & opts->options)))
			remaining -= TCPOLEN_SACKPERM_ALIGNED;
	}

	if (fastopen && fastopen->cookie.len >= 0) {
		u32 need = fastopen->cookie.len;

		need += fastopen->cookie.exp ? TCPOLEN_EXP_FASTOPEN_BASE :
					       TCPOLEN_FASTOPEN_BASE;
		need = (need + 3) & ~3U;  /* Align to 32 bits */
		if (remaining >= need) {
			opts->options |= OPTION_FAST_OPEN_COOKIE;
			opts->fastopen_cookie = &fastopen->cookie;
			remaining -= need;
			tp->syn_fastopen = 1;
			tp->syn_fastopen_exp = fastopen->cookie.exp ? 1 : 0;
		}
	}

	smc_set_option(tp, opts, &remaining);

	if (sk_is_mptcp(sk)) {
		unsigned int size;

		if (mptcp_syn_options(sk, skb, &size, &opts->mptcp)) {
			opts->options |= OPTION_MPTCP;
			remaining -= size;
		}
	}

	bpf_skops_hdr_opt_len(sk, skb, NULL, NULL, 0, opts, &remaining);

	return MAX_TCP_OPTION_SPACE - remaining;
}

/* Set up TCP options for SYN-ACKs. */
static unsigned int tcp_synack_options(const struct sock *sk,
				       struct request_sock *req,
				       unsigned int mss, struct sk_buff *skb,
				       struct tcp_out_options *opts,
				       const struct tcp_md5sig_key *md5,
				       struct tcp_fastopen_cookie *foc,
				       enum tcp_synack_type synack_type,
				       struct sk_buff *syn_skb)
{
	struct inet_request_sock *ireq = inet_rsk(req);
	unsigned int remaining = MAX_TCP_OPTION_SPACE;

#ifdef CONFIG_TCP_MD5SIG
	if (md5) {
		opts->options |= OPTION_MD5;
		remaining -= TCPOLEN_MD5SIG_ALIGNED;

		/* We can't fit any SACK blocks in a packet with MD5 + TS
		 * options. There was discussion about disabling SACK
		 * rather than TS in order to fit in better with old,
		 * buggy kernels, but that was deemed to be unnecessary.
		 */
		if (synack_type != TCP_SYNACK_COOKIE)
			ireq->tstamp_ok &= !ireq->sack_ok;
	}
#endif

	/* We always send an MSS option. */
	opts->mss = mss;
	remaining -= TCPOLEN_MSS_ALIGNED;

	if (likely(ireq->wscale_ok)) {
		opts->ws = ireq->rcv_wscale;
		opts->options |= OPTION_WSCALE;
		remaining -= TCPOLEN_WSCALE_ALIGNED;
	}
	if (likely(ireq->tstamp_ok)) {
		opts->options |= OPTION_TS;
		opts->tsval = tcp_skb_timestamp(skb) + tcp_rsk(req)->ts_off;
		opts->tsecr = req->ts_recent;
		remaining -= TCPOLEN_TSTAMP_ALIGNED;
	}
	if (likely(ireq->sack_ok)) {
		opts->options |= OPTION_SACK_ADVERTISE;
		if (unlikely(!ireq->tstamp_ok))
			remaining -= TCPOLEN_SACKPERM_ALIGNED;
	}
	if (foc != NULL && foc->len >= 0) {
		u32 need = foc->len;

		need += foc->exp ? TCPOLEN_EXP_FASTOPEN_BASE :
				   TCPOLEN_FASTOPEN_BASE;
		need = (need + 3) & ~3U;  /* Align to 32 bits */
		if (remaining >= need) {
			opts->options |= OPTION_FAST_OPEN_COOKIE;
			opts->fastopen_cookie = foc;
			remaining -= need;
		}
	}

	mptcp_set_option_cond(req, opts, &remaining);

	smc_set_option_cond(tcp_sk(sk), ireq, opts, &remaining);

	bpf_skops_hdr_opt_len((struct sock *)sk, skb, req, syn_skb,
			      synack_type, opts, &remaining);

	return MAX_TCP_OPTION_SPACE - remaining;
}

/* Compute TCP options for ESTABLISHED sockets. This is not the
 * final wire format yet.
 */
static unsigned int tcp_established_options(struct sock *sk, struct sk_buff *skb,
					struct tcp_out_options *opts,
					struct tcp_md5sig_key **md5)
{
	struct tcp_sock *tp = tcp_sk(sk);
	unsigned int size = 0;
	unsigned int eff_sacks;

	opts->options = 0;

	*md5 = NULL;
#ifdef CONFIG_TCP_MD5SIG
	if (static_branch_unlikely(&tcp_md5_needed) &&
	    rcu_access_pointer(tp->md5sig_info)) {
		*md5 = tp->af_specific->md5_lookup(sk, sk);
		if (*md5) {
			opts->options |= OPTION_MD5;
			size += TCPOLEN_MD5SIG_ALIGNED;
		}
	}
#endif

	if (likely(tp->rx_opt.tstamp_ok)) {
		opts->options |= OPTION_TS;
		opts->tsval = skb ? tcp_skb_timestamp(skb) + tp->tsoffset : 0;
		opts->tsecr = tp->rx_opt.ts_recent;
		size += TCPOLEN_TSTAMP_ALIGNED;
	}

	/* MPTCP options have precedence over SACK for the limited TCP
	 * option space because a MPTCP connection would be forced to
	 * fall back to regular TCP if a required multipath option is
	 * missing. SACK still gets a chance to use whatever space is
	 * left.
	 */
	if (sk_is_mptcp(sk)) {
		unsigned int remaining = MAX_TCP_OPTION_SPACE - size;
		unsigned int opt_size = 0;

		if (mptcp_established_options(sk, skb, &opt_size, remaining,
					      &opts->mptcp)) {
			opts->options |= OPTION_MPTCP;
			size += opt_size;
		}
	}

	eff_sacks = tp->rx_opt.num_sacks + tp->rx_opt.dsack;
	if (unlikely(eff_sacks)) {
		const unsigned int remaining = MAX_TCP_OPTION_SPACE - size;
		if (unlikely(remaining < TCPOLEN_SACK_BASE_ALIGNED +
					 TCPOLEN_SACK_PERBLOCK))
			return size;

		opts->num_sack_blocks =
			min_t(unsigned int, eff_sacks,
			      (remaining - TCPOLEN_SACK_BASE_ALIGNED) /
			      TCPOLEN_SACK_PERBLOCK);

		size += TCPOLEN_SACK_BASE_ALIGNED +
			opts->num_sack_blocks * TCPOLEN_SACK_PERBLOCK;
	}

	if (unlikely(BPF_SOCK_OPS_TEST_FLAG(tp,
					    BPF_SOCK_OPS_WRITE_HDR_OPT_CB_FLAG))) {
		unsigned int remaining = MAX_TCP_OPTION_SPACE - size;

		bpf_skops_hdr_opt_len(sk, skb, NULL, NULL, 0, opts, &remaining);

		size = MAX_TCP_OPTION_SPACE - remaining;
	}

	return size;
}


/* TCP SMALL QUEUES (TSQ)
 *
 * TSQ goal is to keep small amount of skbs per tcp flow in tx queues (qdisc+dev)
 * to reduce RTT and bufferbloat.
 * We do this using a special skb destructor (tcp_wfree).
 *
 * Its important tcp_wfree() can be replaced by sock_wfree() in the event skb
 * needs to be reallocated in a driver.
 * The invariant being skb->truesize subtracted from sk->sk_wmem_alloc
 *
 * Since transmit from skb destructor is forbidden, we use a tasklet
 * to process all sockets that eventually need to send more skbs.
 * We use one tasklet per cpu, with its own queue of sockets.
 */
struct tsq_tasklet {
	struct tasklet_struct	tasklet;
	struct list_head	head; /* queue of tcp sockets */
};
static DEFINE_PER_CPU(struct tsq_tasklet, tsq_tasklet);

static void tcp_tsq_write(struct sock *sk)
{
	if ((1 << sk->sk_state) &
	    (TCPF_ESTABLISHED | TCPF_FIN_WAIT1 | TCPF_CLOSING |
	     TCPF_CLOSE_WAIT  | TCPF_LAST_ACK)) {
		struct tcp_sock *tp = tcp_sk(sk);

		if (tp->lost_out > tp->retrans_out &&
		    tcp_snd_cwnd(tp) > tcp_packets_in_flight(tp)) {
			tcp_mstamp_refresh(tp);
			tcp_xmit_retransmit_queue(sk);
		}

		tcp_write_xmit(sk, tcp_current_mss(sk), tp->nonagle,
			       0, GFP_ATOMIC);
	}
}

static void tcp_tsq_handler(struct sock *sk)
{
	bh_lock_sock(sk);
	if (!sock_owned_by_user(sk))
		tcp_tsq_write(sk);
	else if (!test_and_set_bit(TCP_TSQ_DEFERRED, &sk->sk_tsq_flags))
		sock_hold(sk);
	bh_unlock_sock(sk);
}
/*
 * One tasklet per cpu tries to send more skbs.
 * We run in tasklet context but need to disable irqs when
 * transferring tsq->head because tcp_wfree() might
 * interrupt us (non NAPI drivers)
 */
static void tcp_tasklet_func(struct tasklet_struct *t)
{
	struct tsq_tasklet *tsq = from_tasklet(tsq,  t, tasklet);
	LIST_HEAD(list);
	unsigned long flags;
	struct list_head *q, *n;
	struct tcp_sock *tp;
	struct sock *sk;

	local_irq_save(flags);
	list_splice_init(&tsq->head, &list);
	local_irq_restore(flags);

	list_for_each_safe(q, n, &list) {
		tp = list_entry(q, struct tcp_sock, tsq_node);
		list_del(&tp->tsq_node);

		sk = (struct sock *)tp;
		smp_mb__before_atomic();
		clear_bit(TSQ_QUEUED, &sk->sk_tsq_flags);

		tcp_tsq_handler(sk);
		sk_free(sk);
	}
}

#define TCP_DEFERRED_ALL (TCPF_TSQ_DEFERRED |		\
			  TCPF_WRITE_TIMER_DEFERRED |	\
			  TCPF_DELACK_TIMER_DEFERRED |	\
			  TCPF_MTU_REDUCED_DEFERRED)
/**
 * tcp_release_cb - tcp release_sock() callback
 * @sk: socket
 *
 * called from release_sock() to perform protocol dependent
 * actions before socket release.
 */
void tcp_release_cb(struct sock *sk)
{
	unsigned long flags, nflags;

	/* perform an atomic operation only if at least one flag is set */
	do {
		flags = sk->sk_tsq_flags;
		if (!(flags & TCP_DEFERRED_ALL))
			return;
		nflags = flags & ~TCP_DEFERRED_ALL;
	} while (cmpxchg(&sk->sk_tsq_flags, flags, nflags) != flags);

	if (flags & TCPF_TSQ_DEFERRED) {
		tcp_tsq_write(sk);
		__sock_put(sk);
	}
	/* Here begins the tricky part :
	 * We are called from release_sock() with :
	 * 1) BH disabled
	 * 2) sk_lock.slock spinlock held
	 * 3) socket owned by us (sk->sk_lock.owned == 1)
	 *
	 * But following code is meant to be called from BH handlers,
	 * so we should keep BH disabled, but early release socket ownership
	 */
	sock_release_ownership(sk);

	if (flags & TCPF_WRITE_TIMER_DEFERRED) {
		tcp_write_timer_handler(sk);
		__sock_put(sk);
	}
	if (flags & TCPF_DELACK_TIMER_DEFERRED) {
		tcp_delack_timer_handler(sk);
		__sock_put(sk);
	}
	if (flags & TCPF_MTU_REDUCED_DEFERRED) {
		inet_csk(sk)->icsk_af_ops->mtu_reduced(sk);
		__sock_put(sk);
	}
}
EXPORT_SYMBOL(tcp_release_cb);

void __init tcp_tasklet_init(void)
{
	int i;

	for_each_possible_cpu(i) {
		struct tsq_tasklet *tsq = &per_cpu(tsq_tasklet, i);

		INIT_LIST_HEAD(&tsq->head);
		tasklet_setup(&tsq->tasklet, tcp_tasklet_func);
	}
}

/*
 * Write buffer destructor automatically called from kfree_skb.
 * We can't xmit new skbs from this context, as we might already
 * hold qdisc lock.
 */
void tcp_wfree(struct sk_buff *skb)
{
	struct sock *sk = skb->sk;
	struct tcp_sock *tp = tcp_sk(sk);
	unsigned long flags, nval, oval;

	/* Keep one reference on sk_wmem_alloc.
	 * Will be released by sk_free() from here or tcp_tasklet_func()
	 */
	WARN_ON(refcount_sub_and_test(skb->truesize - 1, &sk->sk_wmem_alloc));

	/* If this softirq is serviced by ksoftirqd, we are likely under stress.
	 * Wait until our queues (qdisc + devices) are drained.
	 * This gives :
	 * - less callbacks to tcp_write_xmit(), reducing stress (batches)
	 * - chance for incoming ACK (processed by another cpu maybe)
	 *   to migrate this flow (skb->ooo_okay will be eventually set)
	 */
	if (refcount_read(&sk->sk_wmem_alloc) >= SKB_TRUESIZE(1) && this_cpu_ksoftirqd() == current)
		goto out;

	for (oval = READ_ONCE(sk->sk_tsq_flags);; oval = nval) {
		struct tsq_tasklet *tsq;
		bool empty;

		if (!(oval & TSQF_THROTTLED) || (oval & TSQF_QUEUED))
			goto out;

		nval = (oval & ~TSQF_THROTTLED) | TSQF_QUEUED;
		nval = cmpxchg(&sk->sk_tsq_flags, oval, nval);
		if (nval != oval)
			continue;

		/* queue this socket to tasklet queue */
		local_irq_save(flags);
		tsq = this_cpu_ptr(&tsq_tasklet);
		empty = list_empty(&tsq->head);
		list_add(&tp->tsq_node, &tsq->head);
		if (empty)
			tasklet_schedule(&tsq->tasklet);
		local_irq_restore(flags);
		return;
	}
out:
	sk_free(sk);
}

/* Note: Called under soft irq.
 * We can call TCP stack right away, unless socket is owned by user.
 */
enum hrtimer_restart tcp_pace_kick(struct hrtimer *timer)
{
	struct tcp_sock *tp = container_of(timer, struct tcp_sock, pacing_timer);
	struct sock *sk = (struct sock *)tp;

	tcp_tsq_handler(sk);
	sock_put(sk);

	return HRTIMER_NORESTART;
}

static void tcp_update_skb_after_send(struct sock *sk, struct sk_buff *skb,
				      u64 prior_wstamp)
{
	struct tcp_sock *tp = tcp_sk(sk);

	if (sk->sk_pacing_status != SK_PACING_NONE) {
		unsigned long rate = sk->sk_pacing_rate;

		/* Original sch_fq does not pace first 10 MSS
		 * Note that tp->data_segs_out overflows after 2^32 packets,
		 * this is a minor annoyance.
		 */
		if (rate != ~0UL && rate && tp->data_segs_out >= 10) {
			u64 len_ns = div64_ul((u64)skb->len * NSEC_PER_SEC, rate);
			u64 credit = tp->tcp_wstamp_ns - prior_wstamp;

			/* take into account OS jitter */
			len_ns -= min_t(u64, len_ns / 2, credit);
			tp->tcp_wstamp_ns += len_ns;
		}
	}
	list_move_tail(&skb->tcp_tsorted_anchor, &tp->tsorted_sent_queue);
}

INDIRECT_CALLABLE_DECLARE(int ip_queue_xmit(struct sock *sk, struct sk_buff *skb, struct flowi *fl));
INDIRECT_CALLABLE_DECLARE(int inet6_csk_xmit(struct sock *sk, struct sk_buff *skb, struct flowi *fl));
INDIRECT_CALLABLE_DECLARE(void tcp_v4_send_check(struct sock *sk, struct sk_buff *skb));

/* This routine actually transmits TCP packets queued in by
 * tcp_do_sendmsg().  This is used by both the initial
 * transmission and possible later retransmissions.
 * All SKB's seen here are completely headerless.  It is our
 * job to build the TCP header, and pass the packet down to
 * IP so it can do the same plus pass the packet off to the
 * device.
 *
 * We are working here with either a clone of the original
 * SKB, or a fresh unique copy made by the retransmit engine.
 */
static int __tcp_transmit_skb(struct sock *sk, struct sk_buff *skb,
			      int clone_it, gfp_t gfp_mask, u32 rcv_nxt)
{
	const struct inet_connection_sock *icsk = inet_csk(sk);
	struct inet_sock *inet;
	struct tcp_sock *tp;
	struct tcp_skb_cb *tcb;
	struct tcp_out_options opts;
	unsigned int tcp_options_size, tcp_header_size;
	struct sk_buff *oskb = NULL;
	struct tcp_md5sig_key *md5;
	struct tcphdr *th;
	u64 prior_wstamp;
	int err;

	BUG_ON(!skb || !tcp_skb_pcount(skb));
	tp = tcp_sk(sk);
	prior_wstamp = tp->tcp_wstamp_ns;
	tp->tcp_wstamp_ns = max(tp->tcp_wstamp_ns, tp->tcp_clock_cache);
	skb_set_delivery_time(skb, tp->tcp_wstamp_ns, true);
	if (clone_it) {
		oskb = skb;

		tcp_skb_tsorted_save(oskb) {
			if (unlikely(skb_cloned(oskb)))
				skb = pskb_copy(oskb, gfp_mask);
			else
				skb = skb_clone(oskb, gfp_mask);
		} tcp_skb_tsorted_restore(oskb);

		if (unlikely(!skb))
			return -ENOBUFS;
		/* retransmit skbs might have a non zero value in skb->dev
		 * because skb->dev is aliased with skb->rbnode.rb_left
		 */
		skb->dev = NULL;
	}

	inet = inet_sk(sk);
	tcb = TCP_SKB_CB(skb);
	memset(&opts, 0, sizeof(opts));

	if (unlikely(tcb->tcp_flags & TCPHDR_SYN)) {
		tcp_options_size = tcp_syn_options(sk, skb, &opts, &md5);
	} else {
		tcp_options_size = tcp_established_options(sk, skb, &opts,
							   &md5);
		/* Force a PSH flag on all (GSO) packets to expedite GRO flush
		 * at receiver : This slightly improve GRO performance.
		 * Note that we do not force the PSH flag for non GSO packets,
		 * because they might be sent under high congestion events,
		 * and in this case it is better to delay the delivery of 1-MSS
		 * packets and thus the corresponding ACK packet that would
		 * release the following packet.
		 */
		if (tcp_skb_pcount(skb) > 1)
			tcb->tcp_flags |= TCPHDR_PSH;
	}
	tcp_header_size = tcp_options_size + sizeof(struct tcphdr);

	/* if no packet is in qdisc/device queue, then allow XPS to select
	 * another queue. We can be called from tcp_tsq_handler()
	 * which holds one reference to sk.
	 *
	 * TODO: Ideally, in-flight pure ACK packets should not matter here.
	 * One way to get this would be to set skb->truesize = 2 on them.
	 */
	skb->ooo_okay = sk_wmem_alloc_get(sk) < SKB_TRUESIZE(1);

	/* If we had to use memory reserve to allocate this skb,
	 * this might cause drops if packet is looped back :
	 * Other socket might not have SOCK_MEMALLOC.
	 * Packets not looped back do not care about pfmemalloc.
	 */
	skb->pfmemalloc = 0;

	skb_push(skb, tcp_header_size);
	skb_reset_transport_header(skb);

	skb_orphan(skb);
	skb->sk = sk;
	skb->destructor = skb_is_tcp_pure_ack(skb) ? __sock_wfree : tcp_wfree;
	refcount_add(skb->truesize, &sk->sk_wmem_alloc);

	skb_set_dst_pending_confirm(skb, sk->sk_dst_pending_confirm);

	/* Build TCP header and checksum it. */
	th = (struct tcphdr *)skb->data;
	th->source		= inet->inet_sport;
	th->dest		= inet->inet_dport;
	th->seq			= htonl(tcb->seq);
	th->ack_seq		= htonl(rcv_nxt);
	*(((__be16 *)th) + 6)	= htons(((tcp_header_size >> 2) << 12) |
					tcb->tcp_flags);

	th->check		= 0;
	th->urg_ptr		= 0;

	/* The urg_mode check is necessary during a below snd_una win probe */
	if (unlikely(tcp_urg_mode(tp) && before(tcb->seq, tp->snd_up))) {
		if (before(tp->snd_up, tcb->seq + 0x10000)) {
			th->urg_ptr = htons(tp->snd_up - tcb->seq);
			th->urg = 1;
		} else if (after(tcb->seq + 0xFFFF, tp->snd_nxt)) {
			th->urg_ptr = htons(0xFFFF);
			th->urg = 1;
		}
	}

	skb_shinfo(skb)->gso_type = sk->sk_gso_type;
	if (likely(!(tcb->tcp_flags & TCPHDR_SYN))) {
		th->window      = htons(tcp_select_window(sk));
		tcp_ecn_send(sk, skb, th, tcp_header_size);
	} else {
		/* RFC1323: The window in SYN & SYN/ACK segments
		 * is never scaled.
		 */
		th->window	= htons(min(tp->rcv_wnd, 65535U));
	}

	tcp_options_write((__be32 *)(th + 1), tp, &opts);

#ifdef CONFIG_TCP_MD5SIG
	/* Calculate the MD5 hash, as we have all we need now */
	if (md5) {
		sk_gso_disable(sk);
		tp->af_specific->calc_md5_hash(opts.hash_location,
					       md5, sk, skb);
	}
#endif

	/* BPF prog is the last one writing header option */
	bpf_skops_write_hdr_opt(sk, skb, NULL, NULL, 0, &opts);

	INDIRECT_CALL_INET(icsk->icsk_af_ops->send_check,
			   tcp_v6_send_check, tcp_v4_send_check,
			   sk, skb);

	if (likely(tcb->tcp_flags & TCPHDR_ACK))
		tcp_event_ack_sent(sk, tcp_skb_pcount(skb), rcv_nxt);

	if (skb->len != tcp_header_size) {
		tcp_event_data_sent(tp, sk);
		tp->data_segs_out += tcp_skb_pcount(skb);
		tp->bytes_sent += skb->len - tcp_header_size;
	}

	if (after(tcb->end_seq, tp->snd_nxt) || tcb->seq == tcb->end_seq)
		TCP_ADD_STATS(sock_net(sk), TCP_MIB_OUTSEGS,
			      tcp_skb_pcount(skb));

	tp->segs_out += tcp_skb_pcount(skb);
	skb_set_hash_from_sk(skb, sk);
	/* OK, its time to fill skb_shinfo(skb)->gso_{segs|size} */
	skb_shinfo(skb)->gso_segs = tcp_skb_pcount(skb);
	skb_shinfo(skb)->gso_size = tcp_skb_mss(skb);

	/* Leave earliest departure time in skb->tstamp (skb->skb_mstamp_ns) */

	/* Cleanup our debris for IP stacks */
	memset(skb->cb, 0, max(sizeof(struct inet_skb_parm),
			       sizeof(struct inet6_skb_parm)));

	tcp_add_tx_delay(skb, tp);

	err = INDIRECT_CALL_INET(icsk->icsk_af_ops->queue_xmit,
				 inet6_csk_xmit, ip_queue_xmit,
				 sk, skb, &inet->cork.fl);

	if (unlikely(err > 0)) {
		tcp_enter_cwr(sk);
		err = net_xmit_eval(err);
	}
	if (!err && oskb) {
		tcp_update_skb_after_send(sk, oskb, prior_wstamp);
		tcp_rate_skb_sent(sk, oskb);
	}
	return err;
}

static int tcp_transmit_skb(struct sock *sk, struct sk_buff *skb, int clone_it,
			    gfp_t gfp_mask)
{
	return __tcp_transmit_skb(sk, skb, clone_it, gfp_mask,
				  tcp_sk(sk)->rcv_nxt);
}

/* This routine just queues the buffer for sending.
 *
 * NOTE: probe0 timer is not checked, do not forget tcp_push_pending_frames,
 * otherwise socket can stall.
 */
static void tcp_queue_skb(struct sock *sk, struct sk_buff *skb)
{
	struct tcp_sock *tp = tcp_sk(sk);

	/* Advance write_seq and place onto the write_queue. */
	WRITE_ONCE(tp->write_seq, TCP_SKB_CB(skb)->end_seq);
	__skb_header_release(skb);
	tcp_add_write_queue_tail(sk, skb);
	sk_wmem_queued_add(sk, skb->truesize);
	sk_mem_charge(sk, skb->truesize);
}

/* Initialize TSO segments for a packet. */
static void tcp_set_skb_tso_segs(struct sk_buff *skb, unsigned int mss_now)
{
	if (skb->len <= mss_now) {
		/* Avoid the costly divide in the normal
		 * non-TSO case.
		 */
		tcp_skb_pcount_set(skb, 1);
		TCP_SKB_CB(skb)->tcp_gso_size = 0;
	} else {
		tcp_skb_pcount_set(skb, DIV_ROUND_UP(skb->len, mss_now));
		TCP_SKB_CB(skb)->tcp_gso_size = mss_now;
	}
}

/* Pcount in the middle of the write queue got changed, we need to do various
 * tweaks to fix counters
 */
static void tcp_adjust_pcount(struct sock *sk, const struct sk_buff *skb, int decr)
{
	struct tcp_sock *tp = tcp_sk(sk);

	tp->packets_out -= decr;

	if (TCP_SKB_CB(skb)->sacked & TCPCB_SACKED_ACKED)
		tp->sacked_out -= decr;
	if (TCP_SKB_CB(skb)->sacked & TCPCB_SACKED_RETRANS)
		tp->retrans_out -= decr;
	if (TCP_SKB_CB(skb)->sacked & TCPCB_LOST)
		tp->lost_out -= decr;

	/* Reno case is special. Sigh... */
	if (tcp_is_reno(tp) && decr > 0)
		tp->sacked_out -= min_t(u32, tp->sacked_out, decr);

	if (tp->lost_skb_hint &&
	    before(TCP_SKB_CB(skb)->seq, TCP_SKB_CB(tp->lost_skb_hint)->seq) &&
	    (TCP_SKB_CB(skb)->sacked & TCPCB_SACKED_ACKED))
		tp->lost_cnt_hint -= decr;

	tcp_verify_left_out(tp);
}

static bool tcp_has_tx_tstamp(const struct sk_buff *skb)
{
	return TCP_SKB_CB(skb)->txstamp_ack ||
		(skb_shinfo(skb)->tx_flags & SKBTX_ANY_TSTAMP);
}

static void tcp_fragment_tstamp(struct sk_buff *skb, struct sk_buff *skb2)
{
	struct skb_shared_info *shinfo = skb_shinfo(skb);

	if (unlikely(tcp_has_tx_tstamp(skb)) &&
	    !before(shinfo->tskey, TCP_SKB_CB(skb2)->seq)) {
		struct skb_shared_info *shinfo2 = skb_shinfo(skb2);
		u8 tsflags = shinfo->tx_flags & SKBTX_ANY_TSTAMP;

		shinfo->tx_flags &= ~tsflags;
		shinfo2->tx_flags |= tsflags;
		swap(shinfo->tskey, shinfo2->tskey);
		TCP_SKB_CB(skb2)->txstamp_ack = TCP_SKB_CB(skb)->txstamp_ack;
		TCP_SKB_CB(skb)->txstamp_ack = 0;
	}
}

static void tcp_skb_fragment_eor(struct sk_buff *skb, struct sk_buff *skb2)
{
	TCP_SKB_CB(skb2)->eor = TCP_SKB_CB(skb)->eor;
	TCP_SKB_CB(skb)->eor = 0;
}

/* Insert buff after skb on the write or rtx queue of sk.  */
static void tcp_insert_write_queue_after(struct sk_buff *skb,
					 struct sk_buff *buff,
					 struct sock *sk,
					 enum tcp_queue tcp_queue)
{
	if (tcp_queue == TCP_FRAG_IN_WRITE_QUEUE)
		__skb_queue_after(&sk->sk_write_queue, skb, buff);
	else
		tcp_rbtree_insert(&sk->tcp_rtx_queue, buff);
}

/* Function to create two new TCP segments.  Shrinks the given segment
 * to the specified size and appends a new segment with the rest of the
 * packet to the list.  This won't be called frequently, I hope.
 * Remember, these are still headerless SKBs at this point.
 */
int tcp_fragment(struct sock *sk, enum tcp_queue tcp_queue,
		 struct sk_buff *skb, u32 len,
		 unsigned int mss_now, gfp_t gfp)
{
	struct tcp_sock *tp = tcp_sk(sk);
	struct sk_buff *buff;
	int nsize, old_factor, inflight_prev;
	long limit;
	int nlen;
	u8 flags;

	if (WARN_ON(len > skb->len))
		return -EINVAL;

	nsize = skb_headlen(skb) - len;
	if (nsize < 0)
		nsize = 0;

	/* tcp_sendmsg() can overshoot sk_wmem_queued by one full size skb.
	 * We need some allowance to not penalize applications setting small
	 * SO_SNDBUF values.
	 * Also allow first and last skb in retransmit queue to be split.
	 */
	limit = sk->sk_sndbuf + 2 * SKB_TRUESIZE(GSO_MAX_SIZE);
	if (unlikely((sk->sk_wmem_queued >> 1) > limit &&
		     tcp_queue != TCP_FRAG_IN_WRITE_QUEUE &&
		     skb != tcp_rtx_queue_head(sk) &&
		     skb != tcp_rtx_queue_tail(sk))) {
		NET_INC_STATS(sock_net(sk), LINUX_MIB_TCPWQUEUETOOBIG);
		return -ENOMEM;
	}

	if (skb_unclone_keeptruesize(skb, gfp))
		return -ENOMEM;

	/* Get a new skb... force flag on. */
	buff = tcp_stream_alloc_skb(sk, nsize, gfp, true);
	if (!buff)
		return -ENOMEM; /* We'll just try again later. */
	skb_copy_decrypted(buff, skb);
	mptcp_skb_ext_copy(buff, skb);

	sk_wmem_queued_add(sk, buff->truesize);
	sk_mem_charge(sk, buff->truesize);
	nlen = skb->len - len - nsize;
	buff->truesize += nlen;
	skb->truesize -= nlen;

	/* Correct the sequence numbers. */
	TCP_SKB_CB(buff)->seq = TCP_SKB_CB(skb)->seq + len;
	TCP_SKB_CB(buff)->end_seq = TCP_SKB_CB(skb)->end_seq;
	TCP_SKB_CB(skb)->end_seq = TCP_SKB_CB(buff)->seq;

	/* PSH and FIN should only be set in the second packet. */
	flags = TCP_SKB_CB(skb)->tcp_flags;
	TCP_SKB_CB(skb)->tcp_flags = flags & ~(TCPHDR_FIN | TCPHDR_PSH);
	TCP_SKB_CB(buff)->tcp_flags = flags;
	TCP_SKB_CB(buff)->sacked = TCP_SKB_CB(skb)->sacked;
	tcp_skb_fragment_eor(skb, buff);

	skb_split(skb, buff, len);

	skb_set_delivery_time(buff, skb->tstamp, true);
	tcp_fragment_tstamp(skb, buff);

	old_factor = tcp_skb_pcount(skb);

	/* Fix up tso_factor for both original and new SKB.  */
	tcp_set_skb_tso_segs(skb, mss_now);
	tcp_set_skb_tso_segs(buff, mss_now);

	/* Update delivered info for the new segment */
	TCP_SKB_CB(buff)->tx = TCP_SKB_CB(skb)->tx;

	/* If this packet has been sent out already, we must
	 * adjust the various packet counters.
	 */
	if (!before(tp->snd_nxt, TCP_SKB_CB(buff)->end_seq)) {
		int diff = old_factor - tcp_skb_pcount(skb) -
			tcp_skb_pcount(buff);

		if (diff)
			tcp_adjust_pcount(sk, skb, diff);

		/* Set buff tx.in_flight as if buff were sent by itself. */
		inflight_prev = TCP_SKB_CB(skb)->tx.in_flight - old_factor;
		if (WARN_ONCE(inflight_prev < 0,
			      "inconsistent: tx.in_flight: %u old_factor: %d",
			      TCP_SKB_CB(skb)->tx.in_flight, old_factor))
			inflight_prev = 0;
		TCP_SKB_CB(buff)->tx.in_flight = inflight_prev +
						 tcp_skb_pcount(buff);
	}

	/* Link BUFF into the send queue. */
	__skb_header_release(buff);
	tcp_insert_write_queue_after(skb, buff, sk, tcp_queue);
	if (tcp_queue == TCP_FRAG_IN_RTX_QUEUE)
		list_add(&buff->tcp_tsorted_anchor, &skb->tcp_tsorted_anchor);

	return 0;
}

/* This is similar to __pskb_pull_tail(). The difference is that pulled
 * data is not copied, but immediately discarded.
 */
static int __pskb_trim_head(struct sk_buff *skb, int len)
{
	struct skb_shared_info *shinfo;
	int i, k, eat;

	eat = min_t(int, len, skb_headlen(skb));
	if (eat) {
		__skb_pull(skb, eat);
		len -= eat;
		if (!len)
			return 0;
	}
	eat = len;
	k = 0;
	shinfo = skb_shinfo(skb);
	for (i = 0; i < shinfo->nr_frags; i++) {
		int size = skb_frag_size(&shinfo->frags[i]);

		if (size <= eat) {
			skb_frag_unref(skb, i);
			eat -= size;
		} else {
			shinfo->frags[k] = shinfo->frags[i];
			if (eat) {
				skb_frag_off_add(&shinfo->frags[k], eat);
				skb_frag_size_sub(&shinfo->frags[k], eat);
				eat = 0;
			}
			k++;
		}
	}
	shinfo->nr_frags = k;

	skb->data_len -= len;
	skb->len = skb->data_len;
	return len;
}

/* Remove acked data from a packet in the transmit queue. */
int tcp_trim_head(struct sock *sk, struct sk_buff *skb, u32 len)
{
	u32 delta_truesize;

	if (skb_unclone_keeptruesize(skb, GFP_ATOMIC))
		return -ENOMEM;

	delta_truesize = __pskb_trim_head(skb, len);

	TCP_SKB_CB(skb)->seq += len;

	if (delta_truesize) {
		skb->truesize	   -= delta_truesize;
		sk_wmem_queued_add(sk, -delta_truesize);
		if (!skb_zcopy_pure(skb))
			sk_mem_uncharge(sk, delta_truesize);
	}

	/* Any change of skb->len requires recalculation of tso factor. */
	if (tcp_skb_pcount(skb) > 1)
		tcp_set_skb_tso_segs(skb, tcp_skb_mss(skb));

	return 0;
}

/* Calculate MSS not accounting any TCP options.  */
static inline int __tcp_mtu_to_mss(struct sock *sk, int pmtu)
{
	const struct tcp_sock *tp = tcp_sk(sk);
	const struct inet_connection_sock *icsk = inet_csk(sk);
	int mss_now;

	/* Calculate base mss without TCP options:
	   It is MMS_S - sizeof(tcphdr) of rfc1122
	 */
	mss_now = pmtu - icsk->icsk_af_ops->net_header_len - sizeof(struct tcphdr);

	/* IPv6 adds a frag_hdr in case RTAX_FEATURE_ALLFRAG is set */
	if (icsk->icsk_af_ops->net_frag_header_len) {
		const struct dst_entry *dst = __sk_dst_get(sk);

		if (dst && dst_allfrag(dst))
			mss_now -= icsk->icsk_af_ops->net_frag_header_len;
	}

	/* Clamp it (mss_clamp does not include tcp options) */
	if (mss_now > tp->rx_opt.mss_clamp)
		mss_now = tp->rx_opt.mss_clamp;

	/* Now subtract optional transport overhead */
	mss_now -= icsk->icsk_ext_hdr_len;

	/* Then reserve room for full set of TCP options and 8 bytes of data */
	mss_now = max(mss_now,
		      READ_ONCE(sock_net(sk)->ipv4.sysctl_tcp_min_snd_mss));
	return mss_now;
}

/* Calculate MSS. Not accounting for SACKs here.  */
int tcp_mtu_to_mss(struct sock *sk, int pmtu)
{
	/* Subtract TCP options size, not including SACKs */
	return __tcp_mtu_to_mss(sk, pmtu) -
	       (tcp_sk(sk)->tcp_header_len - sizeof(struct tcphdr));
}
EXPORT_SYMBOL(tcp_mtu_to_mss);

/* Inverse of above */
int tcp_mss_to_mtu(struct sock *sk, int mss)
{
	const struct tcp_sock *tp = tcp_sk(sk);
	const struct inet_connection_sock *icsk = inet_csk(sk);
	int mtu;

	mtu = mss +
	      tp->tcp_header_len +
	      icsk->icsk_ext_hdr_len +
	      icsk->icsk_af_ops->net_header_len;

	/* IPv6 adds a frag_hdr in case RTAX_FEATURE_ALLFRAG is set */
	if (icsk->icsk_af_ops->net_frag_header_len) {
		const struct dst_entry *dst = __sk_dst_get(sk);

		if (dst && dst_allfrag(dst))
			mtu += icsk->icsk_af_ops->net_frag_header_len;
	}
	return mtu;
}
EXPORT_SYMBOL(tcp_mss_to_mtu);

/* MTU probing init per socket */
void tcp_mtup_init(struct sock *sk)
{
	struct tcp_sock *tp = tcp_sk(sk);
	struct inet_connection_sock *icsk = inet_csk(sk);
	struct net *net = sock_net(sk);

	icsk->icsk_mtup.enabled = READ_ONCE(net->ipv4.sysctl_tcp_mtu_probing) > 1;
	icsk->icsk_mtup.search_high = tp->rx_opt.mss_clamp + sizeof(struct tcphdr) +
			       icsk->icsk_af_ops->net_header_len;
	icsk->icsk_mtup.search_low = tcp_mss_to_mtu(sk, READ_ONCE(net->ipv4.sysctl_tcp_base_mss));
	icsk->icsk_mtup.probe_size = 0;
	if (icsk->icsk_mtup.enabled)
		icsk->icsk_mtup.probe_timestamp = tcp_jiffies32;
}
EXPORT_SYMBOL(tcp_mtup_init);

/* This function synchronize snd mss to current pmtu/exthdr set.

   tp->rx_opt.user_mss is mss set by user by TCP_MAXSEG. It does NOT counts
   for TCP options, but includes only bare TCP header.

   tp->rx_opt.mss_clamp is mss negotiated at connection setup.
   It is minimum of user_mss and mss received with SYN.
   It also does not include TCP options.

   inet_csk(sk)->icsk_pmtu_cookie is last pmtu, seen by this function.

   tp->mss_cache is current effective sending mss, including
   all tcp options except for SACKs. It is evaluated,
   taking into account current pmtu, but never exceeds
   tp->rx_opt.mss_clamp.

   NOTE1. rfc1122 clearly states that advertised MSS
   DOES NOT include either tcp or ip options.

   NOTE2. inet_csk(sk)->icsk_pmtu_cookie and tp->mss_cache
   are READ ONLY outside this function.		--ANK (980731)
 */
unsigned int tcp_sync_mss(struct sock *sk, u32 pmtu)
{
	struct tcp_sock *tp = tcp_sk(sk);
	struct inet_connection_sock *icsk = inet_csk(sk);
	int mss_now;

	if (icsk->icsk_mtup.search_high > pmtu)
		icsk->icsk_mtup.search_high = pmtu;

	mss_now = tcp_mtu_to_mss(sk, pmtu);
	mss_now = tcp_bound_to_half_wnd(tp, mss_now);

	/* And store cached results */
	icsk->icsk_pmtu_cookie = pmtu;
	if (icsk->icsk_mtup.enabled)
		mss_now = min(mss_now, tcp_mtu_to_mss(sk, icsk->icsk_mtup.search_low));
	tp->mss_cache = mss_now;

	return mss_now;
}
EXPORT_SYMBOL(tcp_sync_mss);

/* Compute the current effective MSS, taking SACKs and IP options,
 * and even PMTU discovery events into account.
 */
unsigned int tcp_current_mss(struct sock *sk)
{
	const struct tcp_sock *tp = tcp_sk(sk);
	const struct dst_entry *dst = __sk_dst_get(sk);
	u32 mss_now;
	unsigned int header_len;
	struct tcp_out_options opts;
	struct tcp_md5sig_key *md5;

	mss_now = tp->mss_cache;

	if (dst) {
		u32 mtu = dst_mtu(dst);
		if (mtu != inet_csk(sk)->icsk_pmtu_cookie)
			mss_now = tcp_sync_mss(sk, mtu);
	}

	header_len = tcp_established_options(sk, NULL, &opts, &md5) +
		     sizeof(struct tcphdr);
	/* The mss_cache is sized based on tp->tcp_header_len, which assumes
	 * some common options. If this is an odd packet (because we have SACK
	 * blocks etc) then our calculated header_len will be different, and
	 * we have to adjust mss_now correspondingly */
	if (header_len != tp->tcp_header_len) {
		int delta = (int) header_len - tp->tcp_header_len;
		mss_now -= delta;
	}

	return mss_now;
}

/* RFC2861, slow part. Adjust cwnd, after it was not full during one rto.
 * As additional protections, we do not touch cwnd in retransmission phases,
 * and if application hit its sndbuf limit recently.
 */
static void tcp_cwnd_application_limited(struct sock *sk)
{
	struct tcp_sock *tp = tcp_sk(sk);

	if (inet_csk(sk)->icsk_ca_state == TCP_CA_Open &&
	    sk->sk_socket && !test_bit(SOCK_NOSPACE, &sk->sk_socket->flags)) {
		/* Limited by application or receiver window. */
		u32 init_win = tcp_init_cwnd(tp, __sk_dst_get(sk));
		u32 win_used = max(tp->snd_cwnd_used, init_win);
		if (win_used < tcp_snd_cwnd(tp)) {
			tp->snd_ssthresh = tcp_current_ssthresh(sk);
			tcp_snd_cwnd_set(tp, (tcp_snd_cwnd(tp) + win_used) >> 1);
		}
		tp->snd_cwnd_used = 0;
	}
	tp->snd_cwnd_stamp = tcp_jiffies32;
}

static void tcp_cwnd_validate(struct sock *sk, bool is_cwnd_limited)
{
	const struct tcp_congestion_ops *ca_ops = inet_csk(sk)->icsk_ca_ops;
	struct tcp_sock *tp = tcp_sk(sk);

	/* Track the maximum number of outstanding packets in each
	 * window, and remember whether we were cwnd-limited then.
	 */
	if (!before(tp->snd_una, tp->max_packets_seq) ||
	    tp->packets_out > tp->max_packets_out ||
	    is_cwnd_limited) {
		tp->max_packets_out = tp->packets_out;
		tp->max_packets_seq = tp->snd_nxt;
		tp->is_cwnd_limited = is_cwnd_limited;
	}

	if (tcp_is_cwnd_limited(sk)) {
		/* Network is feed fully. */
		tp->snd_cwnd_used = 0;
		tp->snd_cwnd_stamp = tcp_jiffies32;
	} else {
		/* Network starves. */
		if (tp->packets_out > tp->snd_cwnd_used)
			tp->snd_cwnd_used = tp->packets_out;

		if (READ_ONCE(sock_net(sk)->ipv4.sysctl_tcp_slow_start_after_idle) &&
		    (s32)(tcp_jiffies32 - tp->snd_cwnd_stamp) >= inet_csk(sk)->icsk_rto &&
		    !ca_ops->cong_control)
			tcp_cwnd_application_limited(sk);

		/* The following conditions together indicate the starvation
		 * is caused by insufficient sender buffer:
		 * 1) just sent some data (see tcp_write_xmit)
		 * 2) not cwnd limited (this else condition)
		 * 3) no more data to send (tcp_write_queue_empty())
		 * 4) application is hitting buffer limit (SOCK_NOSPACE)
		 */
		if (tcp_write_queue_empty(sk) && sk->sk_socket &&
		    test_bit(SOCK_NOSPACE, &sk->sk_socket->flags) &&
		    (1 << sk->sk_state) & (TCPF_ESTABLISHED | TCPF_CLOSE_WAIT))
			tcp_chrono_start(sk, TCP_CHRONO_SNDBUF_LIMITED);
	}
}

/* Minshall's variant of the Nagle send check. */
static bool tcp_minshall_check(const struct tcp_sock *tp)
{
	return after(tp->snd_sml, tp->snd_una) &&
		!after(tp->snd_sml, tp->snd_nxt);
}

/* Update snd_sml if this skb is under mss
 * Note that a TSO packet might end with a sub-mss segment
 * The test is really :
 * if ((skb->len % mss) != 0)
 *        tp->snd_sml = TCP_SKB_CB(skb)->end_seq;
 * But we can avoid doing the divide again given we already have
 *  skb_pcount = skb->len / mss_now
 */
static void tcp_minshall_update(struct tcp_sock *tp, unsigned int mss_now,
				const struct sk_buff *skb)
{
	if (skb->len < tcp_skb_pcount(skb) * mss_now)
		tp->snd_sml = TCP_SKB_CB(skb)->end_seq;
}

/* Return false, if packet can be sent now without violation Nagle's rules:
 * 1. It is full sized. (provided by caller in %partial bool)
 * 2. Or it contains FIN. (already checked by caller)
 * 3. Or TCP_CORK is not set, and TCP_NODELAY is set.
 * 4. Or TCP_CORK is not set, and all sent packets are ACKed.
 *    With Minshall's modification: all sent small packets are ACKed.
 */
static bool tcp_nagle_check(bool partial, const struct tcp_sock *tp,
			    int nonagle)
{
	return partial &&
		((nonagle & TCP_NAGLE_CORK) ||
		 (!nonagle && tp->packets_out && tcp_minshall_check(tp)));
}

/* Return how many segs we'd like on a TSO packet,
 * depending on current pacing rate, and how close the peer is.
 *
 * Rationale is:
 * - For close peers, we rather send bigger packets to reduce
 *   cpu costs, because occasional losses will be repaired fast.
 * - For long distance/rtt flows, we would like to get ACK clocking
 *   with 1 ACK per ms.
 *
 * Use min_rtt to help adapt TSO burst size, with smaller min_rtt resulting
 * in bigger TSO bursts. We we cut the RTT-based allowance in half
 * for every 2^9 usec (aka 512 us) of RTT, so that the RTT-based allowance
 * is below 1500 bytes after 6 * ~500 usec = 3ms.
 */
static u32 tcp_tso_autosize(const struct sock *sk, unsigned int mss_now,
			    int min_tso_segs)
{
	unsigned long bytes;
	u32 r;

	bytes = sk->sk_pacing_rate >> READ_ONCE(sk->sk_pacing_shift);

	r = tcp_min_rtt(tcp_sk(sk)) >> READ_ONCE(sock_net(sk)->ipv4.sysctl_tcp_tso_rtt_log);
	if (r < BITS_PER_TYPE(sk->sk_gso_max_size))
		bytes += sk->sk_gso_max_size >> r;

	bytes = min_t(unsigned long, bytes, sk->sk_gso_max_size);

	return max_t(u32, bytes / mss_now, min_tso_segs);
}

/* Return the number of segments we want in the skb we are transmitting.
 * See if congestion control module wants to decide; otherwise, autosize.
 */
static u32 tcp_tso_segs(struct sock *sk, unsigned int mss_now)
{
	const struct tcp_congestion_ops *ca_ops = inet_csk(sk)->icsk_ca_ops;
<<<<<<< HEAD
	u32 tso_segs;
=======
	u32 min_tso, tso_segs;

	min_tso = ca_ops->min_tso_segs ?
			ca_ops->min_tso_segs(sk) :
			READ_ONCE(sock_net(sk)->ipv4.sysctl_tcp_min_tso_segs);
>>>>>>> 8843bf1f

	tso_segs = ca_ops->tso_segs ?
		ca_ops->tso_segs(sk, mss_now) :
		tcp_tso_autosize(sk, mss_now,
				 sock_net(sk)->ipv4.sysctl_tcp_min_tso_segs);
	return min_t(u32, tso_segs, sk->sk_gso_max_segs);
}

/* Returns the portion of skb which can be sent right away */
static unsigned int tcp_mss_split_point(const struct sock *sk,
					const struct sk_buff *skb,
					unsigned int mss_now,
					unsigned int max_segs,
					int nonagle)
{
	const struct tcp_sock *tp = tcp_sk(sk);
	u32 partial, needed, window, max_len;

	window = tcp_wnd_end(tp) - TCP_SKB_CB(skb)->seq;
	max_len = mss_now * max_segs;

	if (likely(max_len <= window && skb != tcp_write_queue_tail(sk)))
		return max_len;

	needed = min(skb->len, window);

	if (max_len <= needed)
		return max_len;

	partial = needed % mss_now;
	/* If last segment is not a full MSS, check if Nagle rules allow us
	 * to include this last segment in this skb.
	 * Otherwise, we'll split the skb at last MSS boundary
	 */
	if (tcp_nagle_check(partial != 0, tp, nonagle))
		return needed - partial;

	return needed;
}

/* Can at least one segment of SKB be sent right now, according to the
 * congestion window rules?  If so, return how many segments are allowed.
 */
static inline unsigned int tcp_cwnd_test(const struct tcp_sock *tp,
					 const struct sk_buff *skb)
{
	u32 in_flight, cwnd, halfcwnd;

	/* Don't be strict about the congestion window for the final FIN.  */
	if ((TCP_SKB_CB(skb)->tcp_flags & TCPHDR_FIN) &&
	    tcp_skb_pcount(skb) == 1)
		return 1;

	in_flight = tcp_packets_in_flight(tp);
	cwnd = tcp_snd_cwnd(tp);
	if (in_flight >= cwnd)
		return 0;

	/* For better scheduling, ensure we have at least
	 * 2 GSO packets in flight.
	 */
	halfcwnd = max(cwnd >> 1, 1U);
	return min(halfcwnd, cwnd - in_flight);
}

/* Initialize TSO state of a skb.
 * This must be invoked the first time we consider transmitting
 * SKB onto the wire.
 */
static int tcp_init_tso_segs(struct sk_buff *skb, unsigned int mss_now)
{
	int tso_segs = tcp_skb_pcount(skb);

	if (!tso_segs || (tso_segs > 1 && tcp_skb_mss(skb) != mss_now)) {
		tcp_set_skb_tso_segs(skb, mss_now);
		tso_segs = tcp_skb_pcount(skb);
	}
	return tso_segs;
}


/* Return true if the Nagle test allows this packet to be
 * sent now.
 */
static inline bool tcp_nagle_test(const struct tcp_sock *tp, const struct sk_buff *skb,
				  unsigned int cur_mss, int nonagle)
{
	/* Nagle rule does not apply to frames, which sit in the middle of the
	 * write_queue (they have no chances to get new data).
	 *
	 * This is implemented in the callers, where they modify the 'nonagle'
	 * argument based upon the location of SKB in the send queue.
	 */
	if (nonagle & TCP_NAGLE_PUSH)
		return true;

	/* Don't use the nagle rule for urgent data (or for the final FIN). */
	if (tcp_urg_mode(tp) || (TCP_SKB_CB(skb)->tcp_flags & TCPHDR_FIN))
		return true;

	if (!tcp_nagle_check(skb->len < cur_mss, tp, nonagle))
		return true;

	return false;
}

/* Does at least the first segment of SKB fit into the send window? */
static bool tcp_snd_wnd_test(const struct tcp_sock *tp,
			     const struct sk_buff *skb,
			     unsigned int cur_mss)
{
	u32 end_seq = TCP_SKB_CB(skb)->end_seq;

	if (skb->len > cur_mss)
		end_seq = TCP_SKB_CB(skb)->seq + cur_mss;

	return !after(end_seq, tcp_wnd_end(tp));
}

/* Trim TSO SKB to LEN bytes, put the remaining data into a new packet
 * which is put after SKB on the list.  It is very much like
 * tcp_fragment() except that it may make several kinds of assumptions
 * in order to speed up the splitting operation.  In particular, we
 * know that all the data is in scatter-gather pages, and that the
 * packet has never been sent out before (and thus is not cloned).
 */
static int tso_fragment(struct sock *sk, struct sk_buff *skb, unsigned int len,
			unsigned int mss_now, gfp_t gfp)
{
	int nlen = skb->len - len;
	struct sk_buff *buff;
	u8 flags;

	/* All of a TSO frame must be composed of paged data.  */
	if (skb->len != skb->data_len)
		return tcp_fragment(sk, TCP_FRAG_IN_WRITE_QUEUE,
				    skb, len, mss_now, gfp);

	buff = tcp_stream_alloc_skb(sk, 0, gfp, true);
	if (unlikely(!buff))
		return -ENOMEM;
	skb_copy_decrypted(buff, skb);
	mptcp_skb_ext_copy(buff, skb);

	sk_wmem_queued_add(sk, buff->truesize);
	sk_mem_charge(sk, buff->truesize);
	buff->truesize += nlen;
	skb->truesize -= nlen;

	/* Correct the sequence numbers. */
	TCP_SKB_CB(buff)->seq = TCP_SKB_CB(skb)->seq + len;
	TCP_SKB_CB(buff)->end_seq = TCP_SKB_CB(skb)->end_seq;
	TCP_SKB_CB(skb)->end_seq = TCP_SKB_CB(buff)->seq;

	/* PSH and FIN should only be set in the second packet. */
	flags = TCP_SKB_CB(skb)->tcp_flags;
	TCP_SKB_CB(skb)->tcp_flags = flags & ~(TCPHDR_FIN | TCPHDR_PSH);
	TCP_SKB_CB(buff)->tcp_flags = flags;

	tcp_skb_fragment_eor(skb, buff);

	skb_split(skb, buff, len);
	tcp_fragment_tstamp(skb, buff);

	/* Fix up tso_factor for both original and new SKB.  */
	tcp_set_skb_tso_segs(skb, mss_now);
	tcp_set_skb_tso_segs(buff, mss_now);

	/* Link BUFF into the send queue. */
	__skb_header_release(buff);
	tcp_insert_write_queue_after(skb, buff, sk, TCP_FRAG_IN_WRITE_QUEUE);

	return 0;
}

/* Try to defer sending, if possible, in order to minimize the amount
 * of TSO splitting we do.  View it as a kind of TSO Nagle test.
 *
 * This algorithm is from John Heffner.
 */
static bool tcp_tso_should_defer(struct sock *sk, struct sk_buff *skb,
				 bool *is_cwnd_limited,
				 bool *is_rwnd_limited,
				 u32 max_segs)
{
	const struct inet_connection_sock *icsk = inet_csk(sk);
	u32 send_win, cong_win, limit, in_flight;
	struct tcp_sock *tp = tcp_sk(sk);
	struct sk_buff *head;
	int win_divisor;
	s64 delta;

	if (icsk->icsk_ca_state >= TCP_CA_Recovery)
		goto send_now;

	/* Avoid bursty behavior by allowing defer
	 * only if the last write was recent (1 ms).
	 * Note that tp->tcp_wstamp_ns can be in the future if we have
	 * packets waiting in a qdisc or device for EDT delivery.
	 */
	delta = tp->tcp_clock_cache - tp->tcp_wstamp_ns - NSEC_PER_MSEC;
	if (delta > 0)
		goto send_now;

	in_flight = tcp_packets_in_flight(tp);

	BUG_ON(tcp_skb_pcount(skb) <= 1);
	BUG_ON(tcp_snd_cwnd(tp) <= in_flight);

	send_win = tcp_wnd_end(tp) - TCP_SKB_CB(skb)->seq;

	/* From in_flight test above, we know that cwnd > in_flight.  */
	cong_win = (tcp_snd_cwnd(tp) - in_flight) * tp->mss_cache;

	limit = min(send_win, cong_win);

	/* If a full-sized TSO skb can be sent, do it. */
	if (limit >= max_segs * tp->mss_cache)
		goto send_now;

	/* Middle in queue won't get any more data, full sendable already? */
	if ((skb != tcp_write_queue_tail(sk)) && (limit >= skb->len))
		goto send_now;

	win_divisor = READ_ONCE(sock_net(sk)->ipv4.sysctl_tcp_tso_win_divisor);
	if (win_divisor) {
		u32 chunk = min(tp->snd_wnd, tcp_snd_cwnd(tp) * tp->mss_cache);

		/* If at least some fraction of a window is available,
		 * just use it.
		 */
		chunk /= win_divisor;
		if (limit >= chunk)
			goto send_now;
	} else {
		/* Different approach, try not to defer past a single
		 * ACK.  Receiver should ACK every other full sized
		 * frame, so if we have space for more than 3 frames
		 * then send now.
		 */
		if (limit > tcp_max_tso_deferred_mss(tp) * tp->mss_cache)
			goto send_now;
	}

	/* TODO : use tsorted_sent_queue ? */
	head = tcp_rtx_queue_head(sk);
	if (!head)
		goto send_now;
	delta = tp->tcp_clock_cache - head->tstamp;
	/* If next ACK is likely to come too late (half srtt), do not defer */
	if ((s64)(delta - (u64)NSEC_PER_USEC * (tp->srtt_us >> 4)) < 0)
		goto send_now;

	/* Ok, it looks like it is advisable to defer.
	 * Three cases are tracked :
	 * 1) We are cwnd-limited
	 * 2) We are rwnd-limited
	 * 3) We are application limited.
	 */
	if (cong_win < send_win) {
		if (cong_win <= skb->len) {
			*is_cwnd_limited = true;
			return true;
		}
	} else {
		if (send_win <= skb->len) {
			*is_rwnd_limited = true;
			return true;
		}
	}

	/* If this packet won't get more data, do not wait. */
	if ((TCP_SKB_CB(skb)->tcp_flags & TCPHDR_FIN) ||
	    TCP_SKB_CB(skb)->eor)
		goto send_now;

	return true;

send_now:
	return false;
}

static inline void tcp_mtu_check_reprobe(struct sock *sk)
{
	struct inet_connection_sock *icsk = inet_csk(sk);
	struct tcp_sock *tp = tcp_sk(sk);
	struct net *net = sock_net(sk);
	u32 interval;
	s32 delta;

	interval = READ_ONCE(net->ipv4.sysctl_tcp_probe_interval);
	delta = tcp_jiffies32 - icsk->icsk_mtup.probe_timestamp;
	if (unlikely(delta >= interval * HZ)) {
		int mss = tcp_current_mss(sk);

		/* Update current search range */
		icsk->icsk_mtup.probe_size = 0;
		icsk->icsk_mtup.search_high = tp->rx_opt.mss_clamp +
			sizeof(struct tcphdr) +
			icsk->icsk_af_ops->net_header_len;
		icsk->icsk_mtup.search_low = tcp_mss_to_mtu(sk, mss);

		/* Update probe time stamp */
		icsk->icsk_mtup.probe_timestamp = tcp_jiffies32;
	}
}

static bool tcp_can_coalesce_send_queue_head(struct sock *sk, int len)
{
	struct sk_buff *skb, *next;

	skb = tcp_send_head(sk);
	tcp_for_write_queue_from_safe(skb, next, sk) {
		if (len <= skb->len)
			break;

		if (unlikely(TCP_SKB_CB(skb)->eor) ||
		    tcp_has_tx_tstamp(skb) ||
		    !skb_pure_zcopy_same(skb, next))
			return false;

		len -= skb->len;
	}

	return true;
}

/* Create a new MTU probe if we are ready.
 * MTU probe is regularly attempting to increase the path MTU by
 * deliberately sending larger packets.  This discovers routing
 * changes resulting in larger path MTUs.
 *
 * Returns 0 if we should wait to probe (no cwnd available),
 *         1 if a probe was sent,
 *         -1 otherwise
 */
static int tcp_mtu_probe(struct sock *sk)
{
	struct inet_connection_sock *icsk = inet_csk(sk);
	struct tcp_sock *tp = tcp_sk(sk);
	struct sk_buff *skb, *nskb, *next;
	struct net *net = sock_net(sk);
	int probe_size;
	int size_needed;
	int copy, len;
	int mss_now;
	int interval;

	/* Not currently probing/verifying,
	 * not in recovery,
	 * have enough cwnd, and
	 * not SACKing (the variable headers throw things off)
	 */
	if (likely(!icsk->icsk_mtup.enabled ||
		   icsk->icsk_mtup.probe_size ||
		   inet_csk(sk)->icsk_ca_state != TCP_CA_Open ||
		   tcp_snd_cwnd(tp) < 11 ||
		   tp->rx_opt.num_sacks || tp->rx_opt.dsack))
		return -1;

	/* Use binary search for probe_size between tcp_mss_base,
	 * and current mss_clamp. if (search_high - search_low)
	 * smaller than a threshold, backoff from probing.
	 */
	mss_now = tcp_current_mss(sk);
	probe_size = tcp_mtu_to_mss(sk, (icsk->icsk_mtup.search_high +
				    icsk->icsk_mtup.search_low) >> 1);
	size_needed = probe_size + (tp->reordering + 1) * tp->mss_cache;
	interval = icsk->icsk_mtup.search_high - icsk->icsk_mtup.search_low;
	/* When misfortune happens, we are reprobing actively,
	 * and then reprobe timer has expired. We stick with current
	 * probing process by not resetting search range to its orignal.
	 */
	if (probe_size > tcp_mtu_to_mss(sk, icsk->icsk_mtup.search_high) ||
	    interval < READ_ONCE(net->ipv4.sysctl_tcp_probe_threshold)) {
		/* Check whether enough time has elaplased for
		 * another round of probing.
		 */
		tcp_mtu_check_reprobe(sk);
		return -1;
	}

	/* Have enough data in the send queue to probe? */
	if (tp->write_seq - tp->snd_nxt < size_needed)
		return -1;

	if (tp->snd_wnd < size_needed)
		return -1;
	if (after(tp->snd_nxt + size_needed, tcp_wnd_end(tp)))
		return 0;

	/* Do we need to wait to drain cwnd? With none in flight, don't stall */
	if (tcp_packets_in_flight(tp) + 2 > tcp_snd_cwnd(tp)) {
		if (!tcp_packets_in_flight(tp))
			return -1;
		else
			return 0;
	}

	if (!tcp_can_coalesce_send_queue_head(sk, probe_size))
		return -1;

	/* We're allowed to probe.  Build it now. */
	nskb = tcp_stream_alloc_skb(sk, probe_size, GFP_ATOMIC, false);
	if (!nskb)
		return -1;
	sk_wmem_queued_add(sk, nskb->truesize);
	sk_mem_charge(sk, nskb->truesize);

	skb = tcp_send_head(sk);
	skb_copy_decrypted(nskb, skb);
	mptcp_skb_ext_copy(nskb, skb);

	TCP_SKB_CB(nskb)->seq = TCP_SKB_CB(skb)->seq;
	TCP_SKB_CB(nskb)->end_seq = TCP_SKB_CB(skb)->seq + probe_size;
	TCP_SKB_CB(nskb)->tcp_flags = TCPHDR_ACK;

	tcp_insert_write_queue_before(nskb, skb, sk);
	tcp_highest_sack_replace(sk, skb, nskb);

	len = 0;
	tcp_for_write_queue_from_safe(skb, next, sk) {
		copy = min_t(int, skb->len, probe_size - len);
		skb_copy_bits(skb, 0, skb_put(nskb, copy), copy);

		if (skb->len <= copy) {
			/* We've eaten all the data from this skb.
			 * Throw it away. */
			TCP_SKB_CB(nskb)->tcp_flags |= TCP_SKB_CB(skb)->tcp_flags;
			/* If this is the last SKB we copy and eor is set
			 * we need to propagate it to the new skb.
			 */
			TCP_SKB_CB(nskb)->eor = TCP_SKB_CB(skb)->eor;
			tcp_skb_collapse_tstamp(nskb, skb);
			tcp_unlink_write_queue(skb, sk);
			tcp_wmem_free_skb(sk, skb);
		} else {
			TCP_SKB_CB(nskb)->tcp_flags |= TCP_SKB_CB(skb)->tcp_flags &
						   ~(TCPHDR_FIN|TCPHDR_PSH);
			if (!skb_shinfo(skb)->nr_frags) {
				skb_pull(skb, copy);
			} else {
				__pskb_trim_head(skb, copy);
				tcp_set_skb_tso_segs(skb, mss_now);
			}
			TCP_SKB_CB(skb)->seq += copy;
		}

		len += copy;

		if (len >= probe_size)
			break;
	}
	tcp_init_tso_segs(nskb, nskb->len);

	/* We're ready to send.  If this fails, the probe will
	 * be resegmented into mss-sized pieces by tcp_write_xmit().
	 */
	if (!tcp_transmit_skb(sk, nskb, 1, GFP_ATOMIC)) {
		/* Decrement cwnd here because we are sending
		 * effectively two packets. */
		tcp_snd_cwnd_set(tp, tcp_snd_cwnd(tp) - 1);
		tcp_event_new_data_sent(sk, nskb);

		icsk->icsk_mtup.probe_size = tcp_mss_to_mtu(sk, nskb->len);
		tp->mtu_probe.probe_seq_start = TCP_SKB_CB(nskb)->seq;
		tp->mtu_probe.probe_seq_end = TCP_SKB_CB(nskb)->end_seq;

		return 1;
	}

	return -1;
}

static bool tcp_pacing_check(struct sock *sk)
{
	struct tcp_sock *tp = tcp_sk(sk);

	if (!tcp_needs_internal_pacing(sk))
		return false;

	if (tp->tcp_wstamp_ns <= tp->tcp_clock_cache)
		return false;

	if (!hrtimer_is_queued(&tp->pacing_timer)) {
		hrtimer_start(&tp->pacing_timer,
			      ns_to_ktime(tp->tcp_wstamp_ns),
			      HRTIMER_MODE_ABS_PINNED_SOFT);
		sock_hold(sk);
	}
	return true;
}

/* TCP Small Queues :
 * Control number of packets in qdisc/devices to two packets / or ~1 ms.
 * (These limits are doubled for retransmits)
 * This allows for :
 *  - better RTT estimation and ACK scheduling
 *  - faster recovery
 *  - high rates
 * Alas, some drivers / subsystems require a fair amount
 * of queued bytes to ensure line rate.
 * One example is wifi aggregation (802.11 AMPDU)
 */
static bool tcp_small_queue_check(struct sock *sk, const struct sk_buff *skb,
				  unsigned int factor)
{
	unsigned long limit;

	limit = max_t(unsigned long,
		      2 * skb->truesize,
		      sk->sk_pacing_rate >> READ_ONCE(sk->sk_pacing_shift));
	if (sk->sk_pacing_status == SK_PACING_NONE)
		limit = min_t(unsigned long, limit,
			      READ_ONCE(sock_net(sk)->ipv4.sysctl_tcp_limit_output_bytes));
	limit <<= factor;

	if (static_branch_unlikely(&tcp_tx_delay_enabled) &&
	    tcp_sk(sk)->tcp_tx_delay) {
		u64 extra_bytes = (u64)sk->sk_pacing_rate * tcp_sk(sk)->tcp_tx_delay;

		/* TSQ is based on skb truesize sum (sk_wmem_alloc), so we
		 * approximate our needs assuming an ~100% skb->truesize overhead.
		 * USEC_PER_SEC is approximated by 2^20.
		 * do_div(extra_bytes, USEC_PER_SEC/2) is replaced by a right shift.
		 */
		extra_bytes >>= (20 - 1);
		limit += extra_bytes;
	}
	if (refcount_read(&sk->sk_wmem_alloc) > limit) {
		/* Always send skb if rtx queue is empty.
		 * No need to wait for TX completion to call us back,
		 * after softirq/tasklet schedule.
		 * This helps when TX completions are delayed too much.
		 */
		if (tcp_rtx_queue_empty(sk))
			return false;

		set_bit(TSQ_THROTTLED, &sk->sk_tsq_flags);
		/* It is possible TX completion already happened
		 * before we set TSQ_THROTTLED, so we must
		 * test again the condition.
		 */
		smp_mb__after_atomic();
		if (refcount_read(&sk->sk_wmem_alloc) > limit)
			return true;
	}
	return false;
}

static void tcp_chrono_set(struct tcp_sock *tp, const enum tcp_chrono new)
{
	const u32 now = tcp_jiffies32;
	enum tcp_chrono old = tp->chrono_type;

	if (old > TCP_CHRONO_UNSPEC)
		tp->chrono_stat[old - 1] += now - tp->chrono_start;
	tp->chrono_start = now;
	tp->chrono_type = new;
}

void tcp_chrono_start(struct sock *sk, const enum tcp_chrono type)
{
	struct tcp_sock *tp = tcp_sk(sk);

	/* If there are multiple conditions worthy of tracking in a
	 * chronograph then the highest priority enum takes precedence
	 * over the other conditions. So that if something "more interesting"
	 * starts happening, stop the previous chrono and start a new one.
	 */
	if (type > tp->chrono_type)
		tcp_chrono_set(tp, type);
}

void tcp_chrono_stop(struct sock *sk, const enum tcp_chrono type)
{
	struct tcp_sock *tp = tcp_sk(sk);


	/* There are multiple conditions worthy of tracking in a
	 * chronograph, so that the highest priority enum takes
	 * precedence over the other conditions (see tcp_chrono_start).
	 * If a condition stops, we only stop chrono tracking if
	 * it's the "most interesting" or current chrono we are
	 * tracking and starts busy chrono if we have pending data.
	 */
	if (tcp_rtx_and_write_queues_empty(sk))
		tcp_chrono_set(tp, TCP_CHRONO_UNSPEC);
	else if (type == tp->chrono_type)
		tcp_chrono_set(tp, TCP_CHRONO_BUSY);
}

/* This routine writes packets to the network.  It advances the
 * send_head.  This happens as incoming acks open up the remote
 * window for us.
 *
 * LARGESEND note: !tcp_urg_mode is overkill, only frames between
 * snd_up-64k-mss .. snd_up cannot be large. However, taking into
 * account rare use of URG, this is not a big flaw.
 *
 * Send at most one packet when push_one > 0. Temporarily ignore
 * cwnd limit to force at most one packet out when push_one == 2.

 * Returns true, if no segments are in flight and we have queued segments,
 * but cannot send anything now because of SWS or another problem.
 */
static bool tcp_write_xmit(struct sock *sk, unsigned int mss_now, int nonagle,
			   int push_one, gfp_t gfp)
{
	struct tcp_sock *tp = tcp_sk(sk);
	struct sk_buff *skb;
	unsigned int tso_segs, sent_pkts;
	int cwnd_quota;
	int result;
	bool is_cwnd_limited = false, is_rwnd_limited = false;
	u32 max_segs;

	sent_pkts = 0;

	tcp_mstamp_refresh(tp);
	if (!push_one) {
		/* Do MTU probing. */
		result = tcp_mtu_probe(sk);
		if (!result) {
			return false;
		} else if (result > 0) {
			sent_pkts = 1;
		}
	}

	max_segs = tcp_tso_segs(sk, mss_now);
	while ((skb = tcp_send_head(sk))) {
		unsigned int limit;

		if (unlikely(tp->repair) && tp->repair_queue == TCP_SEND_QUEUE) {
			/* "skb_mstamp_ns" is used as a start point for the retransmit timer */
			tp->tcp_wstamp_ns = tp->tcp_clock_cache;
			skb_set_delivery_time(skb, tp->tcp_wstamp_ns, true);
			list_move_tail(&skb->tcp_tsorted_anchor, &tp->tsorted_sent_queue);
			tcp_init_tso_segs(skb, mss_now);
			tcp_set_tx_in_flight(sk, skb);
			goto repair; /* Skip network transmission */
		}

		if (tcp_pacing_check(sk))
			break;

		tso_segs = tcp_init_tso_segs(skb, mss_now);
		BUG_ON(!tso_segs);

		cwnd_quota = tcp_cwnd_test(tp, skb);
		if (!cwnd_quota) {
			if (push_one == 2)
				/* Force out a loss probe pkt. */
				cwnd_quota = 1;
			else
				break;
		}

		if (unlikely(!tcp_snd_wnd_test(tp, skb, mss_now))) {
			is_rwnd_limited = true;
			break;
		}

		if (tso_segs == 1) {
			if (unlikely(!tcp_nagle_test(tp, skb, mss_now,
						     (tcp_skb_is_last(sk, skb) ?
						      nonagle : TCP_NAGLE_PUSH))))
				break;
		} else {
			if (!push_one &&
			    tcp_tso_should_defer(sk, skb, &is_cwnd_limited,
						 &is_rwnd_limited, max_segs))
				break;
		}

		limit = mss_now;
		if (tso_segs > 1 && !tcp_urg_mode(tp))
			limit = tcp_mss_split_point(sk, skb, mss_now,
						    min_t(unsigned int,
							  cwnd_quota,
							  max_segs),
						    nonagle);

		if (skb->len > limit &&
		    unlikely(tso_fragment(sk, skb, limit, mss_now, gfp)))
			break;

		if (tcp_small_queue_check(sk, skb, 0))
			break;

		/* Argh, we hit an empty skb(), presumably a thread
		 * is sleeping in sendmsg()/sk_stream_wait_memory().
		 * We do not want to send a pure-ack packet and have
		 * a strange looking rtx queue with empty packet(s).
		 */
		if (TCP_SKB_CB(skb)->end_seq == TCP_SKB_CB(skb)->seq)
			break;

		if (unlikely(tcp_transmit_skb(sk, skb, 1, gfp)))
			break;

repair:
		/* Advance the send_head.  This one is sent out.
		 * This call will increment packets_out.
		 */
		tcp_event_new_data_sent(sk, skb);

		tcp_minshall_update(tp, mss_now, skb);
		sent_pkts += tcp_skb_pcount(skb);

		if (push_one)
			break;
	}

	if (is_rwnd_limited)
		tcp_chrono_start(sk, TCP_CHRONO_RWND_LIMITED);
	else
		tcp_chrono_stop(sk, TCP_CHRONO_RWND_LIMITED);

	is_cwnd_limited |= (tcp_packets_in_flight(tp) >= tcp_snd_cwnd(tp));
	if (likely(sent_pkts || is_cwnd_limited))
		tcp_cwnd_validate(sk, is_cwnd_limited);

	if (likely(sent_pkts)) {
		if (tcp_in_cwnd_reduction(sk))
			tp->prr_out += sent_pkts;

		/* Send one loss probe per tail loss episode. */
		if (push_one != 2)
			tcp_schedule_loss_probe(sk, false);
		return false;
	}
	return !tp->packets_out && !tcp_write_queue_empty(sk);
}

bool tcp_schedule_loss_probe(struct sock *sk, bool advancing_rto)
{
	struct inet_connection_sock *icsk = inet_csk(sk);
	struct tcp_sock *tp = tcp_sk(sk);
	u32 timeout, rto_delta_us;
	int early_retrans;

	/* Don't do any loss probe on a Fast Open connection before 3WHS
	 * finishes.
	 */
	if (rcu_access_pointer(tp->fastopen_rsk))
		return false;

	early_retrans = READ_ONCE(sock_net(sk)->ipv4.sysctl_tcp_early_retrans);
	/* Schedule a loss probe in 2*RTT for SACK capable connections
	 * not in loss recovery, that are either limited by cwnd or application.
	 */
	if ((early_retrans != 3 && early_retrans != 4) ||
	    !tp->packets_out || !tcp_is_sack(tp) ||
	    (icsk->icsk_ca_state != TCP_CA_Open &&
	     icsk->icsk_ca_state != TCP_CA_CWR))
		return false;

	/* Probe timeout is 2*rtt. Add minimum RTO to account
	 * for delayed ack when there's one outstanding packet. If no RTT
	 * sample is available then probe after TCP_TIMEOUT_INIT.
	 */
	if (tp->srtt_us) {
		timeout = usecs_to_jiffies(tp->srtt_us >> 2);
		if (tp->packets_out == 1)
			timeout += TCP_RTO_MIN;
		else
			timeout += TCP_TIMEOUT_MIN;
	} else {
		timeout = TCP_TIMEOUT_INIT;
	}

	/* If the RTO formula yields an earlier time, then use that time. */
	rto_delta_us = advancing_rto ?
			jiffies_to_usecs(inet_csk(sk)->icsk_rto) :
			tcp_rto_delta_us(sk);  /* How far in future is RTO? */
	if (rto_delta_us > 0)
		timeout = min_t(u32, timeout, usecs_to_jiffies(rto_delta_us));

	tcp_reset_xmit_timer(sk, ICSK_TIME_LOSS_PROBE, timeout, TCP_RTO_MAX);
	return true;
}

/* Thanks to skb fast clones, we can detect if a prior transmit of
 * a packet is still in a qdisc or driver queue.
 * In this case, there is very little point doing a retransmit !
 */
static bool skb_still_in_host_queue(struct sock *sk,
				    const struct sk_buff *skb)
{
	if (unlikely(skb_fclone_busy(sk, skb))) {
		set_bit(TSQ_THROTTLED, &sk->sk_tsq_flags);
		smp_mb__after_atomic();
		if (skb_fclone_busy(sk, skb)) {
			NET_INC_STATS(sock_net(sk),
				      LINUX_MIB_TCPSPURIOUS_RTX_HOSTQUEUES);
			return true;
		}
	}
	return false;
}

/* When probe timeout (PTO) fires, try send a new segment if possible, else
 * retransmit the last segment.
 */
void tcp_send_loss_probe(struct sock *sk)
{
	struct tcp_sock *tp = tcp_sk(sk);
	struct sk_buff *skb;
	int pcount;
	int mss = tcp_current_mss(sk);

	/* At most one outstanding TLP */
	if (tp->tlp_high_seq)
		goto rearm_timer;

	tp->tlp_retrans = 0;
	skb = tcp_send_head(sk);
	if (skb && tcp_snd_wnd_test(tp, skb, mss)) {
		pcount = tp->packets_out;
		tcp_write_xmit(sk, mss, TCP_NAGLE_OFF, 2, GFP_ATOMIC);
		if (tp->packets_out > pcount)
			goto probe_sent;
		goto rearm_timer;
	}
	skb = skb_rb_last(&sk->tcp_rtx_queue);
	if (unlikely(!skb)) {
		WARN_ONCE(tp->packets_out,
			  "invalid inflight: %u state %u cwnd %u mss %d\n",
			  tp->packets_out, sk->sk_state, tcp_snd_cwnd(tp), mss);
		inet_csk(sk)->icsk_pending = 0;
		return;
	}

	if (skb_still_in_host_queue(sk, skb))
		goto rearm_timer;

	pcount = tcp_skb_pcount(skb);
	if (WARN_ON(!pcount))
		goto rearm_timer;

	if ((pcount > 1) && (skb->len > (pcount - 1) * mss)) {
		if (unlikely(tcp_fragment(sk, TCP_FRAG_IN_RTX_QUEUE, skb,
					  (pcount - 1) * mss, mss,
					  GFP_ATOMIC)))
			goto rearm_timer;
		skb = skb_rb_next(skb);
	}

	if (WARN_ON(!skb || !tcp_skb_pcount(skb)))
		goto rearm_timer;

	if (__tcp_retransmit_skb(sk, skb, 1))
		goto rearm_timer;

	tp->tlp_retrans = 1;

probe_sent:
	/* Record snd_nxt for loss detection. */
	tp->tlp_high_seq = tp->snd_nxt;

	NET_INC_STATS(sock_net(sk), LINUX_MIB_TCPLOSSPROBES);
	/* Reset s.t. tcp_rearm_rto will restart timer from now */
	inet_csk(sk)->icsk_pending = 0;
rearm_timer:
	tcp_rearm_rto(sk);
}

/* Push out any pending frames which were held back due to
 * TCP_CORK or attempt at coalescing tiny packets.
 * The socket must be locked by the caller.
 */
void __tcp_push_pending_frames(struct sock *sk, unsigned int cur_mss,
			       int nonagle)
{
	/* If we are closed, the bytes will have to remain here.
	 * In time closedown will finish, we empty the write queue and
	 * all will be happy.
	 */
	if (unlikely(sk->sk_state == TCP_CLOSE))
		return;

	if (tcp_write_xmit(sk, cur_mss, nonagle, 0,
			   sk_gfp_mask(sk, GFP_ATOMIC)))
		tcp_check_probe_timer(sk);
}

/* Send _single_ skb sitting at the send head. This function requires
 * true push pending frames to setup probe timer etc.
 */
void tcp_push_one(struct sock *sk, unsigned int mss_now)
{
	struct sk_buff *skb = tcp_send_head(sk);

	BUG_ON(!skb || skb->len < mss_now);

	tcp_write_xmit(sk, mss_now, TCP_NAGLE_PUSH, 1, sk->sk_allocation);
}

/* This function returns the amount that we can raise the
 * usable window based on the following constraints
 *
 * 1. The window can never be shrunk once it is offered (RFC 793)
 * 2. We limit memory per socket
 *
 * RFC 1122:
 * "the suggested [SWS] avoidance algorithm for the receiver is to keep
 *  RECV.NEXT + RCV.WIN fixed until:
 *  RCV.BUFF - RCV.USER - RCV.WINDOW >= min(1/2 RCV.BUFF, MSS)"
 *
 * i.e. don't raise the right edge of the window until you can raise
 * it at least MSS bytes.
 *
 * Unfortunately, the recommended algorithm breaks header prediction,
 * since header prediction assumes th->window stays fixed.
 *
 * Strictly speaking, keeping th->window fixed violates the receiver
 * side SWS prevention criteria. The problem is that under this rule
 * a stream of single byte packets will cause the right side of the
 * window to always advance by a single byte.
 *
 * Of course, if the sender implements sender side SWS prevention
 * then this will not be a problem.
 *
 * BSD seems to make the following compromise:
 *
 *	If the free space is less than the 1/4 of the maximum
 *	space available and the free space is less than 1/2 mss,
 *	then set the window to 0.
 *	[ Actually, bsd uses MSS and 1/4 of maximal _window_ ]
 *	Otherwise, just prevent the window from shrinking
 *	and from being larger than the largest representable value.
 *
 * This prevents incremental opening of the window in the regime
 * where TCP is limited by the speed of the reader side taking
 * data out of the TCP receive queue. It does nothing about
 * those cases where the window is constrained on the sender side
 * because the pipeline is full.
 *
 * BSD also seems to "accidentally" limit itself to windows that are a
 * multiple of MSS, at least until the free space gets quite small.
 * This would appear to be a side effect of the mbuf implementation.
 * Combining these two algorithms results in the observed behavior
 * of having a fixed window size at almost all times.
 *
 * Below we obtain similar behavior by forcing the offered window to
 * a multiple of the mss when it is feasible to do so.
 *
 * Note, we don't "adjust" for TIMESTAMP or SACK option bytes.
 * Regular options like TIMESTAMP are taken into account.
 */
u32 __tcp_select_window(struct sock *sk)
{
	struct inet_connection_sock *icsk = inet_csk(sk);
	struct tcp_sock *tp = tcp_sk(sk);
	/* MSS for the peer's data.  Previous versions used mss_clamp
	 * here.  I don't know if the value based on our guesses
	 * of peer's MSS is better for the performance.  It's more correct
	 * but may be worse for the performance because of rcv_mss
	 * fluctuations.  --SAW  1998/11/1
	 */
	int mss = icsk->icsk_ack.rcv_mss;
	int free_space = tcp_space(sk);
	int allowed_space = tcp_full_space(sk);
	int full_space, window;

	if (sk_is_mptcp(sk))
		mptcp_space(sk, &free_space, &allowed_space);

	full_space = min_t(int, tp->window_clamp, allowed_space);

	if (unlikely(mss > full_space)) {
		mss = full_space;
		if (mss <= 0)
			return 0;
	}
	if (free_space < (full_space >> 1)) {
		icsk->icsk_ack.quick = 0;

		if (tcp_under_memory_pressure(sk))
			tcp_adjust_rcv_ssthresh(sk);

		/* free_space might become our new window, make sure we don't
		 * increase it due to wscale.
		 */
		free_space = round_down(free_space, 1 << tp->rx_opt.rcv_wscale);

		/* if free space is less than mss estimate, or is below 1/16th
		 * of the maximum allowed, try to move to zero-window, else
		 * tcp_clamp_window() will grow rcv buf up to tcp_rmem[2], and
		 * new incoming data is dropped due to memory limits.
		 * With large window, mss test triggers way too late in order
		 * to announce zero window in time before rmem limit kicks in.
		 */
		if (free_space < (allowed_space >> 4) || free_space < mss)
			return 0;
	}

	if (free_space > tp->rcv_ssthresh)
		free_space = tp->rcv_ssthresh;

	/* Don't do rounding if we are using window scaling, since the
	 * scaled window will not line up with the MSS boundary anyway.
	 */
	if (tp->rx_opt.rcv_wscale) {
		window = free_space;

		/* Advertise enough space so that it won't get scaled away.
		 * Import case: prevent zero window announcement if
		 * 1<<rcv_wscale > mss.
		 */
		window = ALIGN(window, (1 << tp->rx_opt.rcv_wscale));
	} else {
		window = tp->rcv_wnd;
		/* Get the largest window that is a nice multiple of mss.
		 * Window clamp already applied above.
		 * If our current window offering is within 1 mss of the
		 * free space we just keep it. This prevents the divide
		 * and multiply from happening most of the time.
		 * We also don't do any window rounding when the free space
		 * is too small.
		 */
		if (window <= free_space - mss || window > free_space)
			window = rounddown(free_space, mss);
		else if (mss == full_space &&
			 free_space > window + (full_space >> 1))
			window = free_space;
	}

	return window;
}

void tcp_skb_collapse_tstamp(struct sk_buff *skb,
			     const struct sk_buff *next_skb)
{
	if (unlikely(tcp_has_tx_tstamp(next_skb))) {
		const struct skb_shared_info *next_shinfo =
			skb_shinfo(next_skb);
		struct skb_shared_info *shinfo = skb_shinfo(skb);

		shinfo->tx_flags |= next_shinfo->tx_flags & SKBTX_ANY_TSTAMP;
		shinfo->tskey = next_shinfo->tskey;
		TCP_SKB_CB(skb)->txstamp_ack |=
			TCP_SKB_CB(next_skb)->txstamp_ack;
	}
}

/* Collapses two adjacent SKB's during retransmission. */
static bool tcp_collapse_retrans(struct sock *sk, struct sk_buff *skb)
{
	struct tcp_sock *tp = tcp_sk(sk);
	struct sk_buff *next_skb = skb_rb_next(skb);
	int next_skb_size;

	next_skb_size = next_skb->len;

	BUG_ON(tcp_skb_pcount(skb) != 1 || tcp_skb_pcount(next_skb) != 1);

	if (next_skb_size && !tcp_skb_shift(skb, next_skb, 1, next_skb_size))
		return false;

	tcp_highest_sack_replace(sk, next_skb, skb);

	/* Update sequence range on original skb. */
	TCP_SKB_CB(skb)->end_seq = TCP_SKB_CB(next_skb)->end_seq;

	/* Merge over control information. This moves PSH/FIN etc. over */
	TCP_SKB_CB(skb)->tcp_flags |= TCP_SKB_CB(next_skb)->tcp_flags;

	/* All done, get rid of second SKB and account for it so
	 * packet counting does not break.
	 */
	TCP_SKB_CB(skb)->sacked |= TCP_SKB_CB(next_skb)->sacked & TCPCB_EVER_RETRANS;
	TCP_SKB_CB(skb)->eor = TCP_SKB_CB(next_skb)->eor;

	/* changed transmit queue under us so clear hints */
	tcp_clear_retrans_hints_partial(tp);
	if (next_skb == tp->retransmit_skb_hint)
		tp->retransmit_skb_hint = skb;

	tcp_adjust_pcount(sk, next_skb, tcp_skb_pcount(next_skb));

	tcp_skb_collapse_tstamp(skb, next_skb);

	tcp_rtx_queue_unlink_and_free(next_skb, sk);
	return true;
}

/* Check if coalescing SKBs is legal. */
static bool tcp_can_collapse(const struct sock *sk, const struct sk_buff *skb)
{
	if (tcp_skb_pcount(skb) > 1)
		return false;
	if (skb_cloned(skb))
		return false;
	/* Some heuristics for collapsing over SACK'd could be invented */
	if (TCP_SKB_CB(skb)->sacked & TCPCB_SACKED_ACKED)
		return false;

	return true;
}

/* Collapse packets in the retransmit queue to make to create
 * less packets on the wire. This is only done on retransmission.
 */
static void tcp_retrans_try_collapse(struct sock *sk, struct sk_buff *to,
				     int space)
{
	struct tcp_sock *tp = tcp_sk(sk);
	struct sk_buff *skb = to, *tmp;
	bool first = true;

	if (!READ_ONCE(sock_net(sk)->ipv4.sysctl_tcp_retrans_collapse))
		return;
	if (TCP_SKB_CB(skb)->tcp_flags & TCPHDR_SYN)
		return;

	skb_rbtree_walk_from_safe(skb, tmp) {
		if (!tcp_can_collapse(sk, skb))
			break;

		if (!tcp_skb_can_collapse(to, skb))
			break;

		space -= skb->len;

		if (first) {
			first = false;
			continue;
		}

		if (space < 0)
			break;

		if (after(TCP_SKB_CB(skb)->end_seq, tcp_wnd_end(tp)))
			break;

		if (!tcp_collapse_retrans(sk, to))
			break;
	}
}

/* This retransmits one SKB.  Policy decisions and retransmit queue
 * state updates are done by the caller.  Returns non-zero if an
 * error occurred which prevented the send.
 */
int __tcp_retransmit_skb(struct sock *sk, struct sk_buff *skb, int segs)
{
	struct inet_connection_sock *icsk = inet_csk(sk);
	struct tcp_sock *tp = tcp_sk(sk);
	unsigned int cur_mss;
	int diff, len, err;


	/* Inconclusive MTU probe */
	if (icsk->icsk_mtup.probe_size)
		icsk->icsk_mtup.probe_size = 0;

	if (skb_still_in_host_queue(sk, skb))
		return -EBUSY;

	if (before(TCP_SKB_CB(skb)->seq, tp->snd_una)) {
		if (unlikely(before(TCP_SKB_CB(skb)->end_seq, tp->snd_una))) {
			WARN_ON_ONCE(1);
			return -EINVAL;
		}
		if (tcp_trim_head(sk, skb, tp->snd_una - TCP_SKB_CB(skb)->seq))
			return -ENOMEM;
	}

	if (inet_csk(sk)->icsk_af_ops->rebuild_header(sk))
		return -EHOSTUNREACH; /* Routing failure or similar. */

	cur_mss = tcp_current_mss(sk);

	/* If receiver has shrunk his window, and skb is out of
	 * new window, do not retransmit it. The exception is the
	 * case, when window is shrunk to zero. In this case
	 * our retransmit serves as a zero window probe.
	 */
	if (!before(TCP_SKB_CB(skb)->seq, tcp_wnd_end(tp)) &&
	    TCP_SKB_CB(skb)->seq != tp->snd_una)
		return -EAGAIN;

	len = cur_mss * segs;
	if (skb->len > len) {
		if (tcp_fragment(sk, TCP_FRAG_IN_RTX_QUEUE, skb, len,
				 cur_mss, GFP_ATOMIC))
			return -ENOMEM; /* We'll try again later. */
	} else {
		if (skb_unclone_keeptruesize(skb, GFP_ATOMIC))
			return -ENOMEM;

		diff = tcp_skb_pcount(skb);
		tcp_set_skb_tso_segs(skb, cur_mss);
		diff -= tcp_skb_pcount(skb);
		if (diff)
			tcp_adjust_pcount(sk, skb, diff);
		if (skb->len < cur_mss)
			tcp_retrans_try_collapse(sk, skb, cur_mss);
	}

	/* RFC3168, section 6.1.1.1. ECN fallback */
	if ((TCP_SKB_CB(skb)->tcp_flags & TCPHDR_SYN_ECN) == TCPHDR_SYN_ECN)
		tcp_ecn_clear_syn(sk, skb);

	/* Update global and local TCP statistics. */
	segs = tcp_skb_pcount(skb);
	TCP_ADD_STATS(sock_net(sk), TCP_MIB_RETRANSSEGS, segs);
	if (TCP_SKB_CB(skb)->tcp_flags & TCPHDR_SYN)
		__NET_INC_STATS(sock_net(sk), LINUX_MIB_TCPSYNRETRANS);
	tp->total_retrans += segs;
	tp->bytes_retrans += skb->len;

	/* make sure skb->data is aligned on arches that require it
	 * and check if ack-trimming & collapsing extended the headroom
	 * beyond what csum_start can cover.
	 */
	if (unlikely((NET_IP_ALIGN && ((unsigned long)skb->data & 3)) ||
		     skb_headroom(skb) >= 0xFFFF)) {
		struct sk_buff *nskb;

		tcp_skb_tsorted_save(skb) {
			nskb = __pskb_copy(skb, MAX_TCP_HEADER, GFP_ATOMIC);
			if (nskb) {
				nskb->dev = NULL;
				err = tcp_transmit_skb(sk, nskb, 0, GFP_ATOMIC);
			} else {
				err = -ENOBUFS;
			}
		} tcp_skb_tsorted_restore(skb);

		if (!err) {
			tcp_update_skb_after_send(sk, skb, tp->tcp_wstamp_ns);
			tcp_rate_skb_sent(sk, skb);
		}
	} else {
		err = tcp_transmit_skb(sk, skb, 1, GFP_ATOMIC);
	}

	/* To avoid taking spuriously low RTT samples based on a timestamp
	 * for a transmit that never happened, always mark EVER_RETRANS
	 */
	TCP_SKB_CB(skb)->sacked |= TCPCB_EVER_RETRANS;

	if (BPF_SOCK_OPS_TEST_FLAG(tp, BPF_SOCK_OPS_RETRANS_CB_FLAG))
		tcp_call_bpf_3arg(sk, BPF_SOCK_OPS_RETRANS_CB,
				  TCP_SKB_CB(skb)->seq, segs, err);

	if (likely(!err)) {
		trace_tcp_retransmit_skb(sk, skb);
	} else if (err != -EBUSY) {
		NET_ADD_STATS(sock_net(sk), LINUX_MIB_TCPRETRANSFAIL, segs);
	}
	return err;
}

int tcp_retransmit_skb(struct sock *sk, struct sk_buff *skb, int segs)
{
	struct tcp_sock *tp = tcp_sk(sk);
	int err = __tcp_retransmit_skb(sk, skb, segs);

	if (err == 0) {
#if FASTRETRANS_DEBUG > 0
		if (TCP_SKB_CB(skb)->sacked & TCPCB_SACKED_RETRANS) {
			net_dbg_ratelimited("retrans_out leaked\n");
		}
#endif
		TCP_SKB_CB(skb)->sacked |= TCPCB_RETRANS;
		tp->retrans_out += tcp_skb_pcount(skb);
	}

	/* Save stamp of the first (attempted) retransmit. */
	if (!tp->retrans_stamp)
		tp->retrans_stamp = tcp_skb_timestamp(skb);

	if (tp->undo_retrans < 0)
		tp->undo_retrans = 0;
	tp->undo_retrans += tcp_skb_pcount(skb);
	return err;
}

/* This gets called after a retransmit timeout, and the initially
 * retransmitted data is acknowledged.  It tries to continue
 * resending the rest of the retransmit queue, until either
 * we've sent it all or the congestion window limit is reached.
 */
void tcp_xmit_retransmit_queue(struct sock *sk)
{
	const struct inet_connection_sock *icsk = inet_csk(sk);
	struct sk_buff *skb, *rtx_head, *hole = NULL;
	struct tcp_sock *tp = tcp_sk(sk);
	bool rearm_timer = false;
	u32 max_segs;
	int mib_idx;

	if (!tp->packets_out)
		return;

	rtx_head = tcp_rtx_queue_head(sk);
	skb = tp->retransmit_skb_hint ?: rtx_head;
	max_segs = tcp_tso_segs(sk, tcp_current_mss(sk));
	skb_rbtree_walk_from(skb) {
		__u8 sacked;
		int segs;

		if (tcp_pacing_check(sk))
			break;

		/* we could do better than to assign each time */
		if (!hole)
			tp->retransmit_skb_hint = skb;

		segs = tcp_snd_cwnd(tp) - tcp_packets_in_flight(tp);
		if (segs <= 0)
			break;
		sacked = TCP_SKB_CB(skb)->sacked;
		/* In case tcp_shift_skb_data() have aggregated large skbs,
		 * we need to make sure not sending too bigs TSO packets
		 */
		segs = min_t(int, segs, max_segs);

		if (tp->retrans_out >= tp->lost_out) {
			break;
		} else if (!(sacked & TCPCB_LOST)) {
			if (!hole && !(sacked & (TCPCB_SACKED_RETRANS|TCPCB_SACKED_ACKED)))
				hole = skb;
			continue;

		} else {
			if (icsk->icsk_ca_state != TCP_CA_Loss)
				mib_idx = LINUX_MIB_TCPFASTRETRANS;
			else
				mib_idx = LINUX_MIB_TCPSLOWSTARTRETRANS;
		}

		if (sacked & (TCPCB_SACKED_ACKED|TCPCB_SACKED_RETRANS))
			continue;

		if (tcp_small_queue_check(sk, skb, 1))
			break;

		if (tcp_retransmit_skb(sk, skb, segs))
			break;

		NET_ADD_STATS(sock_net(sk), mib_idx, tcp_skb_pcount(skb));

		if (tcp_in_cwnd_reduction(sk))
			tp->prr_out += tcp_skb_pcount(skb);

		if (skb == rtx_head &&
		    icsk->icsk_pending != ICSK_TIME_REO_TIMEOUT)
			rearm_timer = true;

	}
	if (rearm_timer)
		tcp_reset_xmit_timer(sk, ICSK_TIME_RETRANS,
				     inet_csk(sk)->icsk_rto,
				     TCP_RTO_MAX);
}

/* We allow to exceed memory limits for FIN packets to expedite
 * connection tear down and (memory) recovery.
 * Otherwise tcp_send_fin() could be tempted to either delay FIN
 * or even be forced to close flow without any FIN.
 * In general, we want to allow one skb per socket to avoid hangs
 * with edge trigger epoll()
 */
void sk_forced_mem_schedule(struct sock *sk, int size)
{
	int amt;

	if (size <= sk->sk_forward_alloc)
		return;
	amt = sk_mem_pages(size);
	sk->sk_forward_alloc += amt * SK_MEM_QUANTUM;
	sk_memory_allocated_add(sk, amt);

	if (mem_cgroup_sockets_enabled && sk->sk_memcg)
		mem_cgroup_charge_skmem(sk->sk_memcg, amt,
					gfp_memcg_charge() | __GFP_NOFAIL);
}

/* Send a FIN. The caller locks the socket for us.
 * We should try to send a FIN packet really hard, but eventually give up.
 */
void tcp_send_fin(struct sock *sk)
{
	struct sk_buff *skb, *tskb, *tail = tcp_write_queue_tail(sk);
	struct tcp_sock *tp = tcp_sk(sk);

	/* Optimization, tack on the FIN if we have one skb in write queue and
	 * this skb was not yet sent, or we are under memory pressure.
	 * Note: in the latter case, FIN packet will be sent after a timeout,
	 * as TCP stack thinks it has already been transmitted.
	 */
	tskb = tail;
	if (!tskb && tcp_under_memory_pressure(sk))
		tskb = skb_rb_last(&sk->tcp_rtx_queue);

	if (tskb) {
		TCP_SKB_CB(tskb)->tcp_flags |= TCPHDR_FIN;
		TCP_SKB_CB(tskb)->end_seq++;
		tp->write_seq++;
		if (!tail) {
			/* This means tskb was already sent.
			 * Pretend we included the FIN on previous transmit.
			 * We need to set tp->snd_nxt to the value it would have
			 * if FIN had been sent. This is because retransmit path
			 * does not change tp->snd_nxt.
			 */
			WRITE_ONCE(tp->snd_nxt, tp->snd_nxt + 1);
			return;
		}
	} else {
		skb = alloc_skb_fclone(MAX_TCP_HEADER, sk->sk_allocation);
		if (unlikely(!skb))
			return;

		INIT_LIST_HEAD(&skb->tcp_tsorted_anchor);
		skb_reserve(skb, MAX_TCP_HEADER);
		sk_forced_mem_schedule(sk, skb->truesize);
		/* FIN eats a sequence byte, write_seq advanced by tcp_queue_skb(). */
		tcp_init_nondata_skb(skb, tp->write_seq,
				     TCPHDR_ACK | TCPHDR_FIN);
		tcp_queue_skb(sk, skb);
	}
	__tcp_push_pending_frames(sk, tcp_current_mss(sk), TCP_NAGLE_OFF);
}

/* We get here when a process closes a file descriptor (either due to
 * an explicit close() or as a byproduct of exit()'ing) and there
 * was unread data in the receive queue.  This behavior is recommended
 * by RFC 2525, section 2.17.  -DaveM
 */
void tcp_send_active_reset(struct sock *sk, gfp_t priority)
{
	struct sk_buff *skb;

	TCP_INC_STATS(sock_net(sk), TCP_MIB_OUTRSTS);

	/* NOTE: No TCP options attached and we never retransmit this. */
	skb = alloc_skb(MAX_TCP_HEADER, priority);
	if (!skb) {
		NET_INC_STATS(sock_net(sk), LINUX_MIB_TCPABORTFAILED);
		return;
	}

	/* Reserve space for headers and prepare control bits. */
	skb_reserve(skb, MAX_TCP_HEADER);
	tcp_init_nondata_skb(skb, tcp_acceptable_seq(sk),
			     TCPHDR_ACK | TCPHDR_RST);
	tcp_mstamp_refresh(tcp_sk(sk));
	/* Send it off. */
	if (tcp_transmit_skb(sk, skb, 0, priority))
		NET_INC_STATS(sock_net(sk), LINUX_MIB_TCPABORTFAILED);

	/* skb of trace_tcp_send_reset() keeps the skb that caused RST,
	 * skb here is different to the troublesome skb, so use NULL
	 */
	trace_tcp_send_reset(sk, NULL);
}

/* Send a crossed SYN-ACK during socket establishment.
 * WARNING: This routine must only be called when we have already sent
 * a SYN packet that crossed the incoming SYN that caused this routine
 * to get called. If this assumption fails then the initial rcv_wnd
 * and rcv_wscale values will not be correct.
 */
int tcp_send_synack(struct sock *sk)
{
	struct sk_buff *skb;

	skb = tcp_rtx_queue_head(sk);
	if (!skb || !(TCP_SKB_CB(skb)->tcp_flags & TCPHDR_SYN)) {
		pr_err("%s: wrong queue state\n", __func__);
		return -EFAULT;
	}
	if (!(TCP_SKB_CB(skb)->tcp_flags & TCPHDR_ACK)) {
		if (skb_cloned(skb)) {
			struct sk_buff *nskb;

			tcp_skb_tsorted_save(skb) {
				nskb = skb_copy(skb, GFP_ATOMIC);
			} tcp_skb_tsorted_restore(skb);
			if (!nskb)
				return -ENOMEM;
			INIT_LIST_HEAD(&nskb->tcp_tsorted_anchor);
			tcp_highest_sack_replace(sk, skb, nskb);
			tcp_rtx_queue_unlink_and_free(skb, sk);
			__skb_header_release(nskb);
			tcp_rbtree_insert(&sk->tcp_rtx_queue, nskb);
			sk_wmem_queued_add(sk, nskb->truesize);
			sk_mem_charge(sk, nskb->truesize);
			skb = nskb;
		}

		TCP_SKB_CB(skb)->tcp_flags |= TCPHDR_ACK;
		tcp_ecn_send_synack(sk, skb);
	}
	return tcp_transmit_skb(sk, skb, 1, GFP_ATOMIC);
}

/**
 * tcp_make_synack - Allocate one skb and build a SYNACK packet.
 * @sk: listener socket
 * @dst: dst entry attached to the SYNACK. It is consumed and caller
 *       should not use it again.
 * @req: request_sock pointer
 * @foc: cookie for tcp fast open
 * @synack_type: Type of synack to prepare
 * @syn_skb: SYN packet just received.  It could be NULL for rtx case.
 */
struct sk_buff *tcp_make_synack(const struct sock *sk, struct dst_entry *dst,
				struct request_sock *req,
				struct tcp_fastopen_cookie *foc,
				enum tcp_synack_type synack_type,
				struct sk_buff *syn_skb)
{
	struct inet_request_sock *ireq = inet_rsk(req);
	const struct tcp_sock *tp = tcp_sk(sk);
	struct tcp_md5sig_key *md5 = NULL;
	struct tcp_out_options opts;
	struct sk_buff *skb;
	int tcp_header_size;
	struct tcphdr *th;
	int mss;
	u64 now;

	skb = alloc_skb(MAX_TCP_HEADER, GFP_ATOMIC);
	if (unlikely(!skb)) {
		dst_release(dst);
		return NULL;
	}
	/* Reserve space for headers. */
	skb_reserve(skb, MAX_TCP_HEADER);

	switch (synack_type) {
	case TCP_SYNACK_NORMAL:
		skb_set_owner_w(skb, req_to_sk(req));
		break;
	case TCP_SYNACK_COOKIE:
		/* Under synflood, we do not attach skb to a socket,
		 * to avoid false sharing.
		 */
		break;
	case TCP_SYNACK_FASTOPEN:
		/* sk is a const pointer, because we want to express multiple
		 * cpu might call us concurrently.
		 * sk->sk_wmem_alloc in an atomic, we can promote to rw.
		 */
		skb_set_owner_w(skb, (struct sock *)sk);
		break;
	}
	skb_dst_set(skb, dst);

	mss = tcp_mss_clamp(tp, dst_metric_advmss(dst));

	memset(&opts, 0, sizeof(opts));
	now = tcp_clock_ns();
#ifdef CONFIG_SYN_COOKIES
	if (unlikely(synack_type == TCP_SYNACK_COOKIE && ireq->tstamp_ok))
		skb_set_delivery_time(skb, cookie_init_timestamp(req, now),
				      true);
	else
#endif
	{
		skb_set_delivery_time(skb, now, true);
		if (!tcp_rsk(req)->snt_synack) /* Timestamp first SYNACK */
			tcp_rsk(req)->snt_synack = tcp_skb_timestamp_us(skb);
	}

#ifdef CONFIG_TCP_MD5SIG
	rcu_read_lock();
	md5 = tcp_rsk(req)->af_specific->req_md5_lookup(sk, req_to_sk(req));
#endif
	skb_set_hash(skb, tcp_rsk(req)->txhash, PKT_HASH_TYPE_L4);
	/* bpf program will be interested in the tcp_flags */
	TCP_SKB_CB(skb)->tcp_flags = TCPHDR_SYN | TCPHDR_ACK;
	tcp_header_size = tcp_synack_options(sk, req, mss, skb, &opts, md5,
					     foc, synack_type,
					     syn_skb) + sizeof(*th);

	skb_push(skb, tcp_header_size);
	skb_reset_transport_header(skb);

	th = (struct tcphdr *)skb->data;
	memset(th, 0, sizeof(struct tcphdr));
	th->syn = 1;
	th->ack = 1;
	tcp_ecn_make_synack(req, th);
	th->source = htons(ireq->ir_num);
	th->dest = ireq->ir_rmt_port;
	skb->mark = ireq->ir_mark;
	skb->ip_summed = CHECKSUM_PARTIAL;
	th->seq = htonl(tcp_rsk(req)->snt_isn);
	/* XXX data is queued and acked as is. No buffer/window check */
	th->ack_seq = htonl(tcp_rsk(req)->rcv_nxt);

	/* RFC1323: The window in SYN & SYN/ACK segments is never scaled. */
	th->window = htons(min(req->rsk_rcv_wnd, 65535U));
	tcp_options_write((__be32 *)(th + 1), NULL, &opts);
	th->doff = (tcp_header_size >> 2);
	__TCP_INC_STATS(sock_net(sk), TCP_MIB_OUTSEGS);

#ifdef CONFIG_TCP_MD5SIG
	/* Okay, we have all we need - do the md5 hash if needed */
	if (md5)
		tcp_rsk(req)->af_specific->calc_md5_hash(opts.hash_location,
					       md5, req_to_sk(req), skb);
	rcu_read_unlock();
#endif

	bpf_skops_write_hdr_opt((struct sock *)sk, skb, req, syn_skb,
				synack_type, &opts);

	skb_set_delivery_time(skb, now, true);
	tcp_add_tx_delay(skb, tp);

	return skb;
}
EXPORT_SYMBOL(tcp_make_synack);

static void tcp_ca_dst_init(struct sock *sk, const struct dst_entry *dst)
{
	struct inet_connection_sock *icsk = inet_csk(sk);
	const struct tcp_congestion_ops *ca;
	u32 ca_key = dst_metric(dst, RTAX_CC_ALGO);

	if (ca_key == TCP_CA_UNSPEC)
		return;

	rcu_read_lock();
	ca = tcp_ca_find_key(ca_key);
	if (likely(ca && bpf_try_module_get(ca, ca->owner))) {
		bpf_module_put(icsk->icsk_ca_ops, icsk->icsk_ca_ops->owner);
		icsk->icsk_ca_dst_locked = tcp_ca_dst_locked(dst);
		icsk->icsk_ca_ops = ca;
	}
	rcu_read_unlock();
}

/* Do all connect socket setups that can be done AF independent. */
static void tcp_connect_init(struct sock *sk)
{
	const struct dst_entry *dst = __sk_dst_get(sk);
	struct tcp_sock *tp = tcp_sk(sk);
	__u8 rcv_wscale;
	u32 rcv_wnd;

	/* We'll fix this up when we get a response from the other end.
	 * See tcp_input.c:tcp_rcv_state_process case TCP_SYN_SENT.
	 */
	tp->tcp_header_len = sizeof(struct tcphdr);
	if (READ_ONCE(sock_net(sk)->ipv4.sysctl_tcp_timestamps))
		tp->tcp_header_len += TCPOLEN_TSTAMP_ALIGNED;

#ifdef CONFIG_TCP_MD5SIG
	if (tp->af_specific->md5_lookup(sk, sk))
		tp->tcp_header_len += TCPOLEN_MD5SIG_ALIGNED;
#endif

	/* If user gave his TCP_MAXSEG, record it to clamp */
	if (tp->rx_opt.user_mss)
		tp->rx_opt.mss_clamp = tp->rx_opt.user_mss;
	tp->max_window = 0;
	tcp_mtup_init(sk);
	tcp_sync_mss(sk, dst_mtu(dst));

	tcp_ca_dst_init(sk, dst);

	if (!tp->window_clamp)
		tp->window_clamp = dst_metric(dst, RTAX_WINDOW);
	tp->advmss = tcp_mss_clamp(tp, dst_metric_advmss(dst));

	tcp_initialize_rcv_mss(sk);

	/* limit the window selection if the user enforce a smaller rx buffer */
	if (sk->sk_userlocks & SOCK_RCVBUF_LOCK &&
	    (tp->window_clamp > tcp_full_space(sk) || tp->window_clamp == 0))
		tp->window_clamp = tcp_full_space(sk);

	rcv_wnd = tcp_rwnd_init_bpf(sk);
	if (rcv_wnd == 0)
		rcv_wnd = dst_metric(dst, RTAX_INITRWND);

	tcp_select_initial_window(sk, tcp_full_space(sk),
				  tp->advmss - (tp->rx_opt.ts_recent_stamp ? tp->tcp_header_len - sizeof(struct tcphdr) : 0),
				  &tp->rcv_wnd,
				  &tp->window_clamp,
				  READ_ONCE(sock_net(sk)->ipv4.sysctl_tcp_window_scaling),
				  &rcv_wscale,
				  rcv_wnd);

	tp->rx_opt.rcv_wscale = rcv_wscale;
	tp->rcv_ssthresh = tp->rcv_wnd;

	sk->sk_err = 0;
	sock_reset_flag(sk, SOCK_DONE);
	tp->snd_wnd = 0;
	tcp_init_wl(tp, 0);
	tcp_write_queue_purge(sk);
	tp->snd_una = tp->write_seq;
	tp->snd_sml = tp->write_seq;
	tp->snd_up = tp->write_seq;
	WRITE_ONCE(tp->snd_nxt, tp->write_seq);

	if (likely(!tp->repair))
		tp->rcv_nxt = 0;
	else
		tp->rcv_tstamp = tcp_jiffies32;
	tp->rcv_wup = tp->rcv_nxt;
	WRITE_ONCE(tp->copied_seq, tp->rcv_nxt);

	inet_csk(sk)->icsk_rto = tcp_timeout_init(sk);
	inet_csk(sk)->icsk_retransmits = 0;
	tcp_clear_retrans(tp);
}

static void tcp_connect_queue_skb(struct sock *sk, struct sk_buff *skb)
{
	struct tcp_sock *tp = tcp_sk(sk);
	struct tcp_skb_cb *tcb = TCP_SKB_CB(skb);

	tcb->end_seq += skb->len;
	__skb_header_release(skb);
	sk_wmem_queued_add(sk, skb->truesize);
	sk_mem_charge(sk, skb->truesize);
	WRITE_ONCE(tp->write_seq, tcb->end_seq);
	tp->packets_out += tcp_skb_pcount(skb);
}

/* Build and send a SYN with data and (cached) Fast Open cookie. However,
 * queue a data-only packet after the regular SYN, such that regular SYNs
 * are retransmitted on timeouts. Also if the remote SYN-ACK acknowledges
 * only the SYN sequence, the data are retransmitted in the first ACK.
 * If cookie is not cached or other error occurs, falls back to send a
 * regular SYN with Fast Open cookie request option.
 */
static int tcp_send_syn_data(struct sock *sk, struct sk_buff *syn)
{
	struct inet_connection_sock *icsk = inet_csk(sk);
	struct tcp_sock *tp = tcp_sk(sk);
	struct tcp_fastopen_request *fo = tp->fastopen_req;
	int space, err = 0;
	struct sk_buff *syn_data;

	tp->rx_opt.mss_clamp = tp->advmss;  /* If MSS is not cached */
	if (!tcp_fastopen_cookie_check(sk, &tp->rx_opt.mss_clamp, &fo->cookie))
		goto fallback;

	/* MSS for SYN-data is based on cached MSS and bounded by PMTU and
	 * user-MSS. Reserve maximum option space for middleboxes that add
	 * private TCP options. The cost is reduced data space in SYN :(
	 */
	tp->rx_opt.mss_clamp = tcp_mss_clamp(tp, tp->rx_opt.mss_clamp);
	/* Sync mss_cache after updating the mss_clamp */
	tcp_sync_mss(sk, icsk->icsk_pmtu_cookie);

	space = __tcp_mtu_to_mss(sk, icsk->icsk_pmtu_cookie) -
		MAX_TCP_OPTION_SPACE;

	space = min_t(size_t, space, fo->size);

	/* limit to order-0 allocations */
	space = min_t(size_t, space, SKB_MAX_HEAD(MAX_TCP_HEADER));

	syn_data = tcp_stream_alloc_skb(sk, space, sk->sk_allocation, false);
	if (!syn_data)
		goto fallback;
	memcpy(syn_data->cb, syn->cb, sizeof(syn->cb));
	if (space) {
		int copied = copy_from_iter(skb_put(syn_data, space), space,
					    &fo->data->msg_iter);
		if (unlikely(!copied)) {
			tcp_skb_tsorted_anchor_cleanup(syn_data);
			kfree_skb(syn_data);
			goto fallback;
		}
		if (copied != space) {
			skb_trim(syn_data, copied);
			space = copied;
		}
		skb_zcopy_set(syn_data, fo->uarg, NULL);
	}
	/* No more data pending in inet_wait_for_connect() */
	if (space == fo->size)
		fo->data = NULL;
	fo->copied = space;

	tcp_connect_queue_skb(sk, syn_data);
	if (syn_data->len)
		tcp_chrono_start(sk, TCP_CHRONO_BUSY);

	err = tcp_transmit_skb(sk, syn_data, 1, sk->sk_allocation);

	skb_set_delivery_time(syn, syn_data->skb_mstamp_ns, true);

	/* Now full SYN+DATA was cloned and sent (or not),
	 * remove the SYN from the original skb (syn_data)
	 * we keep in write queue in case of a retransmit, as we
	 * also have the SYN packet (with no data) in the same queue.
	 */
	TCP_SKB_CB(syn_data)->seq++;
	TCP_SKB_CB(syn_data)->tcp_flags = TCPHDR_ACK | TCPHDR_PSH;
	if (!err) {
		tp->syn_data = (fo->copied > 0);
		tcp_rbtree_insert(&sk->tcp_rtx_queue, syn_data);
		NET_INC_STATS(sock_net(sk), LINUX_MIB_TCPORIGDATASENT);
		goto done;
	}

	/* data was not sent, put it in write_queue */
	__skb_queue_tail(&sk->sk_write_queue, syn_data);
	tp->packets_out -= tcp_skb_pcount(syn_data);

fallback:
	/* Send a regular SYN with Fast Open cookie request option */
	if (fo->cookie.len > 0)
		fo->cookie.len = 0;
	err = tcp_transmit_skb(sk, syn, 1, sk->sk_allocation);
	if (err)
		tp->syn_fastopen = 0;
done:
	fo->cookie.len = -1;  /* Exclude Fast Open option for SYN retries */
	return err;
}

/* Build a SYN and send it off. */
int tcp_connect(struct sock *sk)
{
	struct tcp_sock *tp = tcp_sk(sk);
	struct sk_buff *buff;
	int err;

	tcp_call_bpf(sk, BPF_SOCK_OPS_TCP_CONNECT_CB, 0, NULL);

	if (inet_csk(sk)->icsk_af_ops->rebuild_header(sk))
		return -EHOSTUNREACH; /* Routing failure or similar. */

	tcp_connect_init(sk);

	if (unlikely(tp->repair)) {
		tcp_finish_connect(sk, NULL);
		return 0;
	}

	buff = tcp_stream_alloc_skb(sk, 0, sk->sk_allocation, true);
	if (unlikely(!buff))
		return -ENOBUFS;

	tcp_init_nondata_skb(buff, tp->write_seq++, TCPHDR_SYN);
	tcp_mstamp_refresh(tp);
	tp->retrans_stamp = tcp_time_stamp(tp);
	tcp_connect_queue_skb(sk, buff);
	tcp_ecn_send_syn(sk, buff);
	tcp_rbtree_insert(&sk->tcp_rtx_queue, buff);

	/* Send off SYN; include data in Fast Open. */
	err = tp->fastopen_req ? tcp_send_syn_data(sk, buff) :
	      tcp_transmit_skb(sk, buff, 1, sk->sk_allocation);
	if (err == -ECONNREFUSED)
		return err;

	/* We change tp->snd_nxt after the tcp_transmit_skb() call
	 * in order to make this packet get counted in tcpOutSegs.
	 */
	WRITE_ONCE(tp->snd_nxt, tp->write_seq);
	tp->pushed_seq = tp->write_seq;
	buff = tcp_send_head(sk);
	if (unlikely(buff)) {
		WRITE_ONCE(tp->snd_nxt, TCP_SKB_CB(buff)->seq);
		tp->pushed_seq	= TCP_SKB_CB(buff)->seq;
	}
	TCP_INC_STATS(sock_net(sk), TCP_MIB_ACTIVEOPENS);

	/* Timer for repeating the SYN until an answer. */
	inet_csk_reset_xmit_timer(sk, ICSK_TIME_RETRANS,
				  inet_csk(sk)->icsk_rto, TCP_RTO_MAX);
	return 0;
}
EXPORT_SYMBOL(tcp_connect);

/* Send out a delayed ack, the caller does the policy checking
 * to see if we should even be here.  See tcp_input.c:tcp_ack_snd_check()
 * for details.
 */
void tcp_send_delayed_ack(struct sock *sk)
{
	struct inet_connection_sock *icsk = inet_csk(sk);
	int ato = icsk->icsk_ack.ato;
	unsigned long timeout;

	if (ato > TCP_DELACK_MIN) {
		const struct tcp_sock *tp = tcp_sk(sk);
		int max_ato = HZ / 2;

		if (inet_csk_in_pingpong_mode(sk) ||
		    (icsk->icsk_ack.pending & ICSK_ACK_PUSHED))
			max_ato = TCP_DELACK_MAX;

		/* Slow path, intersegment interval is "high". */

		/* If some rtt estimate is known, use it to bound delayed ack.
		 * Do not use inet_csk(sk)->icsk_rto here, use results of rtt measurements
		 * directly.
		 */
		if (tp->srtt_us) {
			int rtt = max_t(int, usecs_to_jiffies(tp->srtt_us >> 3),
					TCP_DELACK_MIN);

			if (rtt < max_ato)
				max_ato = rtt;
		}

		ato = min(ato, max_ato);
	}

	ato = min_t(u32, ato, inet_csk(sk)->icsk_delack_max);

	/* Stay within the limit we were given */
	timeout = jiffies + ato;

	/* Use new timeout only if there wasn't a older one earlier. */
	if (icsk->icsk_ack.pending & ICSK_ACK_TIMER) {
		/* If delack timer is about to expire, send ACK now. */
		if (time_before_eq(icsk->icsk_ack.timeout, jiffies + (ato >> 2))) {
			tcp_send_ack(sk);
			return;
		}

		if (!time_before(timeout, icsk->icsk_ack.timeout))
			timeout = icsk->icsk_ack.timeout;
	}
	icsk->icsk_ack.pending |= ICSK_ACK_SCHED | ICSK_ACK_TIMER;
	icsk->icsk_ack.timeout = timeout;
	sk_reset_timer(sk, &icsk->icsk_delack_timer, timeout);
}

/* This routine sends an ack and also updates the window. */
void __tcp_send_ack(struct sock *sk, u32 rcv_nxt)
{
	struct sk_buff *buff;

	/* If we have been reset, we may not send again. */
	if (sk->sk_state == TCP_CLOSE)
		return;

	/* We are not putting this on the write queue, so
	 * tcp_transmit_skb() will set the ownership to this
	 * sock.
	 */
	buff = alloc_skb(MAX_TCP_HEADER,
			 sk_gfp_mask(sk, GFP_ATOMIC | __GFP_NOWARN));
	if (unlikely(!buff)) {
		struct inet_connection_sock *icsk = inet_csk(sk);
		unsigned long delay;

		delay = TCP_DELACK_MAX << icsk->icsk_ack.retry;
		if (delay < TCP_RTO_MAX)
			icsk->icsk_ack.retry++;
		inet_csk_schedule_ack(sk);
		icsk->icsk_ack.ato = TCP_ATO_MIN;
		inet_csk_reset_xmit_timer(sk, ICSK_TIME_DACK, delay, TCP_RTO_MAX);
		return;
	}

	/* Reserve space for headers and prepare control bits. */
	skb_reserve(buff, MAX_TCP_HEADER);
	tcp_init_nondata_skb(buff, tcp_acceptable_seq(sk), TCPHDR_ACK);

	/* We do not want pure acks influencing TCP Small Queues or fq/pacing
	 * too much.
	 * SKB_TRUESIZE(max(1 .. 66, MAX_TCP_HEADER)) is unfortunately ~784
	 */
	skb_set_tcp_pure_ack(buff);

	/* Send it off, this clears delayed acks for us. */
	__tcp_transmit_skb(sk, buff, 0, (__force gfp_t)0, rcv_nxt);
}
EXPORT_SYMBOL_GPL(__tcp_send_ack);

void tcp_send_ack(struct sock *sk)
{
	__tcp_send_ack(sk, tcp_sk(sk)->rcv_nxt);
}

/* This routine sends a packet with an out of date sequence
 * number. It assumes the other end will try to ack it.
 *
 * Question: what should we make while urgent mode?
 * 4.4BSD forces sending single byte of data. We cannot send
 * out of window data, because we have SND.NXT==SND.MAX...
 *
 * Current solution: to send TWO zero-length segments in urgent mode:
 * one is with SEG.SEQ=SND.UNA to deliver urgent pointer, another is
 * out-of-date with SND.UNA-1 to probe window.
 */
static int tcp_xmit_probe_skb(struct sock *sk, int urgent, int mib)
{
	struct tcp_sock *tp = tcp_sk(sk);
	struct sk_buff *skb;

	/* We don't queue it, tcp_transmit_skb() sets ownership. */
	skb = alloc_skb(MAX_TCP_HEADER,
			sk_gfp_mask(sk, GFP_ATOMIC | __GFP_NOWARN));
	if (!skb)
		return -1;

	/* Reserve space for headers and set control bits. */
	skb_reserve(skb, MAX_TCP_HEADER);
	/* Use a previous sequence.  This should cause the other
	 * end to send an ack.  Don't queue or clone SKB, just
	 * send it.
	 */
	tcp_init_nondata_skb(skb, tp->snd_una - !urgent, TCPHDR_ACK);
	NET_INC_STATS(sock_net(sk), mib);
	return tcp_transmit_skb(sk, skb, 0, (__force gfp_t)0);
}

/* Called from setsockopt( ... TCP_REPAIR ) */
void tcp_send_window_probe(struct sock *sk)
{
	if (sk->sk_state == TCP_ESTABLISHED) {
		tcp_sk(sk)->snd_wl1 = tcp_sk(sk)->rcv_nxt - 1;
		tcp_mstamp_refresh(tcp_sk(sk));
		tcp_xmit_probe_skb(sk, 0, LINUX_MIB_TCPWINPROBE);
	}
}

/* Initiate keepalive or window probe from timer. */
int tcp_write_wakeup(struct sock *sk, int mib)
{
	struct tcp_sock *tp = tcp_sk(sk);
	struct sk_buff *skb;

	if (sk->sk_state == TCP_CLOSE)
		return -1;

	skb = tcp_send_head(sk);
	if (skb && before(TCP_SKB_CB(skb)->seq, tcp_wnd_end(tp))) {
		int err;
		unsigned int mss = tcp_current_mss(sk);
		unsigned int seg_size = tcp_wnd_end(tp) - TCP_SKB_CB(skb)->seq;

		if (before(tp->pushed_seq, TCP_SKB_CB(skb)->end_seq))
			tp->pushed_seq = TCP_SKB_CB(skb)->end_seq;

		/* We are probing the opening of a window
		 * but the window size is != 0
		 * must have been a result SWS avoidance ( sender )
		 */
		if (seg_size < TCP_SKB_CB(skb)->end_seq - TCP_SKB_CB(skb)->seq ||
		    skb->len > mss) {
			seg_size = min(seg_size, mss);
			TCP_SKB_CB(skb)->tcp_flags |= TCPHDR_PSH;
			if (tcp_fragment(sk, TCP_FRAG_IN_WRITE_QUEUE,
					 skb, seg_size, mss, GFP_ATOMIC))
				return -1;
		} else if (!tcp_skb_pcount(skb))
			tcp_set_skb_tso_segs(skb, mss);

		TCP_SKB_CB(skb)->tcp_flags |= TCPHDR_PSH;
		err = tcp_transmit_skb(sk, skb, 1, GFP_ATOMIC);
		if (!err)
			tcp_event_new_data_sent(sk, skb);
		return err;
	} else {
		if (between(tp->snd_up, tp->snd_una + 1, tp->snd_una + 0xFFFF))
			tcp_xmit_probe_skb(sk, 1, mib);
		return tcp_xmit_probe_skb(sk, 0, mib);
	}
}

/* A window probe timeout has occurred.  If window is not closed send
 * a partial packet else a zero probe.
 */
void tcp_send_probe0(struct sock *sk)
{
	struct inet_connection_sock *icsk = inet_csk(sk);
	struct tcp_sock *tp = tcp_sk(sk);
	struct net *net = sock_net(sk);
	unsigned long timeout;
	int err;

	err = tcp_write_wakeup(sk, LINUX_MIB_TCPWINPROBE);

	if (tp->packets_out || tcp_write_queue_empty(sk)) {
		/* Cancel probe timer, if it is not required. */
		icsk->icsk_probes_out = 0;
		icsk->icsk_backoff = 0;
		icsk->icsk_probes_tstamp = 0;
		return;
	}

	icsk->icsk_probes_out++;
	if (err <= 0) {
		if (icsk->icsk_backoff < READ_ONCE(net->ipv4.sysctl_tcp_retries2))
			icsk->icsk_backoff++;
		timeout = tcp_probe0_when(sk, TCP_RTO_MAX);
	} else {
		/* If packet was not sent due to local congestion,
		 * Let senders fight for local resources conservatively.
		 */
		timeout = TCP_RESOURCE_PROBE_INTERVAL;
	}

	timeout = tcp_clamp_probe0_to_user_timeout(sk, timeout);
	tcp_reset_xmit_timer(sk, ICSK_TIME_PROBE0, timeout, TCP_RTO_MAX);
}

int tcp_rtx_synack(const struct sock *sk, struct request_sock *req)
{
	const struct tcp_request_sock_ops *af_ops = tcp_rsk(req)->af_specific;
	struct flowi fl;
	int res;

	/* Paired with WRITE_ONCE() in sock_setsockopt() */
	if (READ_ONCE(sk->sk_txrehash) == SOCK_TXREHASH_ENABLED)
		tcp_rsk(req)->txhash = net_tx_rndhash();
	res = af_ops->send_synack(sk, NULL, &fl, req, NULL, TCP_SYNACK_NORMAL,
				  NULL);
	if (!res) {
		TCP_INC_STATS(sock_net(sk), TCP_MIB_RETRANSSEGS);
		NET_INC_STATS(sock_net(sk), LINUX_MIB_TCPSYNRETRANS);
		if (unlikely(tcp_passive_fastopen(sk)))
			tcp_sk(sk)->total_retrans++;
		trace_tcp_retransmit_synack(sk, req);
	}
	return res;
}
EXPORT_SYMBOL(tcp_rtx_synack);<|MERGE_RESOLUTION|>--- conflicted
+++ resolved
@@ -1996,20 +1996,12 @@
 static u32 tcp_tso_segs(struct sock *sk, unsigned int mss_now)
 {
 	const struct tcp_congestion_ops *ca_ops = inet_csk(sk)->icsk_ca_ops;
-<<<<<<< HEAD
 	u32 tso_segs;
-=======
-	u32 min_tso, tso_segs;
-
-	min_tso = ca_ops->min_tso_segs ?
-			ca_ops->min_tso_segs(sk) :
-			READ_ONCE(sock_net(sk)->ipv4.sysctl_tcp_min_tso_segs);
->>>>>>> 8843bf1f
 
 	tso_segs = ca_ops->tso_segs ?
 		ca_ops->tso_segs(sk, mss_now) :
 		tcp_tso_autosize(sk, mss_now,
-				 sock_net(sk)->ipv4.sysctl_tcp_min_tso_segs);
+				 READ_ONCE(sock_net(sk)->ipv4.sysctl_tcp_min_tso_segs));
 	return min_t(u32, tso_segs, sk->sk_gso_max_segs);
 }
 

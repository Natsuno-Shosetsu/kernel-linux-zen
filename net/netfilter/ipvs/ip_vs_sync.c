--- conflicted
+++ resolved
@@ -1693,8 +1693,5 @@
 	retc = stop_sync_thread(net, IP_VS_STATE_BACKUP);
 	if (retc && retc != -ESRCH)
 		pr_err("Failed to stop Backup Daemon\n");
-<<<<<<< HEAD
-=======
 	mutex_unlock(&ipvs->sync_mutex);
->>>>>>> ac15456e
 }
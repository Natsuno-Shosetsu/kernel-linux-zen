--- conflicted
+++ resolved
@@ -1896,12 +1896,6 @@
 ctnetlink_nfqueue_parse(const struct nlattr *attr, struct nf_conn *ct)
 {
 	struct nlattr *cda[CTA_MAX+1];
-<<<<<<< HEAD
-
-	nla_parse_nested(cda, CTA_MAX, attr, ct_nla_policy);
-
-	return ctnetlink_nfqueue_parse_ct((const struct nlattr **)cda, ct);
-=======
 	int ret;
 
 	nla_parse_nested(cda, CTA_MAX, attr, ct_nla_policy);
@@ -1911,7 +1905,6 @@
 	spin_unlock_bh(&nf_conntrack_lock);
 
 	return ret;
->>>>>>> 9450d57e
 }
 
 static struct nfq_ct_hook ctnetlink_nfqueue_hook = {

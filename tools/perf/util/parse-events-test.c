--- conflicted
+++ resolved
@@ -650,7 +650,6 @@
 	__u32 type;
 	int (*check)(struct list_head *terms);
 };
-<<<<<<< HEAD
 
 static struct test__term test__terms[] = {
 	[0] = {
@@ -662,19 +661,6 @@
 #define TEST__TERMS_CNT (sizeof(test__terms) / \
 			 sizeof(struct test__term))
 
-=======
-
-static struct test__term test__terms[] = {
-	[0] = {
-		.str   = "config=10,config1,config2=3,umask=1",
-		.check = test__checkterms_simple,
-	},
-};
-
-#define TEST__TERMS_CNT (sizeof(test__terms) / \
-			 sizeof(struct test__term))
-
->>>>>>> 29fbbf80
 static int test_event(struct test__event_st *e)
 {
 	struct perf_evlist *evlist;

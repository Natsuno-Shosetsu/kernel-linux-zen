--- conflicted
+++ resolved
@@ -177,11 +177,7 @@
 	}
 
 	alc5632->gpio_hp_det = of_get_named_gpio(np, "nvidia,hp-det-gpios", 0);
-<<<<<<< HEAD
-	if (alc5632->gpio_hp_det == -ENODEV)
-=======
 	if (alc5632->gpio_hp_det == -EPROBE_DEFER)
->>>>>>> 29fbbf80
 		return -EPROBE_DEFER;
 
 	ret = snd_soc_of_parse_card_name(card, "nvidia,model");

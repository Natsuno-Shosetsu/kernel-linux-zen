# SPDX-License-Identifier: GPL-2.0
VERSION = 5
PATCHLEVEL = 16
<<<<<<< HEAD
SUBLEVEL = 14
EXTRAVERSION = -zen
NAME = Super Popcorn Galaxy
=======
SUBLEVEL = 15
EXTRAVERSION =
NAME = Gobble Gobble
>>>>>>> 3ea3a232

# *DOCUMENTATION*
# To see a list of typical targets execute "make help"
# More info can be located in ./README
# Comments in this file are targeted only to the developer, do not
# expect to learn how to build the kernel reading this file.

$(if $(filter __%, $(MAKECMDGOALS)), \
	$(error targets prefixed with '__' are only for internal use))

# That's our default target when none is given on the command line
PHONY := __all
__all:

# We are using a recursive build, so we need to do a little thinking
# to get the ordering right.
#
# Most importantly: sub-Makefiles should only ever modify files in
# their own directory. If in some directory we have a dependency on
# a file in another dir (which doesn't happen often, but it's often
# unavoidable when linking the built-in.a targets which finally
# turn into vmlinux), we will call a sub make in that other dir, and
# after that we are sure that everything which is in that other dir
# is now up to date.
#
# The only cases where we need to modify files which have global
# effects are thus separated out and done before the recursive
# descending is started. They are now explicitly listed as the
# prepare rule.

ifneq ($(sub_make_done),1)

# Do not use make's built-in rules and variables
# (this increases performance and avoids hard-to-debug behaviour)
MAKEFLAGS += -rR

# Avoid funny character set dependencies
unexport LC_ALL
LC_COLLATE=C
LC_NUMERIC=C
export LC_COLLATE LC_NUMERIC

# Avoid interference with shell env settings
unexport GREP_OPTIONS

# Beautify output
# ---------------------------------------------------------------------------
#
# Normally, we echo the whole command before executing it. By making
# that echo $($(quiet)$(cmd)), we now have the possibility to set
# $(quiet) to choose other forms of output instead, e.g.
#
#         quiet_cmd_cc_o_c = Compiling $(RELDIR)/$@
#         cmd_cc_o_c       = $(CC) $(c_flags) -c -o $@ $<
#
# If $(quiet) is empty, the whole command will be printed.
# If it is set to "quiet_", only the short version will be printed.
# If it is set to "silent_", nothing will be printed at all, since
# the variable $(silent_cmd_cc_o_c) doesn't exist.
#
# A simple variant is to prefix commands with $(Q) - that's useful
# for commands that shall be hidden in non-verbose mode.
#
#	$(Q)ln $@ :<
#
# If KBUILD_VERBOSE equals 0 then the above command will be hidden.
# If KBUILD_VERBOSE equals 1 then the above command is displayed.
# If KBUILD_VERBOSE equals 2 then give the reason why each target is rebuilt.
#
# To put more focus on warnings, be less verbose as default
# Use 'make V=1' to see the full commands

ifeq ("$(origin V)", "command line")
  KBUILD_VERBOSE = $(V)
endif
ifndef KBUILD_VERBOSE
  KBUILD_VERBOSE = 0
endif

ifeq ($(KBUILD_VERBOSE),1)
  quiet =
  Q =
else
  quiet=quiet_
  Q = @
endif

# If the user is running make -s (silent mode), suppress echoing of
# commands

ifneq ($(findstring s,$(filter-out --%,$(MAKEFLAGS))),)
  quiet=silent_
  KBUILD_VERBOSE = 0
endif

export quiet Q KBUILD_VERBOSE

# Call a source code checker (by default, "sparse") as part of the
# C compilation.
#
# Use 'make C=1' to enable checking of only re-compiled files.
# Use 'make C=2' to enable checking of *all* source files, regardless
# of whether they are re-compiled or not.
#
# See the file "Documentation/dev-tools/sparse.rst" for more details,
# including where to get the "sparse" utility.

ifeq ("$(origin C)", "command line")
  KBUILD_CHECKSRC = $(C)
endif
ifndef KBUILD_CHECKSRC
  KBUILD_CHECKSRC = 0
endif

export KBUILD_CHECKSRC

# Use make M=dir or set the environment variable KBUILD_EXTMOD to specify the
# directory of external module to build. Setting M= takes precedence.
ifeq ("$(origin M)", "command line")
  KBUILD_EXTMOD := $(M)
endif

$(if $(word 2, $(KBUILD_EXTMOD)), \
	$(error building multiple external modules is not supported))

# Remove trailing slashes
ifneq ($(filter %/, $(KBUILD_EXTMOD)),)
KBUILD_EXTMOD := $(shell dirname $(KBUILD_EXTMOD).)
endif

export KBUILD_EXTMOD

# Kbuild will save output files in the current working directory.
# This does not need to match to the root of the kernel source tree.
#
# For example, you can do this:
#
#  cd /dir/to/store/output/files; make -f /dir/to/kernel/source/Makefile
#
# If you want to save output files in a different location, there are
# two syntaxes to specify it.
#
# 1) O=
# Use "make O=dir/to/store/output/files/"
#
# 2) Set KBUILD_OUTPUT
# Set the environment variable KBUILD_OUTPUT to point to the output directory.
# export KBUILD_OUTPUT=dir/to/store/output/files/; make
#
# The O= assignment takes precedence over the KBUILD_OUTPUT environment
# variable.

# Do we want to change the working directory?
ifeq ("$(origin O)", "command line")
  KBUILD_OUTPUT := $(O)
endif

ifneq ($(KBUILD_OUTPUT),)
# Make's built-in functions such as $(abspath ...), $(realpath ...) cannot
# expand a shell special character '~'. We use a somewhat tedious way here.
abs_objtree := $(shell mkdir -p $(KBUILD_OUTPUT) && cd $(KBUILD_OUTPUT) && pwd)
$(if $(abs_objtree),, \
     $(error failed to create output directory "$(KBUILD_OUTPUT)"))

# $(realpath ...) resolves symlinks
abs_objtree := $(realpath $(abs_objtree))
else
abs_objtree := $(CURDIR)
endif # ifneq ($(KBUILD_OUTPUT),)

ifeq ($(abs_objtree),$(CURDIR))
# Suppress "Entering directory ..." unless we are changing the work directory.
MAKEFLAGS += --no-print-directory
else
need-sub-make := 1
endif

this-makefile := $(lastword $(MAKEFILE_LIST))
abs_srctree := $(realpath $(dir $(this-makefile)))

ifneq ($(words $(subst :, ,$(abs_srctree))), 1)
$(error source directory cannot contain spaces or colons)
endif

ifneq ($(abs_srctree),$(abs_objtree))
# Look for make include files relative to root of kernel src
#
# --included-dir is added for backward compatibility, but you should not rely on
# it. Please add $(srctree)/ prefix to include Makefiles in the source tree.
MAKEFLAGS += --include-dir=$(abs_srctree)
endif

ifneq ($(filter 3.%,$(MAKE_VERSION)),)
# 'MAKEFLAGS += -rR' does not immediately become effective for GNU Make 3.x
# We need to invoke sub-make to avoid implicit rules in the top Makefile.
need-sub-make := 1
# Cancel implicit rules for this Makefile.
$(this-makefile): ;
endif

export abs_srctree abs_objtree
export sub_make_done := 1

ifeq ($(need-sub-make),1)

PHONY += $(MAKECMDGOALS) __sub-make

$(filter-out $(this-makefile), $(MAKECMDGOALS)) __all: __sub-make
	@:

# Invoke a second make in the output directory, passing relevant variables
__sub-make:
	$(Q)$(MAKE) -C $(abs_objtree) -f $(abs_srctree)/Makefile $(MAKECMDGOALS)

endif # need-sub-make
endif # sub_make_done

# We process the rest of the Makefile if this is the final invocation of make
ifeq ($(need-sub-make),)

# Do not print "Entering directory ...",
# but we want to display it when entering to the output directory
# so that IDEs/editors are able to understand relative filenames.
MAKEFLAGS += --no-print-directory

ifeq ($(abs_srctree),$(abs_objtree))
        # building in the source tree
        srctree := .
	building_out_of_srctree :=
else
        ifeq ($(abs_srctree)/,$(dir $(abs_objtree)))
                # building in a subdirectory of the source tree
                srctree := ..
        else
                srctree := $(abs_srctree)
        endif
	building_out_of_srctree := 1
endif

ifneq ($(KBUILD_ABS_SRCTREE),)
srctree := $(abs_srctree)
endif

objtree		:= .
VPATH		:= $(srctree)

export building_out_of_srctree srctree objtree VPATH

# To make sure we do not include .config for any of the *config targets
# catch them early, and hand them over to scripts/kconfig/Makefile
# It is allowed to specify more targets when calling make, including
# mixing *config targets and build targets.
# For example 'make oldconfig all'.
# Detect when mixed targets is specified, and make a second invocation
# of make so .config is not included in this case either (for *config).

version_h := include/generated/uapi/linux/version.h

clean-targets := %clean mrproper cleandocs
no-dot-config-targets := $(clean-targets) \
			 cscope gtags TAGS tags help% %docs check% coccicheck \
			 $(version_h) headers headers_% archheaders archscripts \
			 %asm-generic kernelversion %src-pkg dt_binding_check \
			 outputmakefile
# Installation targets should not require compiler. Unfortunately, vdso_install
# is an exception where build artifacts may be updated. This must be fixed.
no-compiler-targets := $(no-dot-config-targets) install dtbs_install \
			headers_install modules_install kernelrelease image_name
no-sync-config-targets := $(no-dot-config-targets) %install kernelrelease \
			  image_name
single-targets := %.a %.i %.ko %.lds %.ll %.lst %.mod %.o %.s %.symtypes %/

config-build	:=
mixed-build	:=
need-config	:= 1
need-compiler	:= 1
may-sync-config	:= 1
single-build	:=

ifneq ($(filter $(no-dot-config-targets), $(MAKECMDGOALS)),)
	ifeq ($(filter-out $(no-dot-config-targets), $(MAKECMDGOALS)),)
		need-config :=
	endif
endif

ifneq ($(filter $(no-compiler-targets), $(MAKECMDGOALS)),)
	ifeq ($(filter-out $(no-compiler-targets), $(MAKECMDGOALS)),)
		need-compiler :=
	endif
endif

ifneq ($(filter $(no-sync-config-targets), $(MAKECMDGOALS)),)
	ifeq ($(filter-out $(no-sync-config-targets), $(MAKECMDGOALS)),)
		may-sync-config :=
	endif
endif

ifneq ($(KBUILD_EXTMOD),)
	may-sync-config :=
endif

ifeq ($(KBUILD_EXTMOD),)
        ifneq ($(filter %config,$(MAKECMDGOALS)),)
		config-build := 1
                ifneq ($(words $(MAKECMDGOALS)),1)
			mixed-build := 1
                endif
        endif
endif

# We cannot build single targets and the others at the same time
ifneq ($(filter $(single-targets), $(MAKECMDGOALS)),)
	single-build := 1
	ifneq ($(filter-out $(single-targets), $(MAKECMDGOALS)),)
		mixed-build := 1
	endif
endif

# For "make -j clean all", "make -j mrproper defconfig all", etc.
ifneq ($(filter $(clean-targets),$(MAKECMDGOALS)),)
        ifneq ($(filter-out $(clean-targets),$(MAKECMDGOALS)),)
		mixed-build := 1
        endif
endif

# install and modules_install need also be processed one by one
ifneq ($(filter install,$(MAKECMDGOALS)),)
        ifneq ($(filter modules_install,$(MAKECMDGOALS)),)
		mixed-build := 1
        endif
endif

ifdef mixed-build
# ===========================================================================
# We're called with mixed targets (*config and build targets).
# Handle them one by one.

PHONY += $(MAKECMDGOALS) __build_one_by_one

$(MAKECMDGOALS): __build_one_by_one
	@:

__build_one_by_one:
	$(Q)set -e; \
	for i in $(MAKECMDGOALS); do \
		$(MAKE) -f $(srctree)/Makefile $$i; \
	done

else # !mixed-build

include $(srctree)/scripts/Kbuild.include

# Read KERNELRELEASE from include/config/kernel.release (if it exists)
KERNELRELEASE = $(shell cat include/config/kernel.release 2> /dev/null)
KERNELVERSION = $(VERSION)$(if $(PATCHLEVEL),.$(PATCHLEVEL)$(if $(SUBLEVEL),.$(SUBLEVEL)))$(EXTRAVERSION)
export VERSION PATCHLEVEL SUBLEVEL KERNELRELEASE KERNELVERSION

include $(srctree)/scripts/subarch.include

# Cross compiling and selecting different set of gcc/bin-utils
# ---------------------------------------------------------------------------
#
# When performing cross compilation for other architectures ARCH shall be set
# to the target architecture. (See arch/* for the possibilities).
# ARCH can be set during invocation of make:
# make ARCH=ia64
# Another way is to have ARCH set in the environment.
# The default ARCH is the host where make is executed.

# CROSS_COMPILE specify the prefix used for all executables used
# during compilation. Only gcc and related bin-utils executables
# are prefixed with $(CROSS_COMPILE).
# CROSS_COMPILE can be set on the command line
# make CROSS_COMPILE=ia64-linux-
# Alternatively CROSS_COMPILE can be set in the environment.
# Default value for CROSS_COMPILE is not to prefix executables
# Note: Some architectures assign CROSS_COMPILE in their arch/*/Makefile
ARCH		?= $(SUBARCH)

# Architecture as present in compile.h
UTS_MACHINE 	:= $(ARCH)
SRCARCH 	:= $(ARCH)

# Additional ARCH settings for x86
ifeq ($(ARCH),i386)
        SRCARCH := x86
endif
ifeq ($(ARCH),x86_64)
        SRCARCH := x86
endif

# Additional ARCH settings for sparc
ifeq ($(ARCH),sparc32)
       SRCARCH := sparc
endif
ifeq ($(ARCH),sparc64)
       SRCARCH := sparc
endif

# Additional ARCH settings for parisc
ifeq ($(ARCH),parisc64)
       SRCARCH := parisc
endif

export cross_compiling :=
ifneq ($(SRCARCH),$(SUBARCH))
cross_compiling := 1
endif

KCONFIG_CONFIG	?= .config
export KCONFIG_CONFIG

# SHELL used by kbuild
CONFIG_SHELL := sh

HOST_LFS_CFLAGS := $(shell getconf LFS_CFLAGS 2>/dev/null)
HOST_LFS_LDFLAGS := $(shell getconf LFS_LDFLAGS 2>/dev/null)
HOST_LFS_LIBS := $(shell getconf LFS_LIBS 2>/dev/null)

ifneq ($(LLVM),)
HOSTCC	= clang
HOSTCXX	= clang++
else
HOSTCC	= gcc
HOSTCXX	= g++
endif

export KBUILD_USERCFLAGS := -Wall -Wmissing-prototypes -Wstrict-prototypes \
			      -O2 -fomit-frame-pointer -std=gnu89
export KBUILD_USERLDFLAGS :=

KBUILD_HOSTCFLAGS   := $(KBUILD_USERCFLAGS) $(HOST_LFS_CFLAGS) $(HOSTCFLAGS)
KBUILD_HOSTCXXFLAGS := -Wall -O2 $(HOST_LFS_CFLAGS) $(HOSTCXXFLAGS)
KBUILD_HOSTLDFLAGS  := $(HOST_LFS_LDFLAGS) $(HOSTLDFLAGS)
KBUILD_HOSTLDLIBS   := $(HOST_LFS_LIBS) $(HOSTLDLIBS)

# Make variables (CC, etc...)
CPP		= $(CC) -E
ifneq ($(LLVM),)
CC		= clang
LD		= ld.lld
AR		= llvm-ar
NM		= llvm-nm
OBJCOPY		= llvm-objcopy
OBJDUMP		= llvm-objdump
READELF		= llvm-readelf
STRIP		= llvm-strip
else
CC		= $(CROSS_COMPILE)gcc
LD		= $(CROSS_COMPILE)ld
AR		= $(CROSS_COMPILE)ar
NM		= $(CROSS_COMPILE)nm
OBJCOPY		= $(CROSS_COMPILE)objcopy
OBJDUMP		= $(CROSS_COMPILE)objdump
READELF		= $(CROSS_COMPILE)readelf
STRIP		= $(CROSS_COMPILE)strip
endif
PAHOLE		= pahole
RESOLVE_BTFIDS	= $(objtree)/tools/bpf/resolve_btfids/resolve_btfids
LEX		= flex
YACC		= bison
AWK		= awk
INSTALLKERNEL  := installkernel
DEPMOD		= depmod
PERL		= perl
PYTHON3		= python3
CHECK		= sparse
BASH		= bash
KGZIP		= gzip
KBZIP2		= bzip2
KLZOP		= lzop
LZMA		= lzma
LZ4		= lz4c
XZ		= xz
ZSTD		= zstd

PAHOLE_FLAGS	= $(shell PAHOLE=$(PAHOLE) $(srctree)/scripts/pahole-flags.sh)

CHECKFLAGS     := -D__linux__ -Dlinux -D__STDC__ -Dunix -D__unix__ \
		  -Wbitwise -Wno-return-void -Wno-unknown-attribute $(CF)
NOSTDINC_FLAGS :=
CFLAGS_MODULE   =
AFLAGS_MODULE   =
LDFLAGS_MODULE  =
CFLAGS_KERNEL	=
AFLAGS_KERNEL	=
LDFLAGS_vmlinux =

# Use USERINCLUDE when you must reference the UAPI directories only.
USERINCLUDE    := \
		-I$(srctree)/arch/$(SRCARCH)/include/uapi \
		-I$(objtree)/arch/$(SRCARCH)/include/generated/uapi \
		-I$(srctree)/include/uapi \
		-I$(objtree)/include/generated/uapi \
                -include $(srctree)/include/linux/compiler-version.h \
                -include $(srctree)/include/linux/kconfig.h

# Use LINUXINCLUDE when you must reference the include/ directory.
# Needed to be compatible with the O= option
LINUXINCLUDE    := \
		-I$(srctree)/arch/$(SRCARCH)/include \
		-I$(objtree)/arch/$(SRCARCH)/include/generated \
		$(if $(building_out_of_srctree),-I$(srctree)/include) \
		-I$(objtree)/include \
		$(USERINCLUDE)

KBUILD_AFLAGS   := -D__ASSEMBLY__ -fno-PIE
KBUILD_CFLAGS   := -Wall -Wundef -Werror=strict-prototypes -Wno-trigraphs \
		   -fno-strict-aliasing -fno-common -fshort-wchar -fno-PIE \
		   -Werror=implicit-function-declaration -Werror=implicit-int \
		   -Werror=return-type -Wno-format-security \
		   -std=gnu89
KBUILD_CPPFLAGS := -D__KERNEL__
KBUILD_AFLAGS_KERNEL :=
KBUILD_CFLAGS_KERNEL :=
KBUILD_AFLAGS_MODULE  := -DMODULE
KBUILD_CFLAGS_MODULE  := -DMODULE
KBUILD_LDFLAGS_MODULE :=
KBUILD_LDFLAGS :=
CLANG_FLAGS :=

export ARCH SRCARCH CONFIG_SHELL BASH HOSTCC KBUILD_HOSTCFLAGS CROSS_COMPILE LD CC
export CPP AR NM STRIP OBJCOPY OBJDUMP READELF PAHOLE RESOLVE_BTFIDS LEX YACC AWK INSTALLKERNEL
export PERL PYTHON3 CHECK CHECKFLAGS MAKE UTS_MACHINE HOSTCXX
export KGZIP KBZIP2 KLZOP LZMA LZ4 XZ ZSTD
export KBUILD_HOSTCXXFLAGS KBUILD_HOSTLDFLAGS KBUILD_HOSTLDLIBS LDFLAGS_MODULE

export KBUILD_CPPFLAGS NOSTDINC_FLAGS LINUXINCLUDE OBJCOPYFLAGS KBUILD_LDFLAGS
export KBUILD_CFLAGS CFLAGS_KERNEL CFLAGS_MODULE
export KBUILD_AFLAGS AFLAGS_KERNEL AFLAGS_MODULE
export KBUILD_AFLAGS_MODULE KBUILD_CFLAGS_MODULE KBUILD_LDFLAGS_MODULE
export KBUILD_AFLAGS_KERNEL KBUILD_CFLAGS_KERNEL
export PAHOLE_FLAGS

# Files to ignore in find ... statements

export RCS_FIND_IGNORE := \( -name SCCS -o -name BitKeeper -o -name .svn -o    \
			  -name CVS -o -name .pc -o -name .hg -o -name .git \) \
			  -prune -o
export RCS_TAR_IGNORE := --exclude SCCS --exclude BitKeeper --exclude .svn \
			 --exclude CVS --exclude .pc --exclude .hg --exclude .git

# ===========================================================================
# Rules shared between *config targets and build targets

# Basic helpers built in scripts/basic/
PHONY += scripts_basic
scripts_basic:
	$(Q)$(MAKE) $(build)=scripts/basic

PHONY += outputmakefile
ifdef building_out_of_srctree
# Before starting out-of-tree build, make sure the source tree is clean.
# outputmakefile generates a Makefile in the output directory, if using a
# separate output directory. This allows convenient use of make in the
# output directory.
# At the same time when output Makefile generated, generate .gitignore to
# ignore whole output directory

quiet_cmd_makefile = GEN     Makefile
      cmd_makefile = { \
	echo "\# Automatically generated by $(srctree)/Makefile: don't edit"; \
	echo "include $(srctree)/Makefile"; \
	} > Makefile

outputmakefile:
	$(Q)if [ -f $(srctree)/.config -o \
		 -d $(srctree)/include/config -o \
		 -d $(srctree)/arch/$(SRCARCH)/include/generated ]; then \
		echo >&2 "***"; \
		echo >&2 "*** The source tree is not clean, please run 'make$(if $(findstring command line, $(origin ARCH)), ARCH=$(ARCH)) mrproper'"; \
		echo >&2 "*** in $(abs_srctree)";\
		echo >&2 "***"; \
		false; \
	fi
	$(Q)ln -fsn $(srctree) source
	$(call cmd,makefile)
	$(Q)test -e .gitignore || \
	{ echo "# this is build directory, ignore it"; echo "*"; } > .gitignore
endif

# The expansion should be delayed until arch/$(SRCARCH)/Makefile is included.
# Some architectures define CROSS_COMPILE in arch/$(SRCARCH)/Makefile.
# CC_VERSION_TEXT is referenced from Kconfig (so it needs export),
# and from include/config/auto.conf.cmd to detect the compiler upgrade.
CC_VERSION_TEXT = $(subst $(pound),,$(shell LC_ALL=C $(CC) --version 2>/dev/null | head -n 1))

ifneq ($(findstring clang,$(CC_VERSION_TEXT)),)
include $(srctree)/scripts/Makefile.clang
endif

# Include this also for config targets because some architectures need
# cc-cross-prefix to determine CROSS_COMPILE.
ifdef need-compiler
include $(srctree)/scripts/Makefile.compiler
endif

ifdef config-build
# ===========================================================================
# *config targets only - make sure prerequisites are updated, and descend
# in scripts/kconfig to make the *config target

# Read arch specific Makefile to set KBUILD_DEFCONFIG as needed.
# KBUILD_DEFCONFIG may point out an alternative default configuration
# used for 'make defconfig'
include $(srctree)/arch/$(SRCARCH)/Makefile
export KBUILD_DEFCONFIG KBUILD_KCONFIG CC_VERSION_TEXT

config: outputmakefile scripts_basic FORCE
	$(Q)$(MAKE) $(build)=scripts/kconfig $@

%config: outputmakefile scripts_basic FORCE
	$(Q)$(MAKE) $(build)=scripts/kconfig $@

else #!config-build
# ===========================================================================
# Build targets only - this includes vmlinux, arch specific targets, clean
# targets and others. In general all targets except *config targets.

# If building an external module we do not care about the all: rule
# but instead __all depend on modules
PHONY += all
ifeq ($(KBUILD_EXTMOD),)
__all: all
else
__all: modules
endif

# Decide whether to build built-in, modular, or both.
# Normally, just do built-in.

KBUILD_MODULES :=
KBUILD_BUILTIN := 1

# If we have only "make modules", don't compile built-in objects.
ifeq ($(MAKECMDGOALS),modules)
  KBUILD_BUILTIN :=
endif

# If we have "make <whatever> modules", compile modules
# in addition to whatever we do anyway.
# Just "make" or "make all" shall build modules as well

ifneq ($(filter all modules nsdeps %compile_commands.json clang-%,$(MAKECMDGOALS)),)
  KBUILD_MODULES := 1
endif

ifeq ($(MAKECMDGOALS),)
  KBUILD_MODULES := 1
endif

export KBUILD_MODULES KBUILD_BUILTIN

ifdef need-config
include include/config/auto.conf
endif

ifeq ($(KBUILD_EXTMOD),)
# Objects we will link into vmlinux / subdirs we need to visit
core-y		:= init/ usr/ arch/$(SRCARCH)/
drivers-y	:= drivers/ sound/
drivers-$(CONFIG_SAMPLES) += samples/
drivers-$(CONFIG_NET) += net/
drivers-y	+= virt/
libs-y		:= lib/
endif # KBUILD_EXTMOD

# The all: target is the default when no target is given on the
# command line.
# This allow a user to issue only 'make' to build a kernel including modules
# Defaults to vmlinux, but the arch makefile usually adds further targets
all: vmlinux

CFLAGS_GCOV	:= -fprofile-arcs -ftest-coverage
ifdef CONFIG_CC_IS_GCC
CFLAGS_GCOV	+= -fno-tree-loop-im
endif
export CFLAGS_GCOV

# The arch Makefiles can override CC_FLAGS_FTRACE. We may also append it later.
ifdef CONFIG_FUNCTION_TRACER
  CC_FLAGS_FTRACE := -pg
endif

ifdef CONFIG_CC_IS_GCC
RETPOLINE_CFLAGS	:= $(call cc-option,-mindirect-branch=thunk-extern -mindirect-branch-register)
RETPOLINE_VDSO_CFLAGS	:= $(call cc-option,-mindirect-branch=thunk-inline -mindirect-branch-register)
endif
ifdef CONFIG_CC_IS_CLANG
RETPOLINE_CFLAGS	:= -mretpoline-external-thunk
RETPOLINE_VDSO_CFLAGS	:= -mretpoline
endif
export RETPOLINE_CFLAGS
export RETPOLINE_VDSO_CFLAGS

include $(srctree)/arch/$(SRCARCH)/Makefile

ifdef need-config
ifdef may-sync-config
# Read in dependencies to all Kconfig* files, make sure to run syncconfig if
# changes are detected. This should be included after arch/$(SRCARCH)/Makefile
# because some architectures define CROSS_COMPILE there.
include include/config/auto.conf.cmd

$(KCONFIG_CONFIG):
	@echo >&2 '***'
	@echo >&2 '*** Configuration file "$@" not found!'
	@echo >&2 '***'
	@echo >&2 '*** Please run some configurator (e.g. "make oldconfig" or'
	@echo >&2 '*** "make menuconfig" or "make xconfig").'
	@echo >&2 '***'
	@/bin/false

# The actual configuration files used during the build are stored in
# include/generated/ and include/config/. Update them if .config is newer than
# include/config/auto.conf (which mirrors .config).
#
# This exploits the 'multi-target pattern rule' trick.
# The syncconfig should be executed only once to make all the targets.
# (Note: use the grouped target '&:' when we bump to GNU Make 4.3)
#
# Do not use $(call cmd,...) here. That would suppress prompts from syncconfig,
# so you cannot notice that Kconfig is waiting for the user input.
%/config/auto.conf %/config/auto.conf.cmd %/generated/autoconf.h: $(KCONFIG_CONFIG)
	$(Q)$(kecho) "  SYNC    $@"
	$(Q)$(MAKE) -f $(srctree)/Makefile syncconfig
else # !may-sync-config
# External modules and some install targets need include/generated/autoconf.h
# and include/config/auto.conf but do not care if they are up-to-date.
# Use auto.conf to trigger the test
PHONY += include/config/auto.conf

include/config/auto.conf:
	$(Q)test -e include/generated/autoconf.h -a -e $@ || (		\
	echo >&2;							\
	echo >&2 "  ERROR: Kernel configuration is invalid.";		\
	echo >&2 "         include/generated/autoconf.h or $@ are missing.";\
	echo >&2 "         Run 'make oldconfig && make prepare' on kernel src to fix it.";	\
	echo >&2 ;							\
	/bin/false)

endif # may-sync-config
endif # need-config

KBUILD_CFLAGS	+= -fno-delete-null-pointer-checks
KBUILD_CFLAGS	+= $(call cc-disable-warning,frame-address,)
KBUILD_CFLAGS	+= $(call cc-disable-warning, format-truncation)
KBUILD_CFLAGS	+= $(call cc-disable-warning, format-overflow)
KBUILD_CFLAGS	+= $(call cc-disable-warning, address-of-packed-member)

ifdef CONFIG_CC_OPTIMIZE_FOR_PERFORMANCE
KBUILD_CFLAGS += -O2
else ifdef CONFIG_CC_OPTIMIZE_FOR_PERFORMANCE_O3
KBUILD_CFLAGS += -O3
else ifdef CONFIG_CC_OPTIMIZE_FOR_SIZE
KBUILD_CFLAGS += -Os
endif

# Tell gcc to never replace conditional load with a non-conditional one
ifdef CONFIG_CC_IS_GCC
# gcc-10 renamed --param=allow-store-data-races=0 to
# -fno-allow-store-data-races.
KBUILD_CFLAGS	+= $(call cc-option,--param=allow-store-data-races=0)
KBUILD_CFLAGS	+= $(call cc-option,-fno-allow-store-data-races)
endif

ifdef CONFIG_READABLE_ASM
# Disable optimizations that make assembler listings hard to read.
# reorder blocks reorders the control in the function
# ipa clone creates specialized cloned functions
# partial inlining inlines only parts of functions
KBUILD_CFLAGS += -fno-reorder-blocks -fno-ipa-cp-clone -fno-partial-inlining
endif

ifneq ($(CONFIG_FRAME_WARN),0)
KBUILD_CFLAGS += -Wframe-larger-than=$(CONFIG_FRAME_WARN)
endif

stackp-flags-y                                    := -fno-stack-protector
stackp-flags-$(CONFIG_STACKPROTECTOR)             := -fstack-protector
stackp-flags-$(CONFIG_STACKPROTECTOR_STRONG)      := -fstack-protector-strong

KBUILD_CFLAGS += $(stackp-flags-y)

KBUILD_CFLAGS-$(CONFIG_WERROR) += -Werror
KBUILD_CFLAGS += $(KBUILD_CFLAGS-y) $(CONFIG_CC_IMPLICIT_FALLTHROUGH:"%"=%)

ifdef CONFIG_CC_IS_CLANG
KBUILD_CPPFLAGS += -Qunused-arguments
# The kernel builds with '-std=gnu89' so use of GNU extensions is acceptable.
KBUILD_CFLAGS += -Wno-gnu
# CLANG uses a _MergedGlobals as optimization, but this breaks modpost, as the
# source of a reference will be _MergedGlobals and not on of the whitelisted names.
# See modpost pattern 2
KBUILD_CFLAGS += -mno-global-merge
else

# gcc inanely warns about local variables called 'main'
KBUILD_CFLAGS += -Wno-main
endif

# These warnings generated too much noise in a regular build.
# Use make W=1 to enable them (see scripts/Makefile.extrawarn)
KBUILD_CFLAGS += $(call cc-disable-warning, unused-but-set-variable)
KBUILD_CFLAGS += $(call cc-disable-warning, unused-const-variable)

ifdef CONFIG_FRAME_POINTER
KBUILD_CFLAGS	+= -fno-omit-frame-pointer -fno-optimize-sibling-calls
else
# Some targets (ARM with Thumb2, for example), can't be built with frame
# pointers.  For those, we don't have FUNCTION_TRACER automatically
# select FRAME_POINTER.  However, FUNCTION_TRACER adds -pg, and this is
# incompatible with -fomit-frame-pointer with current GCC, so we don't use
# -fomit-frame-pointer with FUNCTION_TRACER.
ifndef CONFIG_FUNCTION_TRACER
KBUILD_CFLAGS	+= -fomit-frame-pointer
endif
endif

# Initialize all stack variables with a 0xAA pattern.
ifdef CONFIG_INIT_STACK_ALL_PATTERN
KBUILD_CFLAGS	+= -ftrivial-auto-var-init=pattern
endif

# Initialize all stack variables with a zero value.
ifdef CONFIG_INIT_STACK_ALL_ZERO
KBUILD_CFLAGS	+= -ftrivial-auto-var-init=zero
ifdef CONFIG_CC_IS_CLANG
# https://bugs.llvm.org/show_bug.cgi?id=45497
KBUILD_CFLAGS	+= -enable-trivial-auto-var-init-zero-knowing-it-will-be-removed-from-clang
endif
endif

# While VLAs have been removed, GCC produces unreachable stack probes
# for the randomize_kstack_offset feature. Disable it for all compilers.
KBUILD_CFLAGS	+= $(call cc-option, -fno-stack-clash-protection)

# Clear used registers at func exit (to reduce data lifetime and ROP gadgets).
ifdef CONFIG_ZERO_CALL_USED_REGS
KBUILD_CFLAGS	+= -fzero-call-used-regs=used-gpr
endif

ifdef CONFIG_FUNCTION_TRACER
ifdef CONFIG_FTRACE_MCOUNT_USE_CC
  CC_FLAGS_FTRACE	+= -mrecord-mcount
  ifdef CONFIG_HAVE_NOP_MCOUNT
    ifeq ($(call cc-option-yn, -mnop-mcount),y)
      CC_FLAGS_FTRACE	+= -mnop-mcount
      CC_FLAGS_USING	+= -DCC_USING_NOP_MCOUNT
    endif
  endif
endif
ifdef CONFIG_FTRACE_MCOUNT_USE_OBJTOOL
  CC_FLAGS_USING	+= -DCC_USING_NOP_MCOUNT
endif
ifdef CONFIG_FTRACE_MCOUNT_USE_RECORDMCOUNT
  ifdef CONFIG_HAVE_C_RECORDMCOUNT
    BUILD_C_RECORDMCOUNT := y
    export BUILD_C_RECORDMCOUNT
  endif
endif
ifdef CONFIG_HAVE_FENTRY
  # s390-linux-gnu-gcc did not support -mfentry until gcc-9.
  ifeq ($(call cc-option-yn, -mfentry),y)
    CC_FLAGS_FTRACE	+= -mfentry
    CC_FLAGS_USING	+= -DCC_USING_FENTRY
  endif
endif
export CC_FLAGS_FTRACE
KBUILD_CFLAGS	+= $(CC_FLAGS_FTRACE) $(CC_FLAGS_USING)
KBUILD_AFLAGS	+= $(CC_FLAGS_USING)
endif

# We trigger additional mismatches with less inlining
ifdef CONFIG_DEBUG_SECTION_MISMATCH
KBUILD_CFLAGS += -fno-inline-functions-called-once
endif

ifdef CONFIG_LD_DEAD_CODE_DATA_ELIMINATION
KBUILD_CFLAGS_KERNEL += -ffunction-sections -fdata-sections
LDFLAGS_vmlinux += --gc-sections
endif

ifdef CONFIG_SHADOW_CALL_STACK
CC_FLAGS_SCS	:= -fsanitize=shadow-call-stack
KBUILD_CFLAGS	+= $(CC_FLAGS_SCS)
export CC_FLAGS_SCS
endif

ifdef CONFIG_LTO_CLANG
ifdef CONFIG_LTO_CLANG_THIN
CC_FLAGS_LTO	:= -flto=thin -fsplit-lto-unit
KBUILD_LDFLAGS	+= --thinlto-cache-dir=$(extmod_prefix).thinlto-cache
else
CC_FLAGS_LTO	:= -flto
endif
CC_FLAGS_LTO	+= -fvisibility=hidden

# Limit inlining across translation units to reduce binary size
KBUILD_LDFLAGS += -mllvm -import-instr-limit=5

# Check for frame size exceeding threshold during prolog/epilog insertion
# when using lld < 13.0.0.
ifneq ($(CONFIG_FRAME_WARN),0)
ifeq ($(shell test $(CONFIG_LLD_VERSION) -lt 130000; echo $$?),0)
KBUILD_LDFLAGS	+= -plugin-opt=-warn-stack-size=$(CONFIG_FRAME_WARN)
endif
endif
endif

ifdef CONFIG_LTO
KBUILD_CFLAGS	+= -fno-lto $(CC_FLAGS_LTO)
KBUILD_AFLAGS	+= -fno-lto
export CC_FLAGS_LTO
endif

ifdef CONFIG_CFI_CLANG
CC_FLAGS_CFI	:= -fsanitize=cfi \
		   -fsanitize-cfi-cross-dso \
		   -fno-sanitize-cfi-canonical-jump-tables \
		   -fno-sanitize-trap=cfi \
		   -fno-sanitize-blacklist

ifdef CONFIG_CFI_PERMISSIVE
CC_FLAGS_CFI	+= -fsanitize-recover=cfi
endif

# If LTO flags are filtered out, we must also filter out CFI.
CC_FLAGS_LTO	+= $(CC_FLAGS_CFI)
KBUILD_CFLAGS	+= $(CC_FLAGS_CFI)
export CC_FLAGS_CFI
endif

ifdef CONFIG_DEBUG_FORCE_FUNCTION_ALIGN_64B
KBUILD_CFLAGS += -falign-functions=64
endif

# arch Makefile may override CC so keep this after arch Makefile is included
NOSTDINC_FLAGS += -nostdinc

# warn about C99 declaration after statement
KBUILD_CFLAGS += -Wdeclaration-after-statement

# Variable Length Arrays (VLAs) should not be used anywhere in the kernel
KBUILD_CFLAGS += -Wvla

# disable pointer signed / unsigned warnings in gcc 4.0
KBUILD_CFLAGS += -Wno-pointer-sign

# disable stringop warnings in gcc 8+
KBUILD_CFLAGS += $(call cc-disable-warning, stringop-truncation)

# We'll want to enable this eventually, but it's not going away for 5.7 at least
KBUILD_CFLAGS += $(call cc-disable-warning, zero-length-bounds)
KBUILD_CFLAGS += -Wno-array-bounds
KBUILD_CFLAGS += $(call cc-disable-warning, stringop-overflow)

# Another good warning that we'll want to enable eventually
KBUILD_CFLAGS += $(call cc-disable-warning, restrict)

# Enabled with W=2, disabled by default as noisy
ifdef CONFIG_CC_IS_GCC
KBUILD_CFLAGS += -Wno-maybe-uninitialized
endif

ifdef CONFIG_CC_IS_GCC
# The allocators already balk at large sizes, so silence the compiler
# warnings for bounds checks involving those possible values. While
# -Wno-alloc-size-larger-than would normally be used here, earlier versions
# of gcc (<9.1) weirdly don't handle the option correctly when _other_
# warnings are produced (?!). Using -Walloc-size-larger-than=SIZE_MAX
# doesn't work (as it is documented to), silently resolving to "0" prior to
# version 9.1 (and producing an error more recently). Numeric values larger
# than PTRDIFF_MAX also don't work prior to version 9.1, which are silently
# ignored, continuing to default to PTRDIFF_MAX. So, left with no other
# choice, we must perform a versioned check to disable this warning.
# https://lore.kernel.org/lkml/20210824115859.187f272f@canb.auug.org.au
KBUILD_CFLAGS += $(call cc-ifversion, -ge, 0901, -Wno-alloc-size-larger-than)
endif

# disable invalid "can't wrap" optimizations for signed / pointers
KBUILD_CFLAGS	+= -fno-strict-overflow

# Make sure -fstack-check isn't enabled (like gentoo apparently did)
KBUILD_CFLAGS  += -fno-stack-check

# Prohibit date/time macros, which would make the build non-deterministic
KBUILD_CFLAGS   += -Werror=date-time

# enforce correct pointer usage
KBUILD_CFLAGS   += $(call cc-option,-Werror=incompatible-pointer-types)

# Require designated initializers for all marked structures
KBUILD_CFLAGS   += $(call cc-option,-Werror=designated-init)

# change __FILE__ to the relative path from the srctree
KBUILD_CPPFLAGS += $(call cc-option,-fmacro-prefix-map=$(srctree)/=)

# include additional Makefiles when needed
include-y			:= scripts/Makefile.extrawarn
include-$(CONFIG_DEBUG_INFO)	+= scripts/Makefile.debug
include-$(CONFIG_KASAN)		+= scripts/Makefile.kasan
include-$(CONFIG_KCSAN)		+= scripts/Makefile.kcsan
include-$(CONFIG_UBSAN)		+= scripts/Makefile.ubsan
include-$(CONFIG_KCOV)		+= scripts/Makefile.kcov
include-$(CONFIG_GCC_PLUGINS)	+= scripts/Makefile.gcc-plugins

include $(addprefix $(srctree)/, $(include-y))

# scripts/Makefile.gcc-plugins is intentionally included last.
# Do not add $(call cc-option,...) below this line. When you build the kernel
# from the clean source tree, the GCC plugins do not exist at this point.

# Add user supplied CPPFLAGS, AFLAGS and CFLAGS as the last assignments
KBUILD_CPPFLAGS += $(KCPPFLAGS)
KBUILD_AFLAGS   += $(KAFLAGS)
KBUILD_CFLAGS   += $(KCFLAGS)

KBUILD_LDFLAGS_MODULE += --build-id=sha1
LDFLAGS_vmlinux += --build-id=sha1

ifeq ($(CONFIG_STRIP_ASM_SYMS),y)
LDFLAGS_vmlinux	+= $(call ld-option, -X,)
endif

ifeq ($(CONFIG_RELR),y)
LDFLAGS_vmlinux	+= --pack-dyn-relocs=relr --use-android-relr-tags
endif

# We never want expected sections to be placed heuristically by the
# linker. All sections should be explicitly named in the linker script.
ifdef CONFIG_LD_ORPHAN_WARN
LDFLAGS_vmlinux += --orphan-handling=warn
endif

# Align the bit size of userspace programs with the kernel
KBUILD_USERCFLAGS  += $(filter -m32 -m64 --target=%, $(KBUILD_CFLAGS))
KBUILD_USERLDFLAGS += $(filter -m32 -m64 --target=%, $(KBUILD_CFLAGS))

# make the checker run with the right architecture
CHECKFLAGS += --arch=$(ARCH)

# insure the checker run with the right endianness
CHECKFLAGS += $(if $(CONFIG_CPU_BIG_ENDIAN),-mbig-endian,-mlittle-endian)

# the checker needs the correct machine size
CHECKFLAGS += $(if $(CONFIG_64BIT),-m64,-m32)

# Default kernel image to build when no specific target is given.
# KBUILD_IMAGE may be overruled on the command line or
# set in the environment
# Also any assignments in arch/$(ARCH)/Makefile take precedence over
# this default value
export KBUILD_IMAGE ?= vmlinux

#
# INSTALL_PATH specifies where to place the updated kernel and system map
# images. Default is /boot, but you can set it to other values
export	INSTALL_PATH ?= /boot

#
# INSTALL_DTBS_PATH specifies a prefix for relocations required by build roots.
# Like INSTALL_MOD_PATH, it isn't defined in the Makefile, but can be passed as
# an argument if needed. Otherwise it defaults to the kernel install path
#
export INSTALL_DTBS_PATH ?= $(INSTALL_PATH)/dtbs/$(KERNELRELEASE)

#
# INSTALL_MOD_PATH specifies a prefix to MODLIB for module directory
# relocations required by build roots.  This is not defined in the
# makefile but the argument can be passed to make if needed.
#

MODLIB	= $(INSTALL_MOD_PATH)/lib/modules/$(KERNELRELEASE)
export MODLIB

PHONY += prepare0

export extmod_prefix = $(if $(KBUILD_EXTMOD),$(KBUILD_EXTMOD)/)
export MODORDER := $(extmod_prefix)modules.order
export MODULES_NSDEPS := $(extmod_prefix)modules.nsdeps

ifeq ($(KBUILD_EXTMOD),)
core-y			+= kernel/ certs/ mm/ fs/ ipc/ security/ crypto/
core-$(CONFIG_BLOCK)	+= block/

vmlinux-dirs	:= $(patsubst %/,%,$(filter %/, \
		     $(core-y) $(core-m) $(drivers-y) $(drivers-m) \
		     $(libs-y) $(libs-m)))

vmlinux-alldirs	:= $(sort $(vmlinux-dirs) Documentation \
		     $(patsubst %/,%,$(filter %/, $(core-) \
			$(drivers-) $(libs-))))

subdir-modorder := $(addsuffix modules.order,$(filter %/, \
			$(core-y) $(core-m) $(libs-y) $(libs-m) \
			$(drivers-y) $(drivers-m)))

build-dirs	:= $(vmlinux-dirs)
clean-dirs	:= $(vmlinux-alldirs)

# Externally visible symbols (used by link-vmlinux.sh)
KBUILD_VMLINUX_OBJS := $(head-y) $(patsubst %/,%/built-in.a, $(core-y))
KBUILD_VMLINUX_OBJS += $(addsuffix built-in.a, $(filter %/, $(libs-y)))
ifdef CONFIG_MODULES
KBUILD_VMLINUX_OBJS += $(patsubst %/, %/lib.a, $(filter %/, $(libs-y)))
KBUILD_VMLINUX_LIBS := $(filter-out %/, $(libs-y))
else
KBUILD_VMLINUX_LIBS := $(patsubst %/,%/lib.a, $(libs-y))
endif
KBUILD_VMLINUX_OBJS += $(patsubst %/,%/built-in.a, $(drivers-y))

export KBUILD_VMLINUX_OBJS KBUILD_VMLINUX_LIBS
export KBUILD_LDS          := arch/$(SRCARCH)/kernel/vmlinux.lds
# used by scripts/Makefile.package
export KBUILD_ALLDIRS := $(sort $(filter-out arch/%,$(vmlinux-alldirs)) LICENSES arch include scripts tools)

vmlinux-deps := $(KBUILD_LDS) $(KBUILD_VMLINUX_OBJS) $(KBUILD_VMLINUX_LIBS)

# Recurse until adjust_autoksyms.sh is satisfied
PHONY += autoksyms_recursive
ifdef CONFIG_TRIM_UNUSED_KSYMS
# For the kernel to actually contain only the needed exported symbols,
# we have to build modules as well to determine what those symbols are.
# (this can be evaluated only once include/config/auto.conf has been included)
KBUILD_MODULES := 1

autoksyms_recursive: descend modules.order
	$(Q)$(CONFIG_SHELL) $(srctree)/scripts/adjust_autoksyms.sh \
	  "$(MAKE) -f $(srctree)/Makefile vmlinux"
endif

autoksyms_h := $(if $(CONFIG_TRIM_UNUSED_KSYMS), include/generated/autoksyms.h)

quiet_cmd_autoksyms_h = GEN     $@
      cmd_autoksyms_h = mkdir -p $(dir $@); \
			$(CONFIG_SHELL) $(srctree)/scripts/gen_autoksyms.sh $@

$(autoksyms_h):
	$(call cmd,autoksyms_h)

ARCH_POSTLINK := $(wildcard $(srctree)/arch/$(SRCARCH)/Makefile.postlink)

# Final link of vmlinux with optional arch pass after final link
cmd_link-vmlinux =                                                 \
	$(CONFIG_SHELL) $< "$(LD)" "$(KBUILD_LDFLAGS)" "$(LDFLAGS_vmlinux)";    \
	$(if $(ARCH_POSTLINK), $(MAKE) -f $(ARCH_POSTLINK) $@, true)

vmlinux: scripts/link-vmlinux.sh autoksyms_recursive $(vmlinux-deps) FORCE
	+$(call if_changed_dep,link-vmlinux)

targets := vmlinux

# The actual objects are generated when descending,
# make sure no implicit rule kicks in
$(sort $(vmlinux-deps) $(subdir-modorder)): descend ;

filechk_kernel.release = \
	echo "$(KERNELVERSION)$$($(CONFIG_SHELL) $(srctree)/scripts/setlocalversion $(srctree))"

# Store (new) KERNELRELEASE string in include/config/kernel.release
include/config/kernel.release: FORCE
	$(call filechk,kernel.release)

# Additional helpers built in scripts/
# Carefully list dependencies so we do not try to build scripts twice
# in parallel
PHONY += scripts
scripts: scripts_basic scripts_dtc
	$(Q)$(MAKE) $(build)=$(@)

# Things we need to do before we recursively start building the kernel
# or the modules are listed in "prepare".
# A multi level approach is used. prepareN is processed before prepareN-1.
# archprepare is used in arch Makefiles and when processed asm symlink,
# version.h and scripts_basic is processed / created.

PHONY += prepare archprepare

archprepare: outputmakefile archheaders archscripts scripts include/config/kernel.release \
	asm-generic $(version_h) $(autoksyms_h) include/generated/utsrelease.h \
	include/generated/autoconf.h remove-stale-files

prepare0: archprepare
	$(Q)$(MAKE) $(build)=scripts/mod
	$(Q)$(MAKE) $(build)=.

# All the preparing..
prepare: prepare0

PHONY += remove-stale-files
remove-stale-files:
	$(Q)$(srctree)/scripts/remove-stale-files

# Support for using generic headers in asm-generic
asm-generic := -f $(srctree)/scripts/Makefile.asm-generic obj

PHONY += asm-generic uapi-asm-generic
asm-generic: uapi-asm-generic
	$(Q)$(MAKE) $(asm-generic)=arch/$(SRCARCH)/include/generated/asm \
	generic=include/asm-generic
uapi-asm-generic:
	$(Q)$(MAKE) $(asm-generic)=arch/$(SRCARCH)/include/generated/uapi/asm \
	generic=include/uapi/asm-generic

# Generate some files
# ---------------------------------------------------------------------------

# KERNELRELEASE can change from a few different places, meaning version.h
# needs to be updated, so this check is forced on all builds

uts_len := 64
define filechk_utsrelease.h
	if [ `echo -n "$(KERNELRELEASE)" | wc -c ` -gt $(uts_len) ]; then \
	  echo '"$(KERNELRELEASE)" exceeds $(uts_len) characters' >&2;    \
	  exit 1;                                                         \
	fi;                                                               \
	echo \#define UTS_RELEASE \"$(KERNELRELEASE)\"
endef

define filechk_version.h
	if [ $(SUBLEVEL) -gt 255 ]; then                                 \
		echo \#define LINUX_VERSION_CODE $(shell                 \
		expr $(VERSION) \* 65536 + $(PATCHLEVEL) \* 256 + 255); \
	else                                                             \
		echo \#define LINUX_VERSION_CODE $(shell                 \
		expr $(VERSION) \* 65536 + $(PATCHLEVEL) \* 256 + $(SUBLEVEL)); \
	fi;                                                              \
	echo '#define KERNEL_VERSION(a,b,c) (((a) << 16) + ((b) << 8) +  \
	((c) > 255 ? 255 : (c)))';                                       \
	echo \#define LINUX_VERSION_MAJOR $(VERSION);                    \
	echo \#define LINUX_VERSION_PATCHLEVEL $(PATCHLEVEL);            \
	echo \#define LINUX_VERSION_SUBLEVEL $(SUBLEVEL)
endef

$(version_h): PATCHLEVEL := $(if $(PATCHLEVEL), $(PATCHLEVEL), 0)
$(version_h): SUBLEVEL := $(if $(SUBLEVEL), $(SUBLEVEL), 0)
$(version_h): FORCE
	$(call filechk,version.h)

include/generated/utsrelease.h: include/config/kernel.release FORCE
	$(call filechk,utsrelease.h)

PHONY += headerdep
headerdep:
	$(Q)find $(srctree)/include/ -name '*.h' | xargs --max-args 1 \
	$(srctree)/scripts/headerdep.pl -I$(srctree)/include

# ---------------------------------------------------------------------------
# Kernel headers

#Default location for installed headers
export INSTALL_HDR_PATH = $(objtree)/usr

quiet_cmd_headers_install = INSTALL $(INSTALL_HDR_PATH)/include
      cmd_headers_install = \
	mkdir -p $(INSTALL_HDR_PATH); \
	rsync -mrl --include='*/' --include='*\.h' --exclude='*' \
	usr/include $(INSTALL_HDR_PATH)

PHONY += headers_install
headers_install: headers
	$(call cmd,headers_install)

PHONY += archheaders archscripts

hdr-inst := -f $(srctree)/scripts/Makefile.headersinst obj

PHONY += headers
headers: $(version_h) scripts_unifdef uapi-asm-generic archheaders archscripts
	$(if $(wildcard $(srctree)/arch/$(SRCARCH)/include/uapi/asm/Kbuild),, \
	  $(error Headers not exportable for the $(SRCARCH) architecture))
	$(Q)$(MAKE) $(hdr-inst)=include/uapi
	$(Q)$(MAKE) $(hdr-inst)=arch/$(SRCARCH)/include/uapi

# Deprecated. It is no-op now.
PHONY += headers_check
headers_check:
	@echo >&2 "=================== WARNING ==================="
	@echo >&2 "Since Linux 5.5, 'make headers_check' is no-op,"
	@echo >&2 "and will be removed after Linux 5.15 release."
	@echo >&2 "Please remove headers_check from your scripts."
	@echo >&2 "==============================================="

ifdef CONFIG_HEADERS_INSTALL
prepare: headers
endif

PHONY += scripts_unifdef
scripts_unifdef: scripts_basic
	$(Q)$(MAKE) $(build)=scripts scripts/unifdef

# ---------------------------------------------------------------------------
# Install

# Many distributions have the custom install script, /sbin/installkernel.
# If DKMS is installed, 'make install' will eventually recuses back
# to the this Makefile to build and install external modules.
# Cancel sub_make_done so that options such as M=, V=, etc. are parsed.

install: sub_make_done :=

# ---------------------------------------------------------------------------
# Tools

ifdef CONFIG_STACK_VALIDATION
prepare: tools/objtool
endif

ifdef CONFIG_BPF
ifdef CONFIG_DEBUG_INFO_BTF
prepare: tools/bpf/resolve_btfids
endif
endif

PHONY += resolve_btfids_clean

resolve_btfids_O = $(abspath $(objtree))/tools/bpf/resolve_btfids

# tools/bpf/resolve_btfids directory might not exist
# in output directory, skip its clean in that case
resolve_btfids_clean:
ifneq ($(wildcard $(resolve_btfids_O)),)
	$(Q)$(MAKE) -sC $(srctree)/tools/bpf/resolve_btfids O=$(resolve_btfids_O) clean
endif

# Clear a bunch of variables before executing the submake
ifeq ($(quiet),silent_)
tools_silent=s
endif

tools/: FORCE
	$(Q)mkdir -p $(objtree)/tools
	$(Q)$(MAKE) LDFLAGS= MAKEFLAGS="$(tools_silent) $(filter --j% -j,$(MAKEFLAGS))" O=$(abspath $(objtree)) subdir=tools -C $(srctree)/tools/

tools/%: FORCE
	$(Q)mkdir -p $(objtree)/tools
	$(Q)$(MAKE) LDFLAGS= MAKEFLAGS="$(tools_silent) $(filter --j% -j,$(MAKEFLAGS))" O=$(abspath $(objtree)) subdir=tools -C $(srctree)/tools/ $*

# ---------------------------------------------------------------------------
# Kernel selftest

PHONY += kselftest
kselftest:
	$(Q)$(MAKE) -C $(srctree)/tools/testing/selftests run_tests

kselftest-%: FORCE
	$(Q)$(MAKE) -C $(srctree)/tools/testing/selftests $*

PHONY += kselftest-merge
kselftest-merge:
	$(if $(wildcard $(objtree)/.config),, $(error No .config exists, config your kernel first!))
	$(Q)find $(srctree)/tools/testing/selftests -name config | \
		xargs $(srctree)/scripts/kconfig/merge_config.sh -m $(objtree)/.config
	$(Q)$(MAKE) -f $(srctree)/Makefile olddefconfig

# ---------------------------------------------------------------------------
# Devicetree files

ifneq ($(wildcard $(srctree)/arch/$(SRCARCH)/boot/dts/),)
dtstree := arch/$(SRCARCH)/boot/dts
endif

ifneq ($(dtstree),)

%.dtb: include/config/kernel.release scripts_dtc
	$(Q)$(MAKE) $(build)=$(dtstree) $(dtstree)/$@

%.dtbo: include/config/kernel.release scripts_dtc
	$(Q)$(MAKE) $(build)=$(dtstree) $(dtstree)/$@

PHONY += dtbs dtbs_install dtbs_check
dtbs: include/config/kernel.release scripts_dtc
	$(Q)$(MAKE) $(build)=$(dtstree)

ifneq ($(filter dtbs_check, $(MAKECMDGOALS)),)
export CHECK_DTBS=y
dtbs: dt_binding_check
endif

dtbs_check: dtbs

dtbs_install:
	$(Q)$(MAKE) $(dtbinst)=$(dtstree) dst=$(INSTALL_DTBS_PATH)

ifdef CONFIG_OF_EARLY_FLATTREE
all: dtbs
endif

endif

PHONY += scripts_dtc
scripts_dtc: scripts_basic
	$(Q)$(MAKE) $(build)=scripts/dtc

ifneq ($(filter dt_binding_check, $(MAKECMDGOALS)),)
export CHECK_DT_BINDING=y
endif

PHONY += dt_binding_check
dt_binding_check: scripts_dtc
	$(Q)$(MAKE) $(build)=Documentation/devicetree/bindings

# ---------------------------------------------------------------------------
# Modules

ifdef CONFIG_MODULES

# By default, build modules as well

all: modules

# When we're building modules with modversions, we need to consider
# the built-in objects during the descend as well, in order to
# make sure the checksums are up to date before we record them.
ifdef CONFIG_MODVERSIONS
  KBUILD_BUILTIN := 1
endif

# Build modules
#
# A module can be listed more than once in obj-m resulting in
# duplicate lines in modules.order files.  Those are removed
# using awk while concatenating to the final file.

PHONY += modules
modules: $(if $(KBUILD_BUILTIN),vmlinux) modules_check modules_prepare

cmd_modules_order = $(AWK) '!x[$$0]++' $(real-prereqs) > $@

modules.order: $(subdir-modorder) FORCE
	$(call if_changed,modules_order)

targets += modules.order

# Target to prepare building external modules
PHONY += modules_prepare
modules_prepare: prepare
	$(Q)$(MAKE) $(build)=scripts scripts/module.lds

export modules_sign_only :=

ifeq ($(CONFIG_MODULE_SIG),y)
PHONY += modules_sign
modules_sign: modules_install
	@:

# modules_sign is a subset of modules_install.
# 'make modules_install modules_sign' is equivalent to 'make modules_install'.
ifeq ($(filter modules_install,$(MAKECMDGOALS)),)
modules_sign_only := y
endif
endif

modinst_pre :=
ifneq ($(filter modules_install,$(MAKECMDGOALS)),)
modinst_pre := __modinst_pre
endif

modules_install: $(modinst_pre)
PHONY += __modinst_pre
__modinst_pre:
	@rm -rf $(MODLIB)/kernel
	@rm -f $(MODLIB)/source
	@mkdir -p $(MODLIB)/kernel
	@ln -s $(abspath $(srctree)) $(MODLIB)/source
	@if [ ! $(objtree) -ef  $(MODLIB)/build ]; then \
		rm -f $(MODLIB)/build ; \
		ln -s $(CURDIR) $(MODLIB)/build ; \
	fi
	@sed 's:^:kernel/:' modules.order > $(MODLIB)/modules.order
	@cp -f modules.builtin $(MODLIB)/
	@cp -f $(objtree)/modules.builtin.modinfo $(MODLIB)/

endif # CONFIG_MODULES

###
# Cleaning is done on three levels.
# make clean     Delete most generated files
#                Leave enough to build external modules
# make mrproper  Delete the current configuration, and all generated files
# make distclean Remove editor backup files, patch leftover files and the like

# Directories & files removed with 'make clean'
CLEAN_FILES += include/ksym vmlinux.symvers modules-only.symvers \
	       modules.builtin modules.builtin.modinfo modules.nsdeps \
	       compile_commands.json .thinlto-cache

# Directories & files removed with 'make mrproper'
MRPROPER_FILES += include/config include/generated          \
		  arch/$(SRCARCH)/include/generated .tmp_objdiff \
		  debian snap tar-install \
		  .config .config.old .version \
		  Module.symvers \
		  certs/signing_key.pem certs/signing_key.x509 \
		  certs/x509.genkey \
		  vmlinux-gdb.py \
		  *.spec

# clean - Delete most, but leave enough to build external modules
#
clean: rm-files := $(CLEAN_FILES)

PHONY += archclean vmlinuxclean

vmlinuxclean:
	$(Q)$(CONFIG_SHELL) $(srctree)/scripts/link-vmlinux.sh clean
	$(Q)$(if $(ARCH_POSTLINK), $(MAKE) -f $(ARCH_POSTLINK) clean)

clean: archclean vmlinuxclean resolve_btfids_clean

# mrproper - Delete all generated files, including .config
#
mrproper: rm-files := $(wildcard $(MRPROPER_FILES))
mrproper-dirs      := $(addprefix _mrproper_,scripts)

PHONY += $(mrproper-dirs) mrproper
$(mrproper-dirs):
	$(Q)$(MAKE) $(clean)=$(patsubst _mrproper_%,%,$@)

mrproper: clean $(mrproper-dirs)
	$(call cmd,rmfiles)

# distclean
#
PHONY += distclean

distclean: mrproper
	@find . $(RCS_FIND_IGNORE) \
		\( -name '*.orig' -o -name '*.rej' -o -name '*~' \
		-o -name '*.bak' -o -name '#*#' -o -name '*%' \
		-o -name 'core' -o -name tags -o -name TAGS -o -name 'cscope*' \
		-o -name GPATH -o -name GRTAGS -o -name GSYMS -o -name GTAGS \) \
		-type f -print | xargs rm -f


# Packaging of the kernel to various formats
# ---------------------------------------------------------------------------

%src-pkg: FORCE
	$(Q)$(MAKE) -f $(srctree)/scripts/Makefile.package $@
%pkg: include/config/kernel.release FORCE
	$(Q)$(MAKE) -f $(srctree)/scripts/Makefile.package $@

# Brief documentation of the typical targets used
# ---------------------------------------------------------------------------

boards := $(wildcard $(srctree)/arch/$(SRCARCH)/configs/*_defconfig)
boards := $(sort $(notdir $(boards)))
board-dirs := $(dir $(wildcard $(srctree)/arch/$(SRCARCH)/configs/*/*_defconfig))
board-dirs := $(sort $(notdir $(board-dirs:/=)))

PHONY += help
help:
	@echo  'Cleaning targets:'
	@echo  '  clean		  - Remove most generated files but keep the config and'
	@echo  '                    enough build support to build external modules'
	@echo  '  mrproper	  - Remove all generated files + config + various backup files'
	@echo  '  distclean	  - mrproper + remove editor backup and patch files'
	@echo  ''
	@echo  'Configuration targets:'
	@$(MAKE) -f $(srctree)/scripts/kconfig/Makefile help
	@echo  ''
	@echo  'Other generic targets:'
	@echo  '  all		  - Build all targets marked with [*]'
	@echo  '* vmlinux	  - Build the bare kernel'
	@echo  '* modules	  - Build all modules'
	@echo  '  modules_install - Install all modules to INSTALL_MOD_PATH (default: /)'
	@echo  '  dir/            - Build all files in dir and below'
	@echo  '  dir/file.[ois]  - Build specified target only'
	@echo  '  dir/file.ll     - Build the LLVM assembly file'
	@echo  '                    (requires compiler support for LLVM assembly generation)'
	@echo  '  dir/file.lst    - Build specified mixed source/assembly target only'
	@echo  '                    (requires a recent binutils and recent build (System.map))'
	@echo  '  dir/file.ko     - Build module including final link'
	@echo  '  modules_prepare - Set up for building external modules'
	@echo  '  tags/TAGS	  - Generate tags file for editors'
	@echo  '  cscope	  - Generate cscope index'
	@echo  '  gtags           - Generate GNU GLOBAL index'
	@echo  '  kernelrelease	  - Output the release version string (use with make -s)'
	@echo  '  kernelversion	  - Output the version stored in Makefile (use with make -s)'
	@echo  '  image_name	  - Output the image name (use with make -s)'
	@echo  '  headers_install - Install sanitised kernel headers to INSTALL_HDR_PATH'; \
	 echo  '                    (default: $(INSTALL_HDR_PATH))'; \
	 echo  ''
	@echo  'Static analysers:'
	@echo  '  checkstack      - Generate a list of stack hogs'
	@echo  '  versioncheck    - Sanity check on version.h usage'
	@echo  '  includecheck    - Check for duplicate included header files'
	@echo  '  export_report   - List the usages of all exported symbols'
	@echo  '  headerdep       - Detect inclusion cycles in headers'
	@echo  '  coccicheck      - Check with Coccinelle'
	@echo  '  clang-analyzer  - Check with clang static analyzer'
	@echo  '  clang-tidy      - Check with clang-tidy'
	@echo  ''
	@echo  'Tools:'
	@echo  '  nsdeps          - Generate missing symbol namespace dependencies'
	@echo  ''
	@echo  'Kernel selftest:'
	@echo  '  kselftest         - Build and run kernel selftest'
	@echo  '                      Build, install, and boot kernel before'
	@echo  '                      running kselftest on it'
	@echo  '                      Run as root for full coverage'
	@echo  '  kselftest-all     - Build kernel selftest'
	@echo  '  kselftest-install - Build and install kernel selftest'
	@echo  '  kselftest-clean   - Remove all generated kselftest files'
	@echo  '  kselftest-merge   - Merge all the config dependencies of'
	@echo  '		      kselftest to existing .config.'
	@echo  ''
	@$(if $(dtstree), \
		echo 'Devicetree:'; \
		echo '* dtbs             - Build device tree blobs for enabled boards'; \
		echo '  dtbs_install     - Install dtbs to $(INSTALL_DTBS_PATH)'; \
		echo '  dt_binding_check - Validate device tree binding documents'; \
		echo '  dtbs_check       - Validate device tree source files';\
		echo '')

	@echo 'Userspace tools targets:'
	@echo '  use "make tools/help"'
	@echo '  or  "cd tools; make help"'
	@echo  ''
	@echo  'Kernel packaging:'
	@$(MAKE) -f $(srctree)/scripts/Makefile.package help
	@echo  ''
	@echo  'Documentation targets:'
	@$(MAKE) -f $(srctree)/Documentation/Makefile dochelp
	@echo  ''
	@echo  'Architecture specific targets ($(SRCARCH)):'
	@$(if $(archhelp),$(archhelp),\
		echo '  No architecture specific help defined for $(SRCARCH)')
	@echo  ''
	@$(if $(boards), \
		$(foreach b, $(boards), \
		printf "  %-27s - Build for %s\\n" $(b) $(subst _defconfig,,$(b));) \
		echo '')
	@$(if $(board-dirs), \
		$(foreach b, $(board-dirs), \
		printf "  %-16s - Show %s-specific targets\\n" help-$(b) $(b);) \
		printf "  %-16s - Show all of the above\\n" help-boards; \
		echo '')

	@echo  '  make V=0|1 [targets] 0 => quiet build (default), 1 => verbose build'
	@echo  '  make V=2   [targets] 2 => give reason for rebuild of target'
	@echo  '  make O=dir [targets] Locate all output files in "dir", including .config'
	@echo  '  make C=1   [targets] Check re-compiled c source with $$CHECK'
	@echo  '                       (sparse by default)'
	@echo  '  make C=2   [targets] Force check of all c source with $$CHECK'
	@echo  '  make RECORDMCOUNT_WARN=1 [targets] Warn about ignored mcount sections'
	@echo  '  make W=n   [targets] Enable extra build checks, n=1,2,3 where'
	@echo  '		1: warnings which may be relevant and do not occur too often'
	@echo  '		2: warnings which occur quite often but may still be relevant'
	@echo  '		3: more obscure warnings, can most likely be ignored'
	@echo  '		Multiple levels can be combined with W=12 or W=123'
	@echo  ''
	@echo  'Execute "make" or "make all" to build all targets marked with [*] '
	@echo  'For further info see the ./README file'


help-board-dirs := $(addprefix help-,$(board-dirs))

help-boards: $(help-board-dirs)

boards-per-dir = $(sort $(notdir $(wildcard $(srctree)/arch/$(SRCARCH)/configs/$*/*_defconfig)))

$(help-board-dirs): help-%:
	@echo  'Architecture specific targets ($(SRCARCH) $*):'
	@$(if $(boards-per-dir), \
		$(foreach b, $(boards-per-dir), \
		printf "  %-24s - Build for %s\\n" $*/$(b) $(subst _defconfig,,$(b));) \
		echo '')


# Documentation targets
# ---------------------------------------------------------------------------
DOC_TARGETS := xmldocs latexdocs pdfdocs htmldocs epubdocs cleandocs \
	       linkcheckdocs dochelp refcheckdocs
PHONY += $(DOC_TARGETS)
$(DOC_TARGETS):
	$(Q)$(MAKE) $(build)=Documentation $@

# Misc
# ---------------------------------------------------------------------------

PHONY += scripts_gdb
scripts_gdb: prepare0
	$(Q)$(MAKE) $(build)=scripts/gdb
	$(Q)ln -fsn $(abspath $(srctree)/scripts/gdb/vmlinux-gdb.py)

ifdef CONFIG_GDB_SCRIPTS
all: scripts_gdb
endif

else # KBUILD_EXTMOD

###
# External module support.
# When building external modules the kernel used as basis is considered
# read-only, and no consistency checks are made and the make
# system is not used on the basis kernel. If updates are required
# in the basis kernel ordinary make commands (without M=...) must be used.

# We are always building only modules.
KBUILD_BUILTIN :=
KBUILD_MODULES := 1

build-dirs := $(KBUILD_EXTMOD)
$(MODORDER): descend
	@:

compile_commands.json: $(extmod_prefix)compile_commands.json
PHONY += compile_commands.json

clean-dirs := $(KBUILD_EXTMOD)
clean: rm-files := $(KBUILD_EXTMOD)/Module.symvers $(KBUILD_EXTMOD)/modules.nsdeps \
	$(KBUILD_EXTMOD)/compile_commands.json $(KBUILD_EXTMOD)/.thinlto-cache

PHONY += prepare
# now expand this into a simple variable to reduce the cost of shell evaluations
prepare: CC_VERSION_TEXT := $(CC_VERSION_TEXT)
prepare:
	@if [ "$(CC_VERSION_TEXT)" != $(CONFIG_CC_VERSION_TEXT) ]; then \
		echo >&2 "warning: the compiler differs from the one used to build the kernel"; \
		echo >&2 "  The kernel was built by: "$(CONFIG_CC_VERSION_TEXT); \
		echo >&2 "  You are using:           $(CC_VERSION_TEXT)"; \
	fi

PHONY += help
help:
	@echo  '  Building external modules.'
	@echo  '  Syntax: make -C path/to/kernel/src M=$$PWD target'
	@echo  ''
	@echo  '  modules         - default target, build the module(s)'
	@echo  '  modules_install - install the module'
	@echo  '  clean           - remove generated files in module directory only'
	@echo  ''

# no-op for external module builds
PHONY += modules_prepare

endif # KBUILD_EXTMOD

# ---------------------------------------------------------------------------
# Modules

PHONY += modules modules_install

ifdef CONFIG_MODULES

modules: modules_check
	$(Q)$(MAKE) -f $(srctree)/scripts/Makefile.modpost

PHONY += modules_check
modules_check: $(MODORDER)
	$(Q)$(CONFIG_SHELL) $(srctree)/scripts/modules-check.sh $<

quiet_cmd_depmod = DEPMOD  $(MODLIB)
      cmd_depmod = $(CONFIG_SHELL) $(srctree)/scripts/depmod.sh $(DEPMOD) \
                   $(KERNELRELEASE)

modules_install:
	$(Q)$(MAKE) -f $(srctree)/scripts/Makefile.modinst
	$(call cmd,depmod)

else # CONFIG_MODULES

# Modules not configured
# ---------------------------------------------------------------------------

modules modules_install:
	@echo >&2 '***'
	@echo >&2 '*** The present kernel configuration has modules disabled.'
	@echo >&2 '*** To use the module feature, please run "make menuconfig" etc.'
	@echo >&2 '*** to enable CONFIG_MODULES.'
	@echo >&2 '***'
	@exit 1

endif # CONFIG_MODULES

# Single targets
# ---------------------------------------------------------------------------
# To build individual files in subdirectories, you can do like this:
#
#   make foo/bar/baz.s
#
# The supported suffixes for single-target are listed in 'single-targets'
#
# To build only under specific subdirectories, you can do like this:
#
#   make foo/bar/baz/

ifdef single-build

# .ko is special because modpost is needed
single-ko := $(sort $(filter %.ko, $(MAKECMDGOALS)))
single-no-ko := $(sort $(patsubst %.ko,%.mod, $(MAKECMDGOALS)))

$(single-ko): single_modpost
	@:
$(single-no-ko): descend
	@:

ifeq ($(KBUILD_EXTMOD),)
# For the single build of in-tree modules, use a temporary file to avoid
# the situation of modules_install installing an invalid modules.order.
MODORDER := .modules.tmp
endif

PHONY += single_modpost
single_modpost: $(single-no-ko) modules_prepare
	$(Q){ $(foreach m, $(single-ko), echo $(extmod_prefix)$m;) } > $(MODORDER)
	$(Q)$(MAKE) -f $(srctree)/scripts/Makefile.modpost

KBUILD_MODULES := 1

export KBUILD_SINGLE_TARGETS := $(addprefix $(extmod_prefix), $(single-no-ko))

# trim unrelated directories
build-dirs := $(foreach d, $(build-dirs), \
			$(if $(filter $(d)/%, $(KBUILD_SINGLE_TARGETS)), $(d)))

endif

ifndef CONFIG_MODULES
KBUILD_MODULES :=
endif

# Handle descending into subdirectories listed in $(build-dirs)
# Preset locale variables to speed up the build process. Limit locale
# tweaks to this spot to avoid wrong language settings when running
# make menuconfig etc.
# Error messages still appears in the original language
PHONY += descend $(build-dirs)
descend: $(build-dirs)
$(build-dirs): prepare
	$(Q)$(MAKE) $(build)=$@ \
	single-build=$(if $(filter-out $@/, $(filter $@/%, $(KBUILD_SINGLE_TARGETS))),1) \
	need-builtin=1 need-modorder=1

clean-dirs := $(addprefix _clean_, $(clean-dirs))
PHONY += $(clean-dirs) clean
$(clean-dirs):
	$(Q)$(MAKE) $(clean)=$(patsubst _clean_%,%,$@)

clean: $(clean-dirs)
	$(call cmd,rmfiles)
	@find $(if $(KBUILD_EXTMOD), $(KBUILD_EXTMOD), .) $(RCS_FIND_IGNORE) \
		\( -name '*.[aios]' -o -name '*.ko' -o -name '.*.cmd' \
		-o -name '*.ko.*' \
		-o -name '*.dtb' -o -name '*.dtbo' -o -name '*.dtb.S' -o -name '*.dt.yaml' \
		-o -name '*.dwo' -o -name '*.lst' \
		-o -name '*.su' -o -name '*.mod' \
		-o -name '.*.d' -o -name '.*.tmp' -o -name '*.mod.c' \
		-o -name '*.lex.c' -o -name '*.tab.[ch]' \
		-o -name '*.asn1.[ch]' \
		-o -name '*.symtypes' -o -name 'modules.order' \
		-o -name '.tmp_*.o.*' \
		-o -name '*.c.[012]*.*' \
		-o -name '*.ll' \
		-o -name '*.gcno' \
		-o -name '*.*.symversions' \) -type f -print | xargs rm -f

# Generate tags for editors
# ---------------------------------------------------------------------------
quiet_cmd_tags = GEN     $@
      cmd_tags = $(BASH) $(srctree)/scripts/tags.sh $@

tags TAGS cscope gtags: FORCE
	$(call cmd,tags)

# Script to generate missing namespace dependencies
# ---------------------------------------------------------------------------

PHONY += nsdeps
nsdeps: export KBUILD_NSDEPS=1
nsdeps: modules
	$(Q)$(CONFIG_SHELL) $(srctree)/scripts/nsdeps

# Clang Tooling
# ---------------------------------------------------------------------------

quiet_cmd_gen_compile_commands = GEN     $@
      cmd_gen_compile_commands = $(PYTHON3) $< -a $(AR) -o $@ $(filter-out $<, $(real-prereqs))

$(extmod_prefix)compile_commands.json: scripts/clang-tools/gen_compile_commands.py \
	$(if $(KBUILD_EXTMOD),,$(KBUILD_VMLINUX_OBJS) $(KBUILD_VMLINUX_LIBS)) \
	$(if $(CONFIG_MODULES), $(MODORDER)) FORCE
	$(call if_changed,gen_compile_commands)

targets += $(extmod_prefix)compile_commands.json

PHONY += clang-tidy clang-analyzer

ifdef CONFIG_CC_IS_CLANG
quiet_cmd_clang_tools = CHECK   $<
      cmd_clang_tools = $(PYTHON3) $(srctree)/scripts/clang-tools/run-clang-tools.py $@ $<

clang-tidy clang-analyzer: $(extmod_prefix)compile_commands.json
	$(call cmd,clang_tools)
else
clang-tidy clang-analyzer:
	@echo "$@ requires CC=clang" >&2
	@false
endif

# Scripts to check various things for consistency
# ---------------------------------------------------------------------------

PHONY += includecheck versioncheck coccicheck export_report

includecheck:
	find $(srctree)/* $(RCS_FIND_IGNORE) \
		-name '*.[hcS]' -type f -print | sort \
		| xargs $(PERL) -w $(srctree)/scripts/checkincludes.pl

versioncheck:
	find $(srctree)/* $(RCS_FIND_IGNORE) \
		-name '*.[hcS]' -type f -print | sort \
		| xargs $(PERL) -w $(srctree)/scripts/checkversion.pl

coccicheck:
	$(Q)$(BASH) $(srctree)/scripts/$@

export_report:
	$(PERL) $(srctree)/scripts/export_report.pl

PHONY += checkstack kernelrelease kernelversion image_name

# UML needs a little special treatment here.  It wants to use the host
# toolchain, so needs $(SUBARCH) passed to checkstack.pl.  Everyone
# else wants $(ARCH), including people doing cross-builds, which means
# that $(SUBARCH) doesn't work here.
ifeq ($(ARCH), um)
CHECKSTACK_ARCH := $(SUBARCH)
else
CHECKSTACK_ARCH := $(ARCH)
endif
checkstack:
	$(OBJDUMP) -d vmlinux $$(find . -name '*.ko') | \
	$(PERL) $(srctree)/scripts/checkstack.pl $(CHECKSTACK_ARCH)

kernelrelease:
	@echo "$(KERNELVERSION)$$($(CONFIG_SHELL) $(srctree)/scripts/setlocalversion $(srctree))"

kernelversion:
	@echo $(KERNELVERSION)

image_name:
	@echo $(KBUILD_IMAGE)

quiet_cmd_rmfiles = $(if $(wildcard $(rm-files)),CLEAN   $(wildcard $(rm-files)))
      cmd_rmfiles = rm -rf $(rm-files)

# read saved command lines for existing targets
existing-targets := $(wildcard $(sort $(targets)))

-include $(foreach f,$(existing-targets),$(dir $(f)).$(notdir $(f)).cmd)

endif # config-build
endif # mixed-build
endif # need-sub-make

PHONY += FORCE
FORCE:

# Declare the contents of the PHONY variable as phony.  We keep that
# information in a variable so we can use it in if_changed and friends.
.PHONY: $(PHONY)<|MERGE_RESOLUTION|>--- conflicted
+++ resolved
@@ -1,15 +1,9 @@
 # SPDX-License-Identifier: GPL-2.0
 VERSION = 5
 PATCHLEVEL = 16
-<<<<<<< HEAD
-SUBLEVEL = 14
+SUBLEVEL = 15
 EXTRAVERSION = -zen
 NAME = Super Popcorn Galaxy
-=======
-SUBLEVEL = 15
-EXTRAVERSION =
-NAME = Gobble Gobble
->>>>>>> 3ea3a232
 
 # *DOCUMENTATION*
 # To see a list of typical targets execute "make help"

--- conflicted
+++ resolved
@@ -1,15 +1,9 @@
 # SPDX-License-Identifier: GPL-2.0
 VERSION = 6
 PATCHLEVEL = 2
-<<<<<<< HEAD
-SUBLEVEL = 5
+SUBLEVEL = 6
 EXTRAVERSION = -zen
 NAME = Finding Humor In Nothing
-=======
-SUBLEVEL = 6
-EXTRAVERSION =
-NAME = Hurr durr I'ma ninja sloth
->>>>>>> fbe1871b
 
 # *DOCUMENTATION*
 # To see a list of typical targets execute "make help"

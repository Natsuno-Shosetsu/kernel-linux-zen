--- conflicted
+++ resolved
@@ -1,15 +1,9 @@
 # SPDX-License-Identifier: GPL-2.0
 VERSION = 5
 PATCHLEVEL = 14
-<<<<<<< HEAD
-SUBLEVEL = 10
+SUBLEVEL = 11
 EXTRAVERSION = -zen
 NAME = The City on the Edge of Forever
-=======
-SUBLEVEL = 11
-EXTRAVERSION =
-NAME = Opossums on Parade
->>>>>>> 924356b3
 
 # *DOCUMENTATION*
 # To see a list of typical targets execute "make help"

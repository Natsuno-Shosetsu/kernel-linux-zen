--- conflicted
+++ resolved
@@ -1,15 +1,9 @@
 # SPDX-License-Identifier: GPL-2.0
 VERSION = 6
 PATCHLEVEL = 1
-<<<<<<< HEAD
-SUBLEVEL = 16
+SUBLEVEL = 18
 EXTRAVERSION = -zen
 NAME = Finding Humor In Nothing
-=======
-SUBLEVEL = 18
-EXTRAVERSION =
-NAME = Hurr durr I'ma ninja sloth
->>>>>>> 1cc3fcf6
 
 # *DOCUMENTATION*
 # To see a list of typical targets execute "make help"

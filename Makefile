# SPDX-License-Identifier: GPL-2.0
VERSION = 5
PATCHLEVEL = 2
<<<<<<< HEAD
SUBLEVEL = 1
EXTRAVERSION = -zen
NAME = The Beauty and the Bug
=======
SUBLEVEL = 2
EXTRAVERSION =
NAME = Bobtail Squid
>>>>>>> e9b75c60

# *DOCUMENTATION*
# To see a list of typical targets execute "make help"
# More info can be located in ./README
# Comments in this file are targeted only to the developer, do not
# expect to learn how to build the kernel reading this file.

# That's our default target when none is given on the command line
PHONY := _all
_all:

# We are using a recursive build, so we need to do a little thinking
# to get the ordering right.
#
# Most importantly: sub-Makefiles should only ever modify files in
# their own directory. If in some directory we have a dependency on
# a file in another dir (which doesn't happen often, but it's often
# unavoidable when linking the built-in.a targets which finally
# turn into vmlinux), we will call a sub make in that other dir, and
# after that we are sure that everything which is in that other dir
# is now up to date.
#
# The only cases where we need to modify files which have global
# effects are thus separated out and done before the recursive
# descending is started. They are now explicitly listed as the
# prepare rule.

ifneq ($(sub_make_done),1)

# Do not use make's built-in rules and variables
# (this increases performance and avoids hard-to-debug behaviour)
MAKEFLAGS += -rR

# Avoid funny character set dependencies
unexport LC_ALL
LC_COLLATE=C
LC_NUMERIC=C
export LC_COLLATE LC_NUMERIC

# Avoid interference with shell env settings
unexport GREP_OPTIONS

# Beautify output
# ---------------------------------------------------------------------------
#
# Normally, we echo the whole command before executing it. By making
# that echo $($(quiet)$(cmd)), we now have the possibility to set
# $(quiet) to choose other forms of output instead, e.g.
#
#         quiet_cmd_cc_o_c = Compiling $(RELDIR)/$@
#         cmd_cc_o_c       = $(CC) $(c_flags) -c -o $@ $<
#
# If $(quiet) is empty, the whole command will be printed.
# If it is set to "quiet_", only the short version will be printed.
# If it is set to "silent_", nothing will be printed at all, since
# the variable $(silent_cmd_cc_o_c) doesn't exist.
#
# A simple variant is to prefix commands with $(Q) - that's useful
# for commands that shall be hidden in non-verbose mode.
#
#	$(Q)ln $@ :<
#
# If KBUILD_VERBOSE equals 0 then the above command will be hidden.
# If KBUILD_VERBOSE equals 1 then the above command is displayed.
#
# To put more focus on warnings, be less verbose as default
# Use 'make V=1' to see the full commands

ifeq ("$(origin V)", "command line")
  KBUILD_VERBOSE = $(V)
endif
ifndef KBUILD_VERBOSE
  KBUILD_VERBOSE = 0
endif

ifeq ($(KBUILD_VERBOSE),1)
  quiet =
  Q =
else
  quiet=quiet_
  Q = @
endif

# If the user is running make -s (silent mode), suppress echoing of
# commands

ifneq ($(findstring s,$(filter-out --%,$(MAKEFLAGS))),)
  quiet=silent_
endif

export quiet Q KBUILD_VERBOSE

# Kbuild will save output files in the current working directory.
# This does not need to match to the root of the kernel source tree.
#
# For example, you can do this:
#
#  cd /dir/to/store/output/files; make -f /dir/to/kernel/source/Makefile
#
# If you want to save output files in a different location, there are
# two syntaxes to specify it.
#
# 1) O=
# Use "make O=dir/to/store/output/files/"
#
# 2) Set KBUILD_OUTPUT
# Set the environment variable KBUILD_OUTPUT to point to the output directory.
# export KBUILD_OUTPUT=dir/to/store/output/files/; make
#
# The O= assignment takes precedence over the KBUILD_OUTPUT environment
# variable.

# Do we want to change the working directory?
ifeq ("$(origin O)", "command line")
  KBUILD_OUTPUT := $(O)
endif

ifneq ($(KBUILD_OUTPUT),)
# Make's built-in functions such as $(abspath ...), $(realpath ...) cannot
# expand a shell special character '~'. We use a somewhat tedious way here.
abs_objtree := $(shell mkdir -p $(KBUILD_OUTPUT) && cd $(KBUILD_OUTPUT) && pwd)
$(if $(abs_objtree),, \
     $(error failed to create output directory "$(KBUILD_OUTPUT)"))

# $(realpath ...) resolves symlinks
abs_objtree := $(realpath $(abs_objtree))
else
abs_objtree := $(CURDIR)
endif # ifneq ($(KBUILD_OUTPUT),)

ifeq ($(abs_objtree),$(CURDIR))
# Suppress "Entering directory ..." unless we are changing the work directory.
MAKEFLAGS += --no-print-directory
else
need-sub-make := 1
endif

abs_srctree := $(realpath $(dir $(lastword $(MAKEFILE_LIST))))

ifneq ($(words $(subst :, ,$(abs_srctree))), 1)
$(error source directory cannot contain spaces or colons)
endif

ifneq ($(abs_srctree),$(abs_objtree))
# Look for make include files relative to root of kernel src
#
# This does not become effective immediately because MAKEFLAGS is re-parsed
# once after the Makefile is read. We need to invoke sub-make.
MAKEFLAGS += --include-dir=$(abs_srctree)
need-sub-make := 1
endif

ifneq ($(filter 3.%,$(MAKE_VERSION)),)
# 'MAKEFLAGS += -rR' does not immediately become effective for GNU Make 3.x
# We need to invoke sub-make to avoid implicit rules in the top Makefile.
need-sub-make := 1
# Cancel implicit rules for this Makefile.
$(lastword $(MAKEFILE_LIST)): ;
endif

export abs_srctree abs_objtree
export sub_make_done := 1

ifeq ($(need-sub-make),1)

PHONY += $(MAKECMDGOALS) sub-make

$(filter-out _all sub-make $(lastword $(MAKEFILE_LIST)), $(MAKECMDGOALS)) _all: sub-make
	@:

# Invoke a second make in the output directory, passing relevant variables
sub-make:
	$(Q)$(MAKE) -C $(abs_objtree) -f $(abs_srctree)/Makefile $(MAKECMDGOALS)

endif # need-sub-make
endif # sub_make_done

# We process the rest of the Makefile if this is the final invocation of make
ifeq ($(need-sub-make),)

# Do not print "Entering directory ...",
# but we want to display it when entering to the output directory
# so that IDEs/editors are able to understand relative filenames.
MAKEFLAGS += --no-print-directory

# Call a source code checker (by default, "sparse") as part of the
# C compilation.
#
# Use 'make C=1' to enable checking of only re-compiled files.
# Use 'make C=2' to enable checking of *all* source files, regardless
# of whether they are re-compiled or not.
#
# See the file "Documentation/dev-tools/sparse.rst" for more details,
# including where to get the "sparse" utility.

ifeq ("$(origin C)", "command line")
  KBUILD_CHECKSRC = $(C)
endif
ifndef KBUILD_CHECKSRC
  KBUILD_CHECKSRC = 0
endif

# Use make M=dir to specify directory of external module to build
# Old syntax make ... SUBDIRS=$PWD is still supported
# Setting the environment variable KBUILD_EXTMOD take precedence
ifdef SUBDIRS
  $(warning ================= WARNING ================)
  $(warning 'SUBDIRS' will be removed after Linux 5.3)
  $(warning Please use 'M=' or 'KBUILD_EXTMOD' instead)
  $(warning ==========================================)
  KBUILD_EXTMOD ?= $(SUBDIRS)
endif

ifeq ("$(origin M)", "command line")
  KBUILD_EXTMOD := $(M)
endif

ifeq ($(abs_srctree),$(abs_objtree))
        # building in the source tree
        srctree := .
else
        ifeq ($(abs_srctree)/,$(dir $(abs_objtree)))
                # building in a subdirectory of the source tree
                srctree := ..
        else
                srctree := $(abs_srctree)
        endif

	# TODO:
	# KBUILD_SRC is only used to distinguish in-tree/out-of-tree build.
	# Replace it with $(srctree) or something.
	KBUILD_SRC := $(abs_srctree)
endif

export KBUILD_CHECKSRC KBUILD_EXTMOD KBUILD_SRC

objtree		:= .
src		:= $(srctree)
obj		:= $(objtree)

VPATH		:= $(srctree)

export srctree objtree VPATH

# To make sure we do not include .config for any of the *config targets
# catch them early, and hand them over to scripts/kconfig/Makefile
# It is allowed to specify more targets when calling make, including
# mixing *config targets and build targets.
# For example 'make oldconfig all'.
# Detect when mixed targets is specified, and make a second invocation
# of make so .config is not included in this case either (for *config).

version_h := include/generated/uapi/linux/version.h
old_version_h := include/linux/version.h

clean-targets := %clean mrproper cleandocs
no-dot-config-targets := $(clean-targets) \
			 cscope gtags TAGS tags help% %docs check% coccicheck \
			 $(version_h) headers_% archheaders archscripts \
			 %asm-generic kernelversion %src-pkg
no-sync-config-targets := $(no-dot-config-targets) install %install \
			   kernelrelease

config-targets  := 0
mixed-targets   := 0
dot-config      := 1
may-sync-config := 1

ifneq ($(filter $(no-dot-config-targets), $(MAKECMDGOALS)),)
	ifeq ($(filter-out $(no-dot-config-targets), $(MAKECMDGOALS)),)
		dot-config := 0
	endif
endif

ifneq ($(filter $(no-sync-config-targets), $(MAKECMDGOALS)),)
	ifeq ($(filter-out $(no-sync-config-targets), $(MAKECMDGOALS)),)
		may-sync-config := 0
	endif
endif

ifneq ($(KBUILD_EXTMOD),)
	may-sync-config := 0
endif

ifeq ($(KBUILD_EXTMOD),)
        ifneq ($(filter config %config,$(MAKECMDGOALS)),)
                config-targets := 1
                ifneq ($(words $(MAKECMDGOALS)),1)
                        mixed-targets := 1
                endif
        endif
endif

# For "make -j clean all", "make -j mrproper defconfig all", etc.
ifneq ($(filter $(clean-targets),$(MAKECMDGOALS)),)
        ifneq ($(filter-out $(clean-targets),$(MAKECMDGOALS)),)
                mixed-targets := 1
        endif
endif

# install and modules_install need also be processed one by one
ifneq ($(filter install,$(MAKECMDGOALS)),)
        ifneq ($(filter modules_install,$(MAKECMDGOALS)),)
	        mixed-targets := 1
        endif
endif

ifeq ($(mixed-targets),1)
# ===========================================================================
# We're called with mixed targets (*config and build targets).
# Handle them one by one.

PHONY += $(MAKECMDGOALS) __build_one_by_one

$(filter-out __build_one_by_one, $(MAKECMDGOALS)): __build_one_by_one
	@:

__build_one_by_one:
	$(Q)set -e; \
	for i in $(MAKECMDGOALS); do \
		$(MAKE) -f $(srctree)/Makefile $$i; \
	done

else

include scripts/Kbuild.include

# Read KERNELRELEASE from include/config/kernel.release (if it exists)
KERNELRELEASE = $(shell cat include/config/kernel.release 2> /dev/null)
KERNELVERSION = $(VERSION)$(if $(PATCHLEVEL),.$(PATCHLEVEL)$(if $(SUBLEVEL),.$(SUBLEVEL)))$(EXTRAVERSION)
export VERSION PATCHLEVEL SUBLEVEL KERNELRELEASE KERNELVERSION

include scripts/subarch.include

# Cross compiling and selecting different set of gcc/bin-utils
# ---------------------------------------------------------------------------
#
# When performing cross compilation for other architectures ARCH shall be set
# to the target architecture. (See arch/* for the possibilities).
# ARCH can be set during invocation of make:
# make ARCH=ia64
# Another way is to have ARCH set in the environment.
# The default ARCH is the host where make is executed.

# CROSS_COMPILE specify the prefix used for all executables used
# during compilation. Only gcc and related bin-utils executables
# are prefixed with $(CROSS_COMPILE).
# CROSS_COMPILE can be set on the command line
# make CROSS_COMPILE=ia64-linux-
# Alternatively CROSS_COMPILE can be set in the environment.
# Default value for CROSS_COMPILE is not to prefix executables
# Note: Some architectures assign CROSS_COMPILE in their arch/*/Makefile
ARCH		?= $(SUBARCH)

# Architecture as present in compile.h
UTS_MACHINE 	:= $(ARCH)
SRCARCH 	:= $(ARCH)

# Additional ARCH settings for x86
ifeq ($(ARCH),i386)
        SRCARCH := x86
endif
ifeq ($(ARCH),x86_64)
        SRCARCH := x86
endif

# Additional ARCH settings for sparc
ifeq ($(ARCH),sparc32)
       SRCARCH := sparc
endif
ifeq ($(ARCH),sparc64)
       SRCARCH := sparc
endif

# Additional ARCH settings for sh
ifeq ($(ARCH),sh64)
       SRCARCH := sh
endif

KCONFIG_CONFIG	?= .config
export KCONFIG_CONFIG

# SHELL used by kbuild
CONFIG_SHELL := $(shell if [ -x "$$BASH" ]; then echo $$BASH; \
	  else if [ -x /bin/bash ]; then echo /bin/bash; \
	  else echo sh; fi ; fi)

HOST_LFS_CFLAGS := $(shell getconf LFS_CFLAGS 2>/dev/null)
HOST_LFS_LDFLAGS := $(shell getconf LFS_LDFLAGS 2>/dev/null)
HOST_LFS_LIBS := $(shell getconf LFS_LIBS 2>/dev/null)

HOSTCC       = gcc
HOSTCXX      = g++
KBUILD_HOSTCFLAGS   := -Wall -Wmissing-prototypes -Wstrict-prototypes -O2 \
		-fomit-frame-pointer -std=gnu89 $(HOST_LFS_CFLAGS) \
		$(HOSTCFLAGS)
KBUILD_HOSTCXXFLAGS := -O2 $(HOST_LFS_CFLAGS) $(HOSTCXXFLAGS)
KBUILD_HOSTLDFLAGS  := $(HOST_LFS_LDFLAGS) $(HOSTLDFLAGS)
KBUILD_HOSTLDLIBS   := $(HOST_LFS_LIBS) $(HOSTLDLIBS)

# Make variables (CC, etc...)
AS		= $(CROSS_COMPILE)as
LD		= $(CROSS_COMPILE)ld
CC		= $(CROSS_COMPILE)gcc
CPP		= $(CC) -E
AR		= $(CROSS_COMPILE)ar
NM		= $(CROSS_COMPILE)nm
STRIP		= $(CROSS_COMPILE)strip
OBJCOPY		= $(CROSS_COMPILE)objcopy
OBJDUMP		= $(CROSS_COMPILE)objdump
PAHOLE		= pahole
LEX		= flex
YACC		= bison
AWK		= awk
INSTALLKERNEL  := installkernel
DEPMOD		= /sbin/depmod
PERL		= perl
PYTHON		= python
PYTHON2		= python2
PYTHON3		= python3
CHECK		= sparse

CHECKFLAGS     := -D__linux__ -Dlinux -D__STDC__ -Dunix -D__unix__ \
		  -Wbitwise -Wno-return-void -Wno-unknown-attribute $(CF)
NOSTDINC_FLAGS :=
CFLAGS_MODULE   =
AFLAGS_MODULE   =
LDFLAGS_MODULE  =
CFLAGS_KERNEL	=
AFLAGS_KERNEL	=
LDFLAGS_vmlinux =

# Use USERINCLUDE when you must reference the UAPI directories only.
USERINCLUDE    := \
		-I$(srctree)/arch/$(SRCARCH)/include/uapi \
		-I$(objtree)/arch/$(SRCARCH)/include/generated/uapi \
		-I$(srctree)/include/uapi \
		-I$(objtree)/include/generated/uapi \
                -include $(srctree)/include/linux/kconfig.h

# Use LINUXINCLUDE when you must reference the include/ directory.
# Needed to be compatible with the O= option
LINUXINCLUDE    := \
		-I$(srctree)/arch/$(SRCARCH)/include \
		-I$(objtree)/arch/$(SRCARCH)/include/generated \
		$(if $(filter .,$(srctree)),,-I$(srctree)/include) \
		-I$(objtree)/include \
		$(USERINCLUDE)

KBUILD_AFLAGS   := -D__ASSEMBLY__ -fno-PIE
KBUILD_CFLAGS   := -Wall -Wundef -Werror=strict-prototypes -Wno-trigraphs \
		   -fno-strict-aliasing -fno-common -fshort-wchar -fno-PIE \
		   -Werror=implicit-function-declaration -Werror=implicit-int \
		   -Wno-format-security \
		   -std=gnu89
KBUILD_CPPFLAGS := -D__KERNEL__
KBUILD_AFLAGS_KERNEL :=
KBUILD_CFLAGS_KERNEL :=
KBUILD_AFLAGS_MODULE  := -DMODULE
KBUILD_CFLAGS_MODULE  := -DMODULE
KBUILD_LDFLAGS_MODULE := -T $(srctree)/scripts/module-common.lds
KBUILD_LDFLAGS :=
GCC_PLUGINS_CFLAGS :=

export ARCH SRCARCH CONFIG_SHELL HOSTCC KBUILD_HOSTCFLAGS CROSS_COMPILE AS LD CC
export CPP AR NM STRIP OBJCOPY OBJDUMP PAHOLE KBUILD_HOSTLDFLAGS KBUILD_HOSTLDLIBS
export MAKE LEX YACC AWK INSTALLKERNEL PERL PYTHON PYTHON2 PYTHON3 UTS_MACHINE
export HOSTCXX KBUILD_HOSTCXXFLAGS LDFLAGS_MODULE CHECK CHECKFLAGS

export KBUILD_CPPFLAGS NOSTDINC_FLAGS LINUXINCLUDE OBJCOPYFLAGS KBUILD_LDFLAGS
export KBUILD_CFLAGS CFLAGS_KERNEL CFLAGS_MODULE
export CFLAGS_KASAN CFLAGS_KASAN_NOSANITIZE CFLAGS_UBSAN
export KBUILD_AFLAGS AFLAGS_KERNEL AFLAGS_MODULE
export KBUILD_AFLAGS_MODULE KBUILD_CFLAGS_MODULE KBUILD_LDFLAGS_MODULE
export KBUILD_AFLAGS_KERNEL KBUILD_CFLAGS_KERNEL
export KBUILD_ARFLAGS

# When compiling out-of-tree modules, put MODVERDIR in the module
# tree rather than in the kernel tree. The kernel tree might
# even be read-only.
export MODVERDIR := $(if $(KBUILD_EXTMOD),$(firstword $(KBUILD_EXTMOD))/).tmp_versions

# Files to ignore in find ... statements

export RCS_FIND_IGNORE := \( -name SCCS -o -name BitKeeper -o -name .svn -o    \
			  -name CVS -o -name .pc -o -name .hg -o -name .git \) \
			  -prune -o
export RCS_TAR_IGNORE := --exclude SCCS --exclude BitKeeper --exclude .svn \
			 --exclude CVS --exclude .pc --exclude .hg --exclude .git

# ===========================================================================
# Rules shared between *config targets and build targets

# Basic helpers built in scripts/basic/
PHONY += scripts_basic
scripts_basic:
	$(Q)$(MAKE) $(build)=scripts/basic
	$(Q)rm -f .tmp_quiet_recordmcount

PHONY += outputmakefile
# outputmakefile generates a Makefile in the output directory, if using a
# separate output directory. This allows convenient use of make in the
# output directory.
# At the same time when output Makefile generated, generate .gitignore to
# ignore whole output directory
outputmakefile:
ifneq ($(srctree),.)
	$(Q)ln -fsn $(srctree) source
	$(Q)$(CONFIG_SHELL) $(srctree)/scripts/mkmakefile $(srctree)
	$(Q)test -e .gitignore || \
	{ echo "# this is build directory, ignore it"; echo "*"; } > .gitignore
endif

ifneq ($(shell $(CC) --version 2>&1 | head -n 1 | grep clang),)
ifneq ($(CROSS_COMPILE),)
CLANG_FLAGS	:= --target=$(notdir $(CROSS_COMPILE:%-=%))
GCC_TOOLCHAIN_DIR := $(dir $(shell which $(CROSS_COMPILE)elfedit))
CLANG_FLAGS	+= --prefix=$(GCC_TOOLCHAIN_DIR)
GCC_TOOLCHAIN	:= $(realpath $(GCC_TOOLCHAIN_DIR)/..)
endif
ifneq ($(GCC_TOOLCHAIN),)
CLANG_FLAGS	+= --gcc-toolchain=$(GCC_TOOLCHAIN)
endif
CLANG_FLAGS	+= -no-integrated-as
KBUILD_CFLAGS	+= $(CLANG_FLAGS)
KBUILD_AFLAGS	+= $(CLANG_FLAGS)
export CLANG_FLAGS
endif

# The expansion should be delayed until arch/$(SRCARCH)/Makefile is included.
# Some architectures define CROSS_COMPILE in arch/$(SRCARCH)/Makefile.
# CC_VERSION_TEXT is referenced from Kconfig (so it needs export),
# and from include/config/auto.conf.cmd to detect the compiler upgrade.
CC_VERSION_TEXT = $(shell $(CC) --version 2>/dev/null | head -n 1)

ifeq ($(config-targets),1)
# ===========================================================================
# *config targets only - make sure prerequisites are updated, and descend
# in scripts/kconfig to make the *config target

# Read arch specific Makefile to set KBUILD_DEFCONFIG as needed.
# KBUILD_DEFCONFIG may point out an alternative default configuration
# used for 'make defconfig'
include arch/$(SRCARCH)/Makefile
export KBUILD_DEFCONFIG KBUILD_KCONFIG CC_VERSION_TEXT

config: scripts_basic outputmakefile FORCE
	$(Q)$(MAKE) $(build)=scripts/kconfig $@

%config: scripts_basic outputmakefile FORCE
	$(Q)$(MAKE) $(build)=scripts/kconfig $@

else
# ===========================================================================
# Build targets only - this includes vmlinux, arch specific targets, clean
# targets and others. In general all targets except *config targets.

# If building an external module we do not care about the all: rule
# but instead _all depend on modules
PHONY += all
ifeq ($(KBUILD_EXTMOD),)
_all: all
else
_all: modules
endif

# Decide whether to build built-in, modular, or both.
# Normally, just do built-in.

KBUILD_MODULES :=
KBUILD_BUILTIN := 1

# If we have only "make modules", don't compile built-in objects.
# When we're building modules with modversions, we need to consider
# the built-in objects during the descend as well, in order to
# make sure the checksums are up to date before we record them.

ifeq ($(MAKECMDGOALS),modules)
  KBUILD_BUILTIN := $(if $(CONFIG_MODVERSIONS),1)
endif

# If we have "make <whatever> modules", compile modules
# in addition to whatever we do anyway.
# Just "make" or "make all" shall build modules as well

ifneq ($(filter all _all modules,$(MAKECMDGOALS)),)
  KBUILD_MODULES := 1
endif

ifeq ($(MAKECMDGOALS),)
  KBUILD_MODULES := 1
endif

export KBUILD_MODULES KBUILD_BUILTIN

ifeq ($(dot-config),1)
include include/config/auto.conf
endif

ifeq ($(KBUILD_EXTMOD),)
# Objects we will link into vmlinux / subdirs we need to visit
init-y		:= init/
drivers-y	:= drivers/ sound/
drivers-$(CONFIG_SAMPLES) += samples/
net-y		:= net/
libs-y		:= lib/
core-y		:= usr/
virt-y		:= virt/
endif # KBUILD_EXTMOD

# The all: target is the default when no target is given on the
# command line.
# This allow a user to issue only 'make' to build a kernel including modules
# Defaults to vmlinux, but the arch makefile usually adds further targets
all: vmlinux

CFLAGS_GCOV	:= -fprofile-arcs -ftest-coverage \
	$(call cc-option,-fno-tree-loop-im) \
	$(call cc-disable-warning,maybe-uninitialized,)
export CFLAGS_GCOV

# The arch Makefiles can override CC_FLAGS_FTRACE. We may also append it later.
ifdef CONFIG_FUNCTION_TRACER
  CC_FLAGS_FTRACE := -pg
endif

RETPOLINE_CFLAGS_GCC := -mindirect-branch=thunk-extern -mindirect-branch-register
RETPOLINE_VDSO_CFLAGS_GCC := -mindirect-branch=thunk-inline -mindirect-branch-register
RETPOLINE_CFLAGS_CLANG := -mretpoline-external-thunk
RETPOLINE_VDSO_CFLAGS_CLANG := -mretpoline
RETPOLINE_CFLAGS := $(call cc-option,$(RETPOLINE_CFLAGS_GCC),$(call cc-option,$(RETPOLINE_CFLAGS_CLANG)))
RETPOLINE_VDSO_CFLAGS := $(call cc-option,$(RETPOLINE_VDSO_CFLAGS_GCC),$(call cc-option,$(RETPOLINE_VDSO_CFLAGS_CLANG)))
# -mindirect-branch is incompatible with -fcf-protection, so ensure the
# latter is disabled
RETPOLINE_CFLAGS += $(call cc-option,-fcf-protection=none,)
RETPOLINE_VDSO_CFLAGS += $(call cc-option,-fcf-protection=none,)
export RETPOLINE_CFLAGS
export RETPOLINE_VDSO_CFLAGS

# The arch Makefile can set ARCH_{CPP,A,C}FLAGS to override the default
# values of the respective KBUILD_* variables
ARCH_CPPFLAGS :=
ARCH_AFLAGS :=
ARCH_CFLAGS :=
include arch/$(SRCARCH)/Makefile

ifeq ($(dot-config),1)
ifeq ($(may-sync-config),1)
# Read in dependencies to all Kconfig* files, make sure to run syncconfig if
# changes are detected. This should be included after arch/$(SRCARCH)/Makefile
# because some architectures define CROSS_COMPILE there.
include include/config/auto.conf.cmd

$(KCONFIG_CONFIG):
	@echo >&2 '***'
	@echo >&2 '*** Configuration file "$@" not found!'
	@echo >&2 '***'
	@echo >&2 '*** Please run some configurator (e.g. "make oldconfig" or'
	@echo >&2 '*** "make menuconfig" or "make xconfig").'
	@echo >&2 '***'
	@/bin/false

# The actual configuration files used during the build are stored in
# include/generated/ and include/config/. Update them if .config is newer than
# include/config/auto.conf (which mirrors .config).
#
# This exploits the 'multi-target pattern rule' trick.
# The syncconfig should be executed only once to make all the targets.
%/auto.conf %/auto.conf.cmd %/tristate.conf: $(KCONFIG_CONFIG)
	$(Q)$(MAKE) -f $(srctree)/Makefile syncconfig
else
# External modules and some install targets need include/generated/autoconf.h
# and include/config/auto.conf but do not care if they are up-to-date.
# Use auto.conf to trigger the test
PHONY += include/config/auto.conf

include/config/auto.conf:
	$(Q)test -e include/generated/autoconf.h -a -e $@ || (		\
	echo >&2;							\
	echo >&2 "  ERROR: Kernel configuration is invalid.";		\
	echo >&2 "         include/generated/autoconf.h or $@ are missing.";\
	echo >&2 "         Run 'make oldconfig && make prepare' on kernel src to fix it.";	\
	echo >&2 ;							\
	/bin/false)

endif # may-sync-config
endif # $(dot-config)

KBUILD_CFLAGS	+= $(call cc-option,-fno-delete-null-pointer-checks,)
KBUILD_CFLAGS	+= $(call cc-disable-warning,frame-address,)
KBUILD_CFLAGS	+= $(call cc-disable-warning, format-truncation)
KBUILD_CFLAGS	+= $(call cc-disable-warning, format-overflow)
KBUILD_CFLAGS	+= $(call cc-disable-warning, address-of-packed-member)

ifdef CONFIG_CC_OPTIMIZE_FOR_SIZE
KBUILD_CFLAGS	+= -Os
else
ifdef CONFIG_CC_OPTIMIZE_HARDER
KBUILD_CFLAGS	+= -O3
else
KBUILD_CFLAGS   += -O2
endif
endif

ifdef CONFIG_CC_DISABLE_WARN_MAYBE_UNINITIALIZED
KBUILD_CFLAGS   += -Wno-maybe-uninitialized
endif

# Tell gcc to never replace conditional load with a non-conditional one
KBUILD_CFLAGS	+= $(call cc-option,--param=allow-store-data-races=0)

include scripts/Makefile.kcov
include scripts/Makefile.gcc-plugins

ifdef CONFIG_READABLE_ASM
# Disable optimizations that make assembler listings hard to read.
# reorder blocks reorders the control in the function
# ipa clone creates specialized cloned functions
# partial inlining inlines only parts of functions
KBUILD_CFLAGS += $(call cc-option,-fno-reorder-blocks,) \
                 $(call cc-option,-fno-ipa-cp-clone,) \
                 $(call cc-option,-fno-partial-inlining)
endif

ifneq ($(CONFIG_FRAME_WARN),0)
KBUILD_CFLAGS += $(call cc-option,-Wframe-larger-than=${CONFIG_FRAME_WARN})
endif

stackp-flags-$(CONFIG_CC_HAS_STACKPROTECTOR_NONE) := -fno-stack-protector
stackp-flags-$(CONFIG_STACKPROTECTOR)             := -fstack-protector
stackp-flags-$(CONFIG_STACKPROTECTOR_STRONG)      := -fstack-protector-strong

KBUILD_CFLAGS += $(stackp-flags-y)

ifdef CONFIG_CC_IS_CLANG
KBUILD_CPPFLAGS += -Qunused-arguments
KBUILD_CFLAGS += -Wno-format-invalid-specifier
KBUILD_CFLAGS += -Wno-gnu
# Quiet clang warning: comparison of unsigned expression < 0 is always false
KBUILD_CFLAGS += -Wno-tautological-compare
# CLANG uses a _MergedGlobals as optimization, but this breaks modpost, as the
# source of a reference will be _MergedGlobals and not on of the whitelisted names.
# See modpost pattern 2
KBUILD_CFLAGS += -mno-global-merge
else

# These warnings generated too much noise in a regular build.
# Use make W=1 to enable them (see scripts/Makefile.extrawarn)
KBUILD_CFLAGS += -Wno-unused-but-set-variable
endif

KBUILD_CFLAGS += $(call cc-disable-warning, unused-const-variable)
ifdef CONFIG_FRAME_POINTER
KBUILD_CFLAGS	+= -fno-omit-frame-pointer -fno-optimize-sibling-calls
else
# Some targets (ARM with Thumb2, for example), can't be built with frame
# pointers.  For those, we don't have FUNCTION_TRACER automatically
# select FRAME_POINTER.  However, FUNCTION_TRACER adds -pg, and this is
# incompatible with -fomit-frame-pointer with current GCC, so we don't use
# -fomit-frame-pointer with FUNCTION_TRACER.
ifndef CONFIG_FUNCTION_TRACER
KBUILD_CFLAGS	+= -fomit-frame-pointer
endif
endif

# Initialize all stack variables with a pattern, if desired.
ifdef CONFIG_INIT_STACK_ALL
KBUILD_CFLAGS	+= -ftrivial-auto-var-init=pattern
endif

DEBUG_CFLAGS	:= $(call cc-option, -fno-var-tracking-assignments)

ifdef CONFIG_DEBUG_INFO
ifdef CONFIG_DEBUG_INFO_SPLIT
DEBUG_CFLAGS	+= -gsplit-dwarf
else
DEBUG_CFLAGS	+= -g
endif
KBUILD_AFLAGS	+= -Wa,-gdwarf-2
endif
ifdef CONFIG_DEBUG_INFO_DWARF4
DEBUG_CFLAGS	+= -gdwarf-4
endif

ifdef CONFIG_DEBUG_INFO_REDUCED
DEBUG_CFLAGS	+= $(call cc-option, -femit-struct-debug-baseonly) \
		   $(call cc-option,-fno-var-tracking)
endif

KBUILD_CFLAGS += $(DEBUG_CFLAGS)
export DEBUG_CFLAGS

ifdef CONFIG_FUNCTION_TRACER
ifdef CONFIG_FTRACE_MCOUNT_RECORD
  # gcc 5 supports generating the mcount tables directly
  ifeq ($(call cc-option-yn,-mrecord-mcount),y)
    CC_FLAGS_FTRACE	+= -mrecord-mcount
    export CC_USING_RECORD_MCOUNT := 1
  endif
  ifdef CONFIG_HAVE_NOP_MCOUNT
    ifeq ($(call cc-option-yn, -mnop-mcount),y)
      CC_FLAGS_FTRACE	+= -mnop-mcount
      CC_FLAGS_USING	+= -DCC_USING_NOP_MCOUNT
    endif
  endif
endif
ifdef CONFIG_HAVE_FENTRY
  ifeq ($(call cc-option-yn, -mfentry),y)
    CC_FLAGS_FTRACE	+= -mfentry
    CC_FLAGS_USING	+= -DCC_USING_FENTRY
  endif
endif
export CC_FLAGS_FTRACE
KBUILD_CFLAGS	+= $(CC_FLAGS_FTRACE) $(CC_FLAGS_USING)
KBUILD_AFLAGS	+= $(CC_FLAGS_USING)
ifdef CONFIG_DYNAMIC_FTRACE
	ifdef CONFIG_HAVE_C_RECORDMCOUNT
		BUILD_C_RECORDMCOUNT := y
		export BUILD_C_RECORDMCOUNT
	endif
endif
endif

# We trigger additional mismatches with less inlining
ifdef CONFIG_DEBUG_SECTION_MISMATCH
KBUILD_CFLAGS += $(call cc-option, -fno-inline-functions-called-once)
endif

ifdef CONFIG_LD_DEAD_CODE_DATA_ELIMINATION
KBUILD_CFLAGS_KERNEL += -ffunction-sections -fdata-sections
LDFLAGS_vmlinux += --gc-sections
endif

ifdef CONFIG_LIVEPATCH
KBUILD_CFLAGS += $(call cc-option, -flive-patching=inline-clone)
endif

# arch Makefile may override CC so keep this after arch Makefile is included
NOSTDINC_FLAGS += -nostdinc -isystem $(shell $(CC) -print-file-name=include)

# warn about C99 declaration after statement
KBUILD_CFLAGS += -Wdeclaration-after-statement

# Variable Length Arrays (VLAs) should not be used anywhere in the kernel
KBUILD_CFLAGS += -Wvla

# disable pointer signed / unsigned warnings in gcc 4.0
KBUILD_CFLAGS += -Wno-pointer-sign

# disable stringop warnings in gcc 8+
KBUILD_CFLAGS += $(call cc-disable-warning, stringop-truncation)

# disable invalid "can't wrap" optimizations for signed / pointers
KBUILD_CFLAGS	+= $(call cc-option,-fno-strict-overflow)

# clang sets -fmerge-all-constants by default as optimization, but this
# is non-conforming behavior for C and in fact breaks the kernel, so we
# need to disable it here generally.
KBUILD_CFLAGS	+= $(call cc-option,-fno-merge-all-constants)

# for gcc -fno-merge-all-constants disables everything, but it is fine
# to have actual conforming behavior enabled.
KBUILD_CFLAGS	+= $(call cc-option,-fmerge-constants)

# Make sure -fstack-check isn't enabled (like gentoo apparently did)
KBUILD_CFLAGS  += $(call cc-option,-fno-stack-check,)

# conserve stack if available
KBUILD_CFLAGS   += $(call cc-option,-fconserve-stack)

# Prohibit date/time macros, which would make the build non-deterministic
KBUILD_CFLAGS   += $(call cc-option,-Werror=date-time)

# enforce correct pointer usage
KBUILD_CFLAGS   += $(call cc-option,-Werror=incompatible-pointer-types)

# Require designated initializers for all marked structures
KBUILD_CFLAGS   += $(call cc-option,-Werror=designated-init)

# change __FILE__ to the relative path from the srctree
KBUILD_CFLAGS	+= $(call cc-option,-fmacro-prefix-map=$(srctree)/=)

# use the deterministic mode of AR if available
KBUILD_ARFLAGS := $(call ar-option,D)

include scripts/Makefile.kasan
include scripts/Makefile.extrawarn
include scripts/Makefile.ubsan

# Add any arch overrides and user supplied CPPFLAGS, AFLAGS and CFLAGS as the
# last assignments
KBUILD_CPPFLAGS += $(ARCH_CPPFLAGS) $(KCPPFLAGS)
KBUILD_AFLAGS   += $(ARCH_AFLAGS)   $(KAFLAGS)
KBUILD_CFLAGS   += $(ARCH_CFLAGS)   $(KCFLAGS)

# Use --build-id when available.
LDFLAGS_BUILD_ID := $(call ld-option, --build-id)
KBUILD_LDFLAGS_MODULE += $(LDFLAGS_BUILD_ID)
LDFLAGS_vmlinux += $(LDFLAGS_BUILD_ID)

ifeq ($(CONFIG_STRIP_ASM_SYMS),y)
LDFLAGS_vmlinux	+= $(call ld-option, -X,)
endif

# insure the checker run with the right endianness
CHECKFLAGS += $(if $(CONFIG_CPU_BIG_ENDIAN),-mbig-endian,-mlittle-endian)

# the checker needs the correct machine size
CHECKFLAGS += $(if $(CONFIG_64BIT),-m64,-m32)

# Default kernel image to build when no specific target is given.
# KBUILD_IMAGE may be overruled on the command line or
# set in the environment
# Also any assignments in arch/$(ARCH)/Makefile take precedence over
# this default value
export KBUILD_IMAGE ?= vmlinux

#
# INSTALL_PATH specifies where to place the updated kernel and system map
# images. Default is /boot, but you can set it to other values
export	INSTALL_PATH ?= /boot

#
# INSTALL_DTBS_PATH specifies a prefix for relocations required by build roots.
# Like INSTALL_MOD_PATH, it isn't defined in the Makefile, but can be passed as
# an argument if needed. Otherwise it defaults to the kernel install path
#
export INSTALL_DTBS_PATH ?= $(INSTALL_PATH)/dtbs/$(KERNELRELEASE)

#
# INSTALL_MOD_PATH specifies a prefix to MODLIB for module directory
# relocations required by build roots.  This is not defined in the
# makefile but the argument can be passed to make if needed.
#

MODLIB	= $(INSTALL_MOD_PATH)/lib/modules/$(KERNELRELEASE)
export MODLIB

#
# INSTALL_MOD_STRIP, if defined, will cause modules to be
# stripped after they are installed.  If INSTALL_MOD_STRIP is '1', then
# the default option --strip-debug will be used.  Otherwise,
# INSTALL_MOD_STRIP value will be used as the options to the strip command.

ifdef INSTALL_MOD_STRIP
ifeq ($(INSTALL_MOD_STRIP),1)
mod_strip_cmd = $(STRIP) --strip-debug
else
mod_strip_cmd = $(STRIP) $(INSTALL_MOD_STRIP)
endif # INSTALL_MOD_STRIP=1
else
mod_strip_cmd = true
endif # INSTALL_MOD_STRIP
export mod_strip_cmd

# CONFIG_MODULE_COMPRESS, if defined, will cause module to be compressed
# after they are installed in agreement with CONFIG_MODULE_COMPRESS_GZIP
# or CONFIG_MODULE_COMPRESS_XZ.

mod_compress_cmd = true
ifdef CONFIG_MODULE_COMPRESS
  ifdef CONFIG_MODULE_COMPRESS_GZIP
    mod_compress_cmd = gzip -n -f
  endif # CONFIG_MODULE_COMPRESS_GZIP
  ifdef CONFIG_MODULE_COMPRESS_XZ
    mod_compress_cmd = xz -f
  endif # CONFIG_MODULE_COMPRESS_XZ
endif # CONFIG_MODULE_COMPRESS
export mod_compress_cmd

ifdef CONFIG_MODULE_SIG_ALL
$(eval $(call config_filename,MODULE_SIG_KEY))

mod_sign_cmd = scripts/sign-file $(CONFIG_MODULE_SIG_HASH) $(MODULE_SIG_KEY_SRCPREFIX)$(CONFIG_MODULE_SIG_KEY) certs/signing_key.x509
else
mod_sign_cmd = true
endif
export mod_sign_cmd

HOST_LIBELF_LIBS = $(shell pkg-config libelf --libs 2>/dev/null || echo -lelf)

ifdef CONFIG_STACK_VALIDATION
  has_libelf := $(call try-run,\
		echo "int main() {}" | $(HOSTCC) -xc -o /dev/null $(HOST_LIBELF_LIBS) -,1,0)
  ifeq ($(has_libelf),1)
    objtool_target := tools/objtool FORCE
  else
    SKIP_STACK_VALIDATION := 1
    export SKIP_STACK_VALIDATION
  endif
endif

PHONY += prepare0

ifeq ($(KBUILD_EXTMOD),)
core-y		+= kernel/ certs/ mm/ fs/ ipc/ security/ crypto/ block/

vmlinux-dirs	:= $(patsubst %/,%,$(filter %/, $(init-y) $(init-m) \
		     $(core-y) $(core-m) $(drivers-y) $(drivers-m) \
		     $(net-y) $(net-m) $(libs-y) $(libs-m) $(virt-y)))

vmlinux-alldirs	:= $(sort $(vmlinux-dirs) Documentation \
		     $(patsubst %/,%,$(filter %/, $(init-) $(core-) \
			$(drivers-) $(net-) $(libs-) $(virt-))))

init-y		:= $(patsubst %/, %/built-in.a, $(init-y))
core-y		:= $(patsubst %/, %/built-in.a, $(core-y))
drivers-y	:= $(patsubst %/, %/built-in.a, $(drivers-y))
net-y		:= $(patsubst %/, %/built-in.a, $(net-y))
libs-y1		:= $(patsubst %/, %/lib.a, $(libs-y))
libs-y2		:= $(patsubst %/, %/built-in.a, $(filter-out %.a, $(libs-y)))
virt-y		:= $(patsubst %/, %/built-in.a, $(virt-y))

# Externally visible symbols (used by link-vmlinux.sh)
export KBUILD_VMLINUX_OBJS := $(head-y) $(init-y) $(core-y) $(libs-y2) \
			      $(drivers-y) $(net-y) $(virt-y)
export KBUILD_VMLINUX_LIBS := $(libs-y1)
export KBUILD_LDS          := arch/$(SRCARCH)/kernel/vmlinux.lds
export LDFLAGS_vmlinux
# used by scripts/package/Makefile
export KBUILD_ALLDIRS := $(sort $(filter-out arch/%,$(vmlinux-alldirs)) LICENSES arch include scripts tools)

vmlinux-deps := $(KBUILD_LDS) $(KBUILD_VMLINUX_OBJS) $(KBUILD_VMLINUX_LIBS)

# Recurse until adjust_autoksyms.sh is satisfied
PHONY += autoksyms_recursive
autoksyms_recursive: $(vmlinux-deps)
ifdef CONFIG_TRIM_UNUSED_KSYMS
	$(Q)$(CONFIG_SHELL) $(srctree)/scripts/adjust_autoksyms.sh \
	  "$(MAKE) -f $(srctree)/Makefile vmlinux"
endif

# For the kernel to actually contain only the needed exported symbols,
# we have to build modules as well to determine what those symbols are.
# (this can be evaluated only once include/config/auto.conf has been included)
ifdef CONFIG_TRIM_UNUSED_KSYMS
  KBUILD_MODULES := 1
endif

autoksyms_h := $(if $(CONFIG_TRIM_UNUSED_KSYMS), include/generated/autoksyms.h)

$(autoksyms_h):
	$(Q)mkdir -p $(dir $@)
	$(Q)touch $@

ARCH_POSTLINK := $(wildcard $(srctree)/arch/$(SRCARCH)/Makefile.postlink)

# Final link of vmlinux with optional arch pass after final link
cmd_link-vmlinux =                                                 \
	$(CONFIG_SHELL) $< $(LD) $(KBUILD_LDFLAGS) $(LDFLAGS_vmlinux) ;    \
	$(if $(ARCH_POSTLINK), $(MAKE) -f $(ARCH_POSTLINK) $@, true)

vmlinux: scripts/link-vmlinux.sh autoksyms_recursive $(vmlinux-deps) FORCE
	+$(call if_changed,link-vmlinux)

targets := vmlinux

# Some samples need headers_install.
samples: headers_install

# The actual objects are generated when descending,
# make sure no implicit rule kicks in
$(sort $(vmlinux-deps)): $(vmlinux-dirs) ;

# Handle descending into subdirectories listed in $(vmlinux-dirs)
# Preset locale variables to speed up the build process. Limit locale
# tweaks to this spot to avoid wrong language settings when running
# make menuconfig etc.
# Error messages still appears in the original language

PHONY += $(vmlinux-dirs)
$(vmlinux-dirs): prepare
	$(Q)$(MAKE) $(build)=$@ need-builtin=1

filechk_kernel.release = \
	echo "$(KERNELVERSION)$$($(CONFIG_SHELL) $(srctree)/scripts/setlocalversion $(srctree))"

# Store (new) KERNELRELEASE string in include/config/kernel.release
include/config/kernel.release: FORCE
	$(call filechk,kernel.release)

# Additional helpers built in scripts/
# Carefully list dependencies so we do not try to build scripts twice
# in parallel
PHONY += scripts
scripts: scripts_basic scripts_dtc
	$(Q)$(MAKE) $(build)=$(@)

# Things we need to do before we recursively start building the kernel
# or the modules are listed in "prepare".
# A multi level approach is used. prepareN is processed before prepareN-1.
# archprepare is used in arch Makefiles and when processed asm symlink,
# version.h and scripts_basic is processed / created.

PHONY += prepare archprepare prepare1 prepare3

# prepare3 is used to check if we are building in a separate output directory,
# and if so do:
# 1) Check that make has not been executed in the kernel src $(srctree)
prepare3: include/config/kernel.release
ifneq ($(srctree),.)
	@$(kecho) '  Using $(srctree) as source for kernel'
	$(Q)if [ -f $(srctree)/.config -o \
		 -d $(srctree)/include/config -o \
		 -d $(srctree)/arch/$(SRCARCH)/include/generated ]; then \
		echo >&2 "  $(srctree) is not clean, please run 'make mrproper'"; \
		echo >&2 "  in the '$(srctree)' directory.";\
		/bin/false; \
	fi;
endif

prepare1: prepare3 outputmakefile asm-generic $(version_h) $(autoksyms_h) \
						include/generated/utsrelease.h
	$(cmd_crmodverdir)

archprepare: archheaders archscripts prepare1 scripts

prepare0: archprepare
	$(Q)$(MAKE) $(build)=scripts/mod
	$(Q)$(MAKE) $(build)=.

# All the preparing..
prepare: prepare0 prepare-objtool

# Support for using generic headers in asm-generic
asm-generic := -f $(srctree)/scripts/Makefile.asm-generic obj

PHONY += asm-generic uapi-asm-generic
asm-generic: uapi-asm-generic
	$(Q)$(MAKE) $(asm-generic)=arch/$(SRCARCH)/include/generated/asm \
	generic=include/asm-generic
uapi-asm-generic:
	$(Q)$(MAKE) $(asm-generic)=arch/$(SRCARCH)/include/generated/uapi/asm \
	generic=include/uapi/asm-generic

PHONY += prepare-objtool
prepare-objtool: $(objtool_target)
ifeq ($(SKIP_STACK_VALIDATION),1)
ifdef CONFIG_UNWINDER_ORC
	@echo "error: Cannot generate ORC metadata for CONFIG_UNWINDER_ORC=y, please install libelf-dev, libelf-devel or elfutils-libelf-devel" >&2
	@false
else
	@echo "warning: Cannot use CONFIG_STACK_VALIDATION=y, please install libelf-dev, libelf-devel or elfutils-libelf-devel" >&2
endif
endif

# Generate some files
# ---------------------------------------------------------------------------

# KERNELRELEASE can change from a few different places, meaning version.h
# needs to be updated, so this check is forced on all builds

uts_len := 64
define filechk_utsrelease.h
	if [ `echo -n "$(KERNELRELEASE)" | wc -c ` -gt $(uts_len) ]; then \
	  echo '"$(KERNELRELEASE)" exceeds $(uts_len) characters' >&2;    \
	  exit 1;                                                         \
	fi;                                                               \
	echo \#define UTS_RELEASE \"$(KERNELRELEASE)\"
endef

define filechk_version.h
	echo \#define LINUX_VERSION_CODE $(shell                         \
	expr $(VERSION) \* 65536 + 0$(PATCHLEVEL) \* 256 + 0$(SUBLEVEL)); \
	echo '#define KERNEL_VERSION(a,b,c) (((a) << 16) + ((b) << 8) + (c))'
endef

$(version_h): FORCE
	$(call filechk,version.h)
	$(Q)rm -f $(old_version_h)

include/generated/utsrelease.h: include/config/kernel.release FORCE
	$(call filechk,utsrelease.h)

PHONY += headerdep
headerdep:
	$(Q)find $(srctree)/include/ -name '*.h' | xargs --max-args 1 \
	$(srctree)/scripts/headerdep.pl -I$(srctree)/include

# ---------------------------------------------------------------------------
# Kernel headers

#Default location for installed headers
export INSTALL_HDR_PATH = $(objtree)/usr

# If we do an all arch process set dst to include/arch-$(SRCARCH)
hdr-dst = $(if $(KBUILD_HEADERS), dst=include/arch-$(SRCARCH), dst=include)

PHONY += archheaders archscripts

PHONY += __headers
__headers: $(version_h) scripts_basic uapi-asm-generic archheaders archscripts
	$(Q)$(MAKE) $(build)=scripts build_unifdef

PHONY += headers_install_all
headers_install_all:
	$(Q)$(CONFIG_SHELL) $(srctree)/scripts/headers.sh install

PHONY += headers_install
headers_install: __headers
	$(if $(wildcard $(srctree)/arch/$(SRCARCH)/include/uapi/asm/Kbuild),, \
	  $(error Headers not exportable for the $(SRCARCH) architecture))
	$(Q)$(MAKE) $(hdr-inst)=include/uapi dst=include
	$(Q)$(MAKE) $(hdr-inst)=arch/$(SRCARCH)/include/uapi $(hdr-dst)

PHONY += headers_check_all
headers_check_all: headers_install_all
	$(Q)$(CONFIG_SHELL) $(srctree)/scripts/headers.sh check

PHONY += headers_check
headers_check: headers_install
	$(Q)$(MAKE) $(hdr-inst)=include/uapi dst=include HDRCHECK=1
	$(Q)$(MAKE) $(hdr-inst)=arch/$(SRCARCH)/include/uapi $(hdr-dst) HDRCHECK=1

ifdef CONFIG_HEADERS_CHECK
all: headers_check
endif

# ---------------------------------------------------------------------------
# Kernel selftest

PHONY += kselftest
kselftest:
	$(Q)$(MAKE) -C $(srctree)/tools/testing/selftests run_tests

PHONY += kselftest-clean
kselftest-clean:
	$(Q)$(MAKE) -C $(srctree)/tools/testing/selftests clean

PHONY += kselftest-merge
kselftest-merge:
	$(if $(wildcard $(objtree)/.config),, $(error No .config exists, config your kernel first!))
	$(Q)find $(srctree)/tools/testing/selftests -name config | \
		xargs $(srctree)/scripts/kconfig/merge_config.sh -m $(objtree)/.config
	+$(Q)$(MAKE) -f $(srctree)/Makefile olddefconfig

# ---------------------------------------------------------------------------
# Devicetree files

ifneq ($(wildcard $(srctree)/arch/$(SRCARCH)/boot/dts/),)
dtstree := arch/$(SRCARCH)/boot/dts
endif

ifneq ($(dtstree),)

%.dtb: prepare3 scripts_dtc
	$(Q)$(MAKE) $(build)=$(dtstree) $(dtstree)/$@

PHONY += dtbs dtbs_install dt_binding_check
dtbs dtbs_check: prepare3 scripts_dtc
	$(Q)$(MAKE) $(build)=$(dtstree)

dtbs_check: export CHECK_DTBS=1
dtbs_check: dt_binding_check

dtbs_install:
	$(Q)$(MAKE) $(dtbinst)=$(dtstree)

ifdef CONFIG_OF_EARLY_FLATTREE
all: dtbs
endif

endif

PHONY += scripts_dtc
scripts_dtc: scripts_basic
	$(Q)$(MAKE) $(build)=scripts/dtc

dt_binding_check: scripts_dtc
	$(Q)$(MAKE) $(build)=Documentation/devicetree/bindings

# ---------------------------------------------------------------------------
# Modules

ifdef CONFIG_MODULES

# By default, build modules as well

all: modules

# Build modules
#
# A module can be listed more than once in obj-m resulting in
# duplicate lines in modules.order files.  Those are removed
# using awk while concatenating to the final file.

PHONY += modules
modules: $(vmlinux-dirs) $(if $(KBUILD_BUILTIN),vmlinux) modules.builtin
	$(Q)$(AWK) '!x[$$0]++' $(vmlinux-dirs:%=$(objtree)/%/modules.order) > $(objtree)/modules.order
	@$(kecho) '  Building modules, stage 2.';
	$(Q)$(MAKE) -f $(srctree)/scripts/Makefile.modpost
	$(Q)$(CONFIG_SHELL) $(srctree)/scripts/modules-check.sh

modules.builtin: $(vmlinux-dirs:%=%/modules.builtin)
	$(Q)$(AWK) '!x[$$0]++' $^ > $(objtree)/modules.builtin

%/modules.builtin: include/config/auto.conf include/config/tristate.conf
	$(Q)$(MAKE) $(modbuiltin)=$*


# Target to prepare building external modules
PHONY += modules_prepare
modules_prepare: prepare

# Target to install modules
PHONY += modules_install
modules_install: _modinst_ _modinst_post

PHONY += _modinst_
_modinst_:
	@rm -rf $(MODLIB)/kernel
	@rm -f $(MODLIB)/source
	@mkdir -p $(MODLIB)/kernel
	@ln -s $(abspath $(srctree)) $(MODLIB)/source
	@if [ ! $(objtree) -ef  $(MODLIB)/build ]; then \
		rm -f $(MODLIB)/build ; \
		ln -s $(CURDIR) $(MODLIB)/build ; \
	fi
	@cp -f $(objtree)/modules.order $(MODLIB)/
	@cp -f $(objtree)/modules.builtin $(MODLIB)/
	@cp -f $(objtree)/modules.builtin.modinfo $(MODLIB)/
	$(Q)$(MAKE) -f $(srctree)/scripts/Makefile.modinst

# This depmod is only for convenience to give the initial
# boot a modules.dep even before / is mounted read-write.  However the
# boot script depmod is the master version.
PHONY += _modinst_post
_modinst_post: _modinst_
	$(call cmd,depmod)

ifeq ($(CONFIG_MODULE_SIG), y)
PHONY += modules_sign
modules_sign:
	$(Q)$(MAKE) -f $(srctree)/scripts/Makefile.modsign
endif

else # CONFIG_MODULES

# Modules not configured
# ---------------------------------------------------------------------------

PHONY += modules modules_install
modules modules_install:
	@echo >&2
	@echo >&2 "The present kernel configuration has modules disabled."
	@echo >&2 "Type 'make config' and enable loadable module support."
	@echo >&2 "Then build a kernel with module support enabled."
	@echo >&2
	@exit 1

endif # CONFIG_MODULES

###
# Cleaning is done on three levels.
# make clean     Delete most generated files
#                Leave enough to build external modules
# make mrproper  Delete the current configuration, and all generated files
# make distclean Remove editor backup files, patch leftover files and the like

# Directories & files removed with 'make clean'
CLEAN_DIRS  += $(MODVERDIR) include/ksym
CLEAN_FILES += modules.builtin.modinfo

# Directories & files removed with 'make mrproper'
MRPROPER_DIRS  += include/config usr/include include/generated          \
		  arch/$(SRCARCH)/include/generated .tmp_objdiff
MRPROPER_FILES += .config .config.old .version \
		  Module.symvers tags TAGS cscope* GPATH GTAGS GRTAGS GSYMS \
		  signing_key.pem signing_key.priv signing_key.x509	\
		  x509.genkey extra_certificates signing_key.x509.keyid	\
		  signing_key.x509.signer vmlinux-gdb.py

# clean - Delete most, but leave enough to build external modules
#
clean: rm-dirs  := $(CLEAN_DIRS)
clean: rm-files := $(CLEAN_FILES)
clean-dirs      := $(addprefix _clean_, . $(vmlinux-alldirs))

PHONY += $(clean-dirs) clean archclean vmlinuxclean
$(clean-dirs):
	$(Q)$(MAKE) $(clean)=$(patsubst _clean_%,%,$@)

vmlinuxclean:
	$(Q)$(CONFIG_SHELL) $(srctree)/scripts/link-vmlinux.sh clean
	$(Q)$(if $(ARCH_POSTLINK), $(MAKE) -f $(ARCH_POSTLINK) clean)

clean: archclean vmlinuxclean

# mrproper - Delete all generated files, including .config
#
mrproper: rm-dirs  := $(wildcard $(MRPROPER_DIRS))
mrproper: rm-files := $(wildcard $(MRPROPER_FILES))
mrproper-dirs      := $(addprefix _mrproper_,scripts)

PHONY += $(mrproper-dirs) mrproper
$(mrproper-dirs):
	$(Q)$(MAKE) $(clean)=$(patsubst _mrproper_%,%,$@)

mrproper: clean $(mrproper-dirs)
	$(call cmd,rmdirs)
	$(call cmd,rmfiles)

# distclean
#
PHONY += distclean

distclean: mrproper
	@find $(srctree) $(RCS_FIND_IGNORE) \
		\( -name '*.orig' -o -name '*.rej' -o -name '*~' \
		-o -name '*.bak' -o -name '#*#' -o -name '*%' \
		-o -name 'core' \) \
		-type f -print | xargs rm -f


# Packaging of the kernel to various formats
# ---------------------------------------------------------------------------
package-dir	:= scripts/package

%src-pkg: FORCE
	$(Q)$(MAKE) $(build)=$(package-dir) $@
%pkg: include/config/kernel.release FORCE
	$(Q)$(MAKE) $(build)=$(package-dir) $@


# Brief documentation of the typical targets used
# ---------------------------------------------------------------------------

boards := $(wildcard $(srctree)/arch/$(SRCARCH)/configs/*_defconfig)
boards := $(sort $(notdir $(boards)))
board-dirs := $(dir $(wildcard $(srctree)/arch/$(SRCARCH)/configs/*/*_defconfig))
board-dirs := $(sort $(notdir $(board-dirs:/=)))

PHONY += help
help:
	@echo  'Cleaning targets:'
	@echo  '  clean		  - Remove most generated files but keep the config and'
	@echo  '                    enough build support to build external modules'
	@echo  '  mrproper	  - Remove all generated files + config + various backup files'
	@echo  '  distclean	  - mrproper + remove editor backup and patch files'
	@echo  ''
	@echo  'Configuration targets:'
	@$(MAKE) -f $(srctree)/scripts/kconfig/Makefile help
	@echo  ''
	@echo  'Other generic targets:'
	@echo  '  all		  - Build all targets marked with [*]'
	@echo  '* vmlinux	  - Build the bare kernel'
	@echo  '* modules	  - Build all modules'
	@echo  '  modules_install - Install all modules to INSTALL_MOD_PATH (default: /)'
	@echo  '  dir/            - Build all files in dir and below'
	@echo  '  dir/file.[ois]  - Build specified target only'
	@echo  '  dir/file.ll     - Build the LLVM assembly file'
	@echo  '                    (requires compiler support for LLVM assembly generation)'
	@echo  '  dir/file.lst    - Build specified mixed source/assembly target only'
	@echo  '                    (requires a recent binutils and recent build (System.map))'
	@echo  '  dir/file.ko     - Build module including final link'
	@echo  '  modules_prepare - Set up for building external modules'
	@echo  '  tags/TAGS	  - Generate tags file for editors'
	@echo  '  cscope	  - Generate cscope index'
	@echo  '  gtags           - Generate GNU GLOBAL index'
	@echo  '  kernelrelease	  - Output the release version string (use with make -s)'
	@echo  '  kernelversion	  - Output the version stored in Makefile (use with make -s)'
	@echo  '  image_name	  - Output the image name (use with make -s)'
	@echo  '  headers_install - Install sanitised kernel headers to INSTALL_HDR_PATH'; \
	 echo  '                    (default: $(INSTALL_HDR_PATH))'; \
	 echo  ''
	@echo  'Static analysers:'
	@echo  '  checkstack      - Generate a list of stack hogs'
	@echo  '  namespacecheck  - Name space analysis on compiled kernel'
	@echo  '  versioncheck    - Sanity check on version.h usage'
	@echo  '  includecheck    - Check for duplicate included header files'
	@echo  '  export_report   - List the usages of all exported symbols'
	@echo  '  headers_check   - Sanity check on exported headers'
	@echo  '  headerdep       - Detect inclusion cycles in headers'
	@echo  '  coccicheck      - Check with Coccinelle'
	@echo  ''
	@echo  'Kernel selftest:'
	@echo  '  kselftest       - Build and run kernel selftest (run as root)'
	@echo  '                    Build, install, and boot kernel before'
	@echo  '                    running kselftest on it'
	@echo  '  kselftest-clean - Remove all generated kselftest files'
	@echo  '  kselftest-merge - Merge all the config dependencies of kselftest to existing'
	@echo  '                    .config.'
	@echo  ''
	@$(if $(dtstree), \
		echo 'Devicetree:'; \
		echo '* dtbs            - Build device tree blobs for enabled boards'; \
		echo '  dtbs_install    - Install dtbs to $(INSTALL_DTBS_PATH)'; \
		echo '')

	@echo 'Userspace tools targets:'
	@echo '  use "make tools/help"'
	@echo '  or  "cd tools; make help"'
	@echo  ''
	@echo  'Kernel packaging:'
	@$(MAKE) $(build)=$(package-dir) help
	@echo  ''
	@echo  'Documentation targets:'
	@$(MAKE) -f $(srctree)/Documentation/Makefile dochelp
	@echo  ''
	@echo  'Architecture specific targets ($(SRCARCH)):'
	@$(if $(archhelp),$(archhelp),\
		echo '  No architecture specific help defined for $(SRCARCH)')
	@echo  ''
	@$(if $(boards), \
		$(foreach b, $(boards), \
		printf "  %-24s - Build for %s\\n" $(b) $(subst _defconfig,,$(b));) \
		echo '')
	@$(if $(board-dirs), \
		$(foreach b, $(board-dirs), \
		printf "  %-16s - Show %s-specific targets\\n" help-$(b) $(b);) \
		printf "  %-16s - Show all of the above\\n" help-boards; \
		echo '')

	@echo  '  make V=0|1 [targets] 0 => quiet build (default), 1 => verbose build'
	@echo  '  make V=2   [targets] 2 => give reason for rebuild of target'
	@echo  '  make O=dir [targets] Locate all output files in "dir", including .config'
	@echo  '  make C=1   [targets] Check re-compiled c source with $$CHECK (sparse by default)'
	@echo  '  make C=2   [targets] Force check of all c source with $$CHECK'
	@echo  '  make RECORDMCOUNT_WARN=1 [targets] Warn about ignored mcount sections'
	@echo  '  make W=n   [targets] Enable extra gcc checks, n=1,2,3 where'
	@echo  '		1: warnings which may be relevant and do not occur too often'
	@echo  '		2: warnings which occur quite often but may still be relevant'
	@echo  '		3: more obscure warnings, can most likely be ignored'
	@echo  '		Multiple levels can be combined with W=12 or W=123'
	@echo  ''
	@echo  'Execute "make" or "make all" to build all targets marked with [*] '
	@echo  'For further info see the ./README file'


help-board-dirs := $(addprefix help-,$(board-dirs))

help-boards: $(help-board-dirs)

boards-per-dir = $(sort $(notdir $(wildcard $(srctree)/arch/$(SRCARCH)/configs/$*/*_defconfig)))

$(help-board-dirs): help-%:
	@echo  'Architecture specific targets ($(SRCARCH) $*):'
	@$(if $(boards-per-dir), \
		$(foreach b, $(boards-per-dir), \
		printf "  %-24s - Build for %s\\n" $*/$(b) $(subst _defconfig,,$(b));) \
		echo '')


# Documentation targets
# ---------------------------------------------------------------------------
DOC_TARGETS := xmldocs latexdocs pdfdocs htmldocs epubdocs cleandocs \
	       linkcheckdocs dochelp refcheckdocs
PHONY += $(DOC_TARGETS)
$(DOC_TARGETS): scripts_basic FORCE
	$(Q)$(MAKE) $(build)=Documentation $@

# Misc
# ---------------------------------------------------------------------------

PHONY += scripts_gdb
scripts_gdb: prepare
	$(Q)$(MAKE) $(build)=scripts/gdb
	$(Q)ln -fsn $(abspath $(srctree)/scripts/gdb/vmlinux-gdb.py)

ifdef CONFIG_GDB_SCRIPTS
all: scripts_gdb
endif

else # KBUILD_EXTMOD

###
# External module support.
# When building external modules the kernel used as basis is considered
# read-only, and no consistency checks are made and the make
# system is not used on the basis kernel. If updates are required
# in the basis kernel ordinary make commands (without M=...) must
# be used.
#
# The following are the only valid targets when building external
# modules.
# make M=dir clean     Delete all automatically generated files
# make M=dir modules   Make all modules in specified dir
# make M=dir	       Same as 'make M=dir modules'
# make M=dir modules_install
#                      Install the modules built in the module directory
#                      Assumes install directory is already created

# We are always building modules
KBUILD_MODULES := 1

PHONY += $(objtree)/Module.symvers
$(objtree)/Module.symvers:
	@test -e $(objtree)/Module.symvers || ( \
	echo; \
	echo "  WARNING: Symbol version dump $(objtree)/Module.symvers"; \
	echo "           is missing; modules will have no dependencies and modversions."; \
	echo )

module-dirs := $(addprefix _module_,$(KBUILD_EXTMOD))
PHONY += $(module-dirs) modules
$(module-dirs): prepare $(objtree)/Module.symvers
	$(Q)$(MAKE) $(build)=$(patsubst _module_%,%,$@)

modules: $(module-dirs)
	@$(kecho) '  Building modules, stage 2.';
	$(Q)$(MAKE) -f $(srctree)/scripts/Makefile.modpost

PHONY += modules_install
modules_install: _emodinst_ _emodinst_post

install-dir := $(if $(INSTALL_MOD_DIR),$(INSTALL_MOD_DIR),extra)
PHONY += _emodinst_
_emodinst_:
	$(Q)mkdir -p $(MODLIB)/$(install-dir)
	$(Q)$(MAKE) -f $(srctree)/scripts/Makefile.modinst

PHONY += _emodinst_post
_emodinst_post: _emodinst_
	$(call cmd,depmod)

clean-dirs := $(addprefix _clean_,$(KBUILD_EXTMOD))

PHONY += $(clean-dirs) clean
$(clean-dirs):
	$(Q)$(MAKE) $(clean)=$(patsubst _clean_%,%,$@)

clean:	rm-dirs := $(MODVERDIR)
clean: rm-files := $(KBUILD_EXTMOD)/Module.symvers

PHONY += help
help:
	@echo  '  Building external modules.'
	@echo  '  Syntax: make -C path/to/kernel/src M=$$PWD target'
	@echo  ''
	@echo  '  modules         - default target, build the module(s)'
	@echo  '  modules_install - install the module'
	@echo  '  clean           - remove generated files in module directory only'
	@echo  ''

PHONY += prepare
prepare:
	$(cmd_crmodverdir)
endif # KBUILD_EXTMOD

clean: $(clean-dirs)
	$(call cmd,rmdirs)
	$(call cmd,rmfiles)
	@find $(if $(KBUILD_EXTMOD), $(KBUILD_EXTMOD), .) $(RCS_FIND_IGNORE) \
		\( -name '*.[aios]' -o -name '*.ko' -o -name '.*.cmd' \
		-o -name '*.ko.*' \
		-o -name '*.dtb' -o -name '*.dtb.S' -o -name '*.dt.yaml' \
		-o -name '*.dwo' -o -name '*.lst' \
		-o -name '*.su'  \
		-o -name '.*.d' -o -name '.*.tmp' -o -name '*.mod.c' \
		-o -name '*.lex.c' -o -name '*.tab.[ch]' \
		-o -name '*.asn1.[ch]' \
		-o -name '*.symtypes' -o -name 'modules.order' \
		-o -name modules.builtin -o -name '.tmp_*.o.*' \
		-o -name '*.c.[012]*.*' \
		-o -name '*.ll' \
		-o -name '*.gcno' \) -type f -print | xargs rm -f

# Generate tags for editors
# ---------------------------------------------------------------------------
quiet_cmd_tags = GEN     $@
      cmd_tags = $(CONFIG_SHELL) $(srctree)/scripts/tags.sh $@

tags TAGS cscope gtags: FORCE
	$(call cmd,tags)

# Scripts to check various things for consistency
# ---------------------------------------------------------------------------

PHONY += includecheck versioncheck coccicheck namespacecheck export_report

includecheck:
	find $(srctree)/* $(RCS_FIND_IGNORE) \
		-name '*.[hcS]' -type f -print | sort \
		| xargs $(PERL) -w $(srctree)/scripts/checkincludes.pl

versioncheck:
	find $(srctree)/* $(RCS_FIND_IGNORE) \
		-name '*.[hcS]' -type f -print | sort \
		| xargs $(PERL) -w $(srctree)/scripts/checkversion.pl

coccicheck:
	$(Q)$(CONFIG_SHELL) $(srctree)/scripts/$@

namespacecheck:
	$(PERL) $(srctree)/scripts/namespace.pl

export_report:
	$(PERL) $(srctree)/scripts/export_report.pl

PHONY += checkstack kernelrelease kernelversion image_name

# UML needs a little special treatment here.  It wants to use the host
# toolchain, so needs $(SUBARCH) passed to checkstack.pl.  Everyone
# else wants $(ARCH), including people doing cross-builds, which means
# that $(SUBARCH) doesn't work here.
ifeq ($(ARCH), um)
CHECKSTACK_ARCH := $(SUBARCH)
else
CHECKSTACK_ARCH := $(ARCH)
endif
checkstack:
	$(OBJDUMP) -d vmlinux $$(find . -name '*.ko') | \
	$(PERL) $(src)/scripts/checkstack.pl $(CHECKSTACK_ARCH)

kernelrelease:
	@echo "$(KERNELVERSION)$$($(CONFIG_SHELL) $(srctree)/scripts/setlocalversion $(srctree))"

kernelversion:
	@echo $(KERNELVERSION)

image_name:
	@echo $(KBUILD_IMAGE)

# Clear a bunch of variables before executing the submake

ifeq ($(quiet),silent_)
tools_silent=s
endif

tools/: FORCE
	$(Q)mkdir -p $(objtree)/tools
	$(Q)$(MAKE) LDFLAGS= MAKEFLAGS="$(tools_silent) $(filter --j% -j,$(MAKEFLAGS))" O=$(abspath $(objtree)) subdir=tools -C $(src)/tools/

tools/%: FORCE
	$(Q)mkdir -p $(objtree)/tools
	$(Q)$(MAKE) LDFLAGS= MAKEFLAGS="$(tools_silent) $(filter --j% -j,$(MAKEFLAGS))" O=$(abspath $(objtree)) subdir=tools -C $(src)/tools/ $*

# Single targets
# ---------------------------------------------------------------------------
# Single targets are compatible with:
# - build with mixed source and output
# - build with separate output dir 'make O=...'
# - external modules
#
#  target-dir => where to store outputfile
#  build-dir  => directory in kernel source tree to use

build-target = $(if $(KBUILD_EXTMOD), $(KBUILD_EXTMOD)/)$@
build-dir = $(patsubst %/,%,$(dir $(build-target)))

%.i: prepare FORCE
	$(Q)$(MAKE) $(build)=$(build-dir) $(build-target)
%.ll: prepare FORCE
	$(Q)$(MAKE) $(build)=$(build-dir) $(build-target)
%.lst: prepare FORCE
	$(Q)$(MAKE) $(build)=$(build-dir) $(build-target)
%.o: prepare FORCE
	$(Q)$(MAKE) $(build)=$(build-dir) $(build-target)
%.s: prepare FORCE
	$(Q)$(MAKE) $(build)=$(build-dir) $(build-target)
%.symtypes: prepare FORCE
	$(Q)$(MAKE) $(build)=$(build-dir) $(build-target)
%.ko: %.o
	$(Q)$(MAKE) -f $(srctree)/scripts/Makefile.modpost

# Modules
PHONY += /
/: ./

# Make sure the latest headers are built for Documentation
Documentation/ samples/: headers_install
%/: prepare FORCE
	$(Q)$(MAKE) KBUILD_MODULES=1 $(build)=$(build-dir)

# FIXME Should go into a make.lib or something
# ===========================================================================

quiet_cmd_rmdirs = $(if $(wildcard $(rm-dirs)),CLEAN   $(wildcard $(rm-dirs)))
      cmd_rmdirs = rm -rf $(rm-dirs)

quiet_cmd_rmfiles = $(if $(wildcard $(rm-files)),CLEAN   $(wildcard $(rm-files)))
      cmd_rmfiles = rm -f $(rm-files)

# Run depmod only if we have System.map and depmod is executable
quiet_cmd_depmod = DEPMOD  $(KERNELRELEASE)
      cmd_depmod = $(CONFIG_SHELL) $(srctree)/scripts/depmod.sh $(DEPMOD) \
                   $(KERNELRELEASE)

# Create temporary dir for module support files
# clean it up only when building all modules
cmd_crmodverdir = $(Q)mkdir -p $(MODVERDIR) \
                  $(if $(KBUILD_MODULES),; rm -f $(MODVERDIR)/*)

# read saved command lines for existing targets
existing-targets := $(wildcard $(sort $(targets)))

-include $(foreach f,$(existing-targets),$(dir $(f)).$(notdir $(f)).cmd)

endif   # ifeq ($(config-targets),1)
endif   # ifeq ($(mixed-targets),1)
endif   # need-sub-make

PHONY += FORCE
FORCE:

# Declare the contents of the PHONY variable as phony.  We keep that
# information in a variable so we can use it in if_changed and friends.
.PHONY: $(PHONY)<|MERGE_RESOLUTION|>--- conflicted
+++ resolved
@@ -1,15 +1,9 @@
 # SPDX-License-Identifier: GPL-2.0
 VERSION = 5
 PATCHLEVEL = 2
-<<<<<<< HEAD
-SUBLEVEL = 1
+SUBLEVEL = 2
 EXTRAVERSION = -zen
 NAME = The Beauty and the Bug
-=======
-SUBLEVEL = 2
-EXTRAVERSION =
-NAME = Bobtail Squid
->>>>>>> e9b75c60
 
 # *DOCUMENTATION*
 # To see a list of typical targets execute "make help"

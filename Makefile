--- conflicted
+++ resolved
@@ -1,14 +1,8 @@
 VERSION = 3
 PATCHLEVEL = 7
-<<<<<<< HEAD
-SUBLEVEL = 0
+SUBLEVEL = 1
 EXTRAVERSION = -zen
 NAME = Giggling Gerenuk
-=======
-SUBLEVEL = 1
-EXTRAVERSION =
-NAME = Terrified Chipmunk
->>>>>>> cc860507
 
 # *DOCUMENTATION*
 # To see a list of typical targets execute "make help"

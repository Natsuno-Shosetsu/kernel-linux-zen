--- conflicted
+++ resolved
@@ -1,15 +1,9 @@
 # SPDX-License-Identifier: GPL-2.0
 VERSION = 5
 PATCHLEVEL = 11
-<<<<<<< HEAD
-SUBLEVEL = 19
+SUBLEVEL = 20
 EXTRAVERSION = -zen
 NAME = 🤗 Hugs & Kisses 😚
-=======
-SUBLEVEL = 20
-EXTRAVERSION =
-NAME = 💕 Valentine's Day Edition 💕
->>>>>>> 0323610e
 
 # *DOCUMENTATION*
 # To see a list of typical targets execute "make help"
@@ -780,6 +774,7 @@
 KBUILD_CFLAGS += -mno-global-merge
 else
 
+
 # Warn about unmarked fall-throughs in switch statement.
 # Disabled for clang while comment to attribute conversion happens and
 # https://github.com/ClangBuiltLinux/linux/issues/636 is discussed.
@@ -940,6 +935,7 @@
 
 # Make sure -fstack-check isn't enabled (like gentoo apparently did)
 KBUILD_CFLAGS  += -fno-stack-check
+
 
 
 # Prohibit date/time macros, which would make the build non-deterministic

--- conflicted
+++ resolved
@@ -1,14 +1,8 @@
 VERSION = 3
 PATCHLEVEL = 12
-<<<<<<< HEAD
-SUBLEVEL = 4
+SUBLEVEL = 5
 EXTRAVERSION = -zen
 NAME = Attack of the Giant Nanobots
-=======
-SUBLEVEL = 5
-EXTRAVERSION =
-NAME = One Giant Leap for Frogkind
->>>>>>> 156c7581
 
 # *DOCUMENTATION*
 # To see a list of typical targets execute "make help"

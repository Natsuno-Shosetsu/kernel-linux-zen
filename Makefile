--- conflicted
+++ resolved
@@ -1,15 +1,9 @@
 # SPDX-License-Identifier: GPL-2.0
 VERSION = 4
 PATCHLEVEL = 18
-<<<<<<< HEAD
-SUBLEVEL = 10
+SUBLEVEL = 11
 EXTRAVERSION = -zen
 NAME = Short and Stout
-=======
-SUBLEVEL = 11
-EXTRAVERSION =
-NAME = Merciless Moray
->>>>>>> 2f411a08
 
 # *DOCUMENTATION*
 # To see a list of typical targets execute "make help"

# SPDX-License-Identifier: GPL-2.0
VERSION = 5
PATCHLEVEL = 17
<<<<<<< HEAD
SUBLEVEL = 9
EXTRAVERSION = -zen
NAME = Do Not Use Without Belt
=======
SUBLEVEL = 11
EXTRAVERSION =
NAME = Superb Owl
>>>>>>> e960d734

# *DOCUMENTATION*
# To see a list of typical targets execute "make help"
# More info can be located in ./README
# Comments in this file are targeted only to the developer, do not
# expect to learn how to build the kernel reading this file.

$(if $(filter __%, $(MAKECMDGOALS)), \
	$(error targets prefixed with '__' are only for internal use))

# That's our default target when none is given on the command line
PHONY := __all
__all:

# We are using a recursive build, so we need to do a little thinking
# to get the ordering right.
#
# Most importantly: sub-Makefiles should only ever modify files in
# their own directory. If in some directory we have a dependency on
# a file in another dir (which doesn't happen often, but it's often
# unavoidable when linking the built-in.a targets which finally
# turn into vmlinux), we will call a sub make in that other dir, and
# after that we are sure that everything which is in that other dir
# is now up to date.
#
# The only cases where we need to modify files which have global
# effects are thus separated out and done before the recursive
# descending is started. They are now explicitly listed as the
# prepare rule.

ifneq ($(sub_make_done),1)

# Do not use make's built-in rules and variables
# (this increases performance and avoids hard-to-debug behaviour)
MAKEFLAGS += -rR

# Avoid funny character set dependencies
unexport LC_ALL
LC_COLLATE=C
LC_NUMERIC=C
export LC_COLLATE LC_NUMERIC

# Avoid interference with shell env settings
unexport GREP_OPTIONS

# Beautify output
# ---------------------------------------------------------------------------
#
# Normally, we echo the whole command before executing it. By making
# that echo $($(quiet)$(cmd)), we now have the possibility to set
# $(quiet) to choose other forms of output instead, e.g.
#
#         quiet_cmd_cc_o_c = Compiling $(RELDIR)/$@
#         cmd_cc_o_c       = $(CC) $(c_flags) -c -o $@ $<
#
# If $(quiet) is empty, the whole command will be printed.
# If it is set to "quiet_", only the short version will be printed.
# If it is set to "silent_", nothing will be printed at all, since
# the variable $(silent_cmd_cc_o_c) doesn't exist.
#
# A simple variant is to prefix commands with $(Q) - that's useful
# for commands that shall be hidden in non-verbose mode.
#
#	$(Q)ln $@ :<
#
# If KBUILD_VERBOSE equals 0 then the above command will be hidden.
# If KBUILD_VERBOSE equals 1 then the above command is displayed.
# If KBUILD_VERBOSE equals 2 then give the reason why each target is rebuilt.
#
# To put more focus on warnings, be less verbose as default
# Use 'make V=1' to see the full commands

ifeq ("$(origin V)", "command line")
  KBUILD_VERBOSE = $(V)
endif
ifndef KBUILD_VERBOSE
  KBUILD_VERBOSE = 0
endif

ifeq ($(KBUILD_VERBOSE),1)
  quiet =
  Q =
else
  quiet=quiet_
  Q = @
endif

# If the user is running make -s (silent mode), suppress echoing of
# commands

ifneq ($(findstring s,$(filter-out --%,$(MAKEFLAGS))),)
  quiet=silent_
  KBUILD_VERBOSE = 0
endif

export quiet Q KBUILD_VERBOSE

# Call a source code checker (by default, "sparse") as part of the
# C compilation.
#
# Use 'make C=1' to enable checking of only re-compiled files.
# Use 'make C=2' to enable checking of *all* source files, regardless
# of whether they are re-compiled or not.
#
# See the file "Documentation/dev-tools/sparse.rst" for more details,
# including where to get the "sparse" utility.

ifeq ("$(origin C)", "command line")
  KBUILD_CHECKSRC = $(C)
endif
ifndef KBUILD_CHECKSRC
  KBUILD_CHECKSRC = 0
endif

export KBUILD_CHECKSRC

# Use make M=dir or set the environment variable KBUILD_EXTMOD to specify the
# directory of external module to build. Setting M= takes precedence.
ifeq ("$(origin M)", "command line")
  KBUILD_EXTMOD := $(M)
endif

$(if $(word 2, $(KBUILD_EXTMOD)), \
	$(error building multiple external modules is not supported))

# Remove trailing slashes
ifneq ($(filter %/, $(KBUILD_EXTMOD)),)
KBUILD_EXTMOD := $(shell dirname $(KBUILD_EXTMOD).)
endif

export KBUILD_EXTMOD

# Kbuild will save output files in the current working directory.
# This does not need to match to the root of the kernel source tree.
#
# For example, you can do this:
#
#  cd /dir/to/store/output/files; make -f /dir/to/kernel/source/Makefile
#
# If you want to save output files in a different location, there are
# two syntaxes to specify it.
#
# 1) O=
# Use "make O=dir/to/store/output/files/"
#
# 2) Set KBUILD_OUTPUT
# Set the environment variable KBUILD_OUTPUT to point to the output directory.
# export KBUILD_OUTPUT=dir/to/store/output/files/; make
#
# The O= assignment takes precedence over the KBUILD_OUTPUT environment
# variable.

# Do we want to change the working directory?
ifeq ("$(origin O)", "command line")
  KBUILD_OUTPUT := $(O)
endif

ifneq ($(KBUILD_OUTPUT),)
# Make's built-in functions such as $(abspath ...), $(realpath ...) cannot
# expand a shell special character '~'. We use a somewhat tedious way here.
abs_objtree := $(shell mkdir -p $(KBUILD_OUTPUT) && cd $(KBUILD_OUTPUT) && pwd)
$(if $(abs_objtree),, \
     $(error failed to create output directory "$(KBUILD_OUTPUT)"))

# $(realpath ...) resolves symlinks
abs_objtree := $(realpath $(abs_objtree))
else
abs_objtree := $(CURDIR)
endif # ifneq ($(KBUILD_OUTPUT),)

ifeq ($(abs_objtree),$(CURDIR))
# Suppress "Entering directory ..." unless we are changing the work directory.
MAKEFLAGS += --no-print-directory
else
need-sub-make := 1
endif

this-makefile := $(lastword $(MAKEFILE_LIST))
abs_srctree := $(realpath $(dir $(this-makefile)))

ifneq ($(words $(subst :, ,$(abs_srctree))), 1)
$(error source directory cannot contain spaces or colons)
endif

ifneq ($(abs_srctree),$(abs_objtree))
# Look for make include files relative to root of kernel src
#
# --included-dir is added for backward compatibility, but you should not rely on
# it. Please add $(srctree)/ prefix to include Makefiles in the source tree.
MAKEFLAGS += --include-dir=$(abs_srctree)
endif

ifneq ($(filter 3.%,$(MAKE_VERSION)),)
# 'MAKEFLAGS += -rR' does not immediately become effective for GNU Make 3.x
# We need to invoke sub-make to avoid implicit rules in the top Makefile.
need-sub-make := 1
# Cancel implicit rules for this Makefile.
$(this-makefile): ;
endif

export abs_srctree abs_objtree
export sub_make_done := 1

ifeq ($(need-sub-make),1)

PHONY += $(MAKECMDGOALS) __sub-make

$(filter-out $(this-makefile), $(MAKECMDGOALS)) __all: __sub-make
	@:

# Invoke a second make in the output directory, passing relevant variables
__sub-make:
	$(Q)$(MAKE) -C $(abs_objtree) -f $(abs_srctree)/Makefile $(MAKECMDGOALS)

endif # need-sub-make
endif # sub_make_done

# We process the rest of the Makefile if this is the final invocation of make
ifeq ($(need-sub-make),)

# Do not print "Entering directory ...",
# but we want to display it when entering to the output directory
# so that IDEs/editors are able to understand relative filenames.
MAKEFLAGS += --no-print-directory

ifeq ($(abs_srctree),$(abs_objtree))
        # building in the source tree
        srctree := .
	building_out_of_srctree :=
else
        ifeq ($(abs_srctree)/,$(dir $(abs_objtree)))
                # building in a subdirectory of the source tree
                srctree := ..
        else
                srctree := $(abs_srctree)
        endif
	building_out_of_srctree := 1
endif

ifneq ($(KBUILD_ABS_SRCTREE),)
srctree := $(abs_srctree)
endif

objtree		:= .
VPATH		:= $(srctree)

export building_out_of_srctree srctree objtree VPATH

# To make sure we do not include .config for any of the *config targets
# catch them early, and hand them over to scripts/kconfig/Makefile
# It is allowed to specify more targets when calling make, including
# mixing *config targets and build targets.
# For example 'make oldconfig all'.
# Detect when mixed targets is specified, and make a second invocation
# of make so .config is not included in this case either (for *config).

version_h := include/generated/uapi/linux/version.h

clean-targets := %clean mrproper cleandocs
no-dot-config-targets := $(clean-targets) \
			 cscope gtags TAGS tags help% %docs check% coccicheck \
			 $(version_h) headers headers_% archheaders archscripts \
			 %asm-generic kernelversion %src-pkg dt_binding_check \
			 outputmakefile
# Installation targets should not require compiler. Unfortunately, vdso_install
# is an exception where build artifacts may be updated. This must be fixed.
no-compiler-targets := $(no-dot-config-targets) install dtbs_install \
			headers_install modules_install kernelrelease image_name
no-sync-config-targets := $(no-dot-config-targets) %install kernelrelease \
			  image_name
single-targets := %.a %.i %.ko %.lds %.ll %.lst %.mod %.o %.s %.symtypes %/

config-build	:=
mixed-build	:=
need-config	:= 1
need-compiler	:= 1
may-sync-config	:= 1
single-build	:=

ifneq ($(filter $(no-dot-config-targets), $(MAKECMDGOALS)),)
	ifeq ($(filter-out $(no-dot-config-targets), $(MAKECMDGOALS)),)
		need-config :=
	endif
endif

ifneq ($(filter $(no-compiler-targets), $(MAKECMDGOALS)),)
	ifeq ($(filter-out $(no-compiler-targets), $(MAKECMDGOALS)),)
		need-compiler :=
	endif
endif

ifneq ($(filter $(no-sync-config-targets), $(MAKECMDGOALS)),)
	ifeq ($(filter-out $(no-sync-config-targets), $(MAKECMDGOALS)),)
		may-sync-config :=
	endif
endif

ifneq ($(KBUILD_EXTMOD),)
	may-sync-config :=
endif

ifeq ($(KBUILD_EXTMOD),)
        ifneq ($(filter %config,$(MAKECMDGOALS)),)
		config-build := 1
                ifneq ($(words $(MAKECMDGOALS)),1)
			mixed-build := 1
                endif
        endif
endif

# We cannot build single targets and the others at the same time
ifneq ($(filter $(single-targets), $(MAKECMDGOALS)),)
	single-build := 1
	ifneq ($(filter-out $(single-targets), $(MAKECMDGOALS)),)
		mixed-build := 1
	endif
endif

# For "make -j clean all", "make -j mrproper defconfig all", etc.
ifneq ($(filter $(clean-targets),$(MAKECMDGOALS)),)
        ifneq ($(filter-out $(clean-targets),$(MAKECMDGOALS)),)
		mixed-build := 1
        endif
endif

# install and modules_install need also be processed one by one
ifneq ($(filter install,$(MAKECMDGOALS)),)
        ifneq ($(filter modules_install,$(MAKECMDGOALS)),)
		mixed-build := 1
        endif
endif

ifdef mixed-build
# ===========================================================================
# We're called with mixed targets (*config and build targets).
# Handle them one by one.

PHONY += $(MAKECMDGOALS) __build_one_by_one

$(MAKECMDGOALS): __build_one_by_one
	@:

__build_one_by_one:
	$(Q)set -e; \
	for i in $(MAKECMDGOALS); do \
		$(MAKE) -f $(srctree)/Makefile $$i; \
	done

else # !mixed-build

include $(srctree)/scripts/Kbuild.include

# Read KERNELRELEASE from include/config/kernel.release (if it exists)
KERNELRELEASE = $(shell cat include/config/kernel.release 2> /dev/null)
KERNELVERSION = $(VERSION)$(if $(PATCHLEVEL),.$(PATCHLEVEL)$(if $(SUBLEVEL),.$(SUBLEVEL)))$(EXTRAVERSION)
export VERSION PATCHLEVEL SUBLEVEL KERNELRELEASE KERNELVERSION

include $(srctree)/scripts/subarch.include

# Cross compiling and selecting different set of gcc/bin-utils
# ---------------------------------------------------------------------------
#
# When performing cross compilation for other architectures ARCH shall be set
# to the target architecture. (See arch/* for the possibilities).
# ARCH can be set during invocation of make:
# make ARCH=ia64
# Another way is to have ARCH set in the environment.
# The default ARCH is the host where make is executed.

# CROSS_COMPILE specify the prefix used for all executables used
# during compilation. Only gcc and related bin-utils executables
# are prefixed with $(CROSS_COMPILE).
# CROSS_COMPILE can be set on the command line
# make CROSS_COMPILE=ia64-linux-
# Alternatively CROSS_COMPILE can be set in the environment.
# Default value for CROSS_COMPILE is not to prefix executables
# Note: Some architectures assign CROSS_COMPILE in their arch/*/Makefile
ARCH		?= $(SUBARCH)

# Architecture as present in compile.h
UTS_MACHINE 	:= $(ARCH)
SRCARCH 	:= $(ARCH)

# Additional ARCH settings for x86
ifeq ($(ARCH),i386)
        SRCARCH := x86
endif
ifeq ($(ARCH),x86_64)
        SRCARCH := x86
endif

# Additional ARCH settings for sparc
ifeq ($(ARCH),sparc32)
       SRCARCH := sparc
endif
ifeq ($(ARCH),sparc64)
       SRCARCH := sparc
endif

# Additional ARCH settings for parisc
ifeq ($(ARCH),parisc64)
       SRCARCH := parisc
endif

export cross_compiling :=
ifneq ($(SRCARCH),$(SUBARCH))
cross_compiling := 1
endif

KCONFIG_CONFIG	?= .config
export KCONFIG_CONFIG

# SHELL used by kbuild
CONFIG_SHELL := sh

HOST_LFS_CFLAGS := $(shell getconf LFS_CFLAGS 2>/dev/null)
HOST_LFS_LDFLAGS := $(shell getconf LFS_LDFLAGS 2>/dev/null)
HOST_LFS_LIBS := $(shell getconf LFS_LIBS 2>/dev/null)

ifneq ($(LLVM),)
HOSTCC	= clang
HOSTCXX	= clang++
else
HOSTCC	= gcc
HOSTCXX	= g++
endif

export KBUILD_USERCFLAGS := -Wall -Wmissing-prototypes -Wstrict-prototypes \
			      -O2 -fomit-frame-pointer -std=gnu89
export KBUILD_USERLDFLAGS :=

KBUILD_HOSTCFLAGS   := $(KBUILD_USERCFLAGS) $(HOST_LFS_CFLAGS) $(HOSTCFLAGS)
KBUILD_HOSTCXXFLAGS := -Wall -O2 $(HOST_LFS_CFLAGS) $(HOSTCXXFLAGS)
KBUILD_HOSTLDFLAGS  := $(HOST_LFS_LDFLAGS) $(HOSTLDFLAGS)
KBUILD_HOSTLDLIBS   := $(HOST_LFS_LIBS) $(HOSTLDLIBS)

# Make variables (CC, etc...)
CPP		= $(CC) -E
ifneq ($(LLVM),)
CC		= clang
LD		= ld.lld
AR		= llvm-ar
NM		= llvm-nm
OBJCOPY		= llvm-objcopy
OBJDUMP		= llvm-objdump
READELF		= llvm-readelf
STRIP		= llvm-strip
else
CC		= $(CROSS_COMPILE)gcc
LD		= $(CROSS_COMPILE)ld
AR		= $(CROSS_COMPILE)ar
NM		= $(CROSS_COMPILE)nm
OBJCOPY		= $(CROSS_COMPILE)objcopy
OBJDUMP		= $(CROSS_COMPILE)objdump
READELF		= $(CROSS_COMPILE)readelf
STRIP		= $(CROSS_COMPILE)strip
endif
PAHOLE		= pahole
RESOLVE_BTFIDS	= $(objtree)/tools/bpf/resolve_btfids/resolve_btfids
LEX		= flex
YACC		= bison
AWK		= awk
INSTALLKERNEL  := installkernel
DEPMOD		= depmod
PERL		= perl
PYTHON3		= python3
CHECK		= sparse
BASH		= bash
KGZIP		= gzip
KBZIP2		= bzip2
KLZOP		= lzop
LZMA		= lzma
LZ4		= lz4c
XZ		= xz
ZSTD		= zstd

PAHOLE_FLAGS	= $(shell PAHOLE=$(PAHOLE) $(srctree)/scripts/pahole-flags.sh)

CHECKFLAGS     := -D__linux__ -Dlinux -D__STDC__ -Dunix -D__unix__ \
		  -Wbitwise -Wno-return-void -Wno-unknown-attribute $(CF)
NOSTDINC_FLAGS :=
CFLAGS_MODULE   =
AFLAGS_MODULE   =
LDFLAGS_MODULE  =
CFLAGS_KERNEL	=
AFLAGS_KERNEL	=
LDFLAGS_vmlinux =

# Use USERINCLUDE when you must reference the UAPI directories only.
USERINCLUDE    := \
		-I$(srctree)/arch/$(SRCARCH)/include/uapi \
		-I$(objtree)/arch/$(SRCARCH)/include/generated/uapi \
		-I$(srctree)/include/uapi \
		-I$(objtree)/include/generated/uapi \
                -include $(srctree)/include/linux/compiler-version.h \
                -include $(srctree)/include/linux/kconfig.h

# Use LINUXINCLUDE when you must reference the include/ directory.
# Needed to be compatible with the O= option
LINUXINCLUDE    := \
		-I$(srctree)/arch/$(SRCARCH)/include \
		-I$(objtree)/arch/$(SRCARCH)/include/generated \
		$(if $(building_out_of_srctree),-I$(srctree)/include) \
		-I$(objtree)/include \
		$(USERINCLUDE)

KBUILD_AFLAGS   := -D__ASSEMBLY__ -fno-PIE
KBUILD_CFLAGS   := -Wall -Wundef -Werror=strict-prototypes -Wno-trigraphs \
		   -fno-strict-aliasing -fno-common -fshort-wchar -fno-PIE \
		   -Werror=implicit-function-declaration -Werror=implicit-int \
		   -Werror=return-type -Wno-format-security \
		   -std=gnu89
KBUILD_CPPFLAGS := -D__KERNEL__
KBUILD_AFLAGS_KERNEL :=
KBUILD_CFLAGS_KERNEL :=
KBUILD_AFLAGS_MODULE  := -DMODULE
KBUILD_CFLAGS_MODULE  := -DMODULE
KBUILD_LDFLAGS_MODULE :=
KBUILD_LDFLAGS :=
CLANG_FLAGS :=

export ARCH SRCARCH CONFIG_SHELL BASH HOSTCC KBUILD_HOSTCFLAGS CROSS_COMPILE LD CC
export CPP AR NM STRIP OBJCOPY OBJDUMP READELF PAHOLE RESOLVE_BTFIDS LEX YACC AWK INSTALLKERNEL
export PERL PYTHON3 CHECK CHECKFLAGS MAKE UTS_MACHINE HOSTCXX
export KGZIP KBZIP2 KLZOP LZMA LZ4 XZ ZSTD
export KBUILD_HOSTCXXFLAGS KBUILD_HOSTLDFLAGS KBUILD_HOSTLDLIBS LDFLAGS_MODULE

export KBUILD_CPPFLAGS NOSTDINC_FLAGS LINUXINCLUDE OBJCOPYFLAGS KBUILD_LDFLAGS
export KBUILD_CFLAGS CFLAGS_KERNEL CFLAGS_MODULE
export KBUILD_AFLAGS AFLAGS_KERNEL AFLAGS_MODULE
export KBUILD_AFLAGS_MODULE KBUILD_CFLAGS_MODULE KBUILD_LDFLAGS_MODULE
export KBUILD_AFLAGS_KERNEL KBUILD_CFLAGS_KERNEL
export PAHOLE_FLAGS

# Files to ignore in find ... statements

export RCS_FIND_IGNORE := \( -name SCCS -o -name BitKeeper -o -name .svn -o    \
			  -name CVS -o -name .pc -o -name .hg -o -name .git \) \
			  -prune -o
export RCS_TAR_IGNORE := --exclude SCCS --exclude BitKeeper --exclude .svn \
			 --exclude CVS --exclude .pc --exclude .hg --exclude .git

# ===========================================================================
# Rules shared between *config targets and build targets

# Basic helpers built in scripts/basic/
PHONY += scripts_basic
scripts_basic:
	$(Q)$(MAKE) $(build)=scripts/basic

PHONY += outputmakefile
ifdef building_out_of_srctree
# Before starting out-of-tree build, make sure the source tree is clean.
# outputmakefile generates a Makefile in the output directory, if using a
# separate output directory. This allows convenient use of make in the
# output directory.
# At the same time when output Makefile generated, generate .gitignore to
# ignore whole output directory

quiet_cmd_makefile = GEN     Makefile
      cmd_makefile = { \
	echo "\# Automatically generated by $(srctree)/Makefile: don't edit"; \
	echo "include $(srctree)/Makefile"; \
	} > Makefile

outputmakefile:
	$(Q)if [ -f $(srctree)/.config -o \
		 -d $(srctree)/include/config -o \
		 -d $(srctree)/arch/$(SRCARCH)/include/generated ]; then \
		echo >&2 "***"; \
		echo >&2 "*** The source tree is not clean, please run 'make$(if $(findstring command line, $(origin ARCH)), ARCH=$(ARCH)) mrproper'"; \
		echo >&2 "*** in $(abs_srctree)";\
		echo >&2 "***"; \
		false; \
	fi
	$(Q)ln -fsn $(srctree) source
	$(call cmd,makefile)
	$(Q)test -e .gitignore || \
	{ echo "# this is build directory, ignore it"; echo "*"; } > .gitignore
endif

# The expansion should be delayed until arch/$(SRCARCH)/Makefile is included.
# Some architectures define CROSS_COMPILE in arch/$(SRCARCH)/Makefile.
# CC_VERSION_TEXT is referenced from Kconfig (so it needs export),
# and from include/config/auto.conf.cmd to detect the compiler upgrade.
CC_VERSION_TEXT = $(subst $(pound),,$(shell LC_ALL=C $(CC) --version 2>/dev/null | head -n 1))

ifneq ($(findstring clang,$(CC_VERSION_TEXT)),)
include $(srctree)/scripts/Makefile.clang
endif

# Include this also for config targets because some architectures need
# cc-cross-prefix to determine CROSS_COMPILE.
ifdef need-compiler
include $(srctree)/scripts/Makefile.compiler
endif

ifdef config-build
# ===========================================================================
# *config targets only - make sure prerequisites are updated, and descend
# in scripts/kconfig to make the *config target

# Read arch specific Makefile to set KBUILD_DEFCONFIG as needed.
# KBUILD_DEFCONFIG may point out an alternative default configuration
# used for 'make defconfig'
include $(srctree)/arch/$(SRCARCH)/Makefile
export KBUILD_DEFCONFIG KBUILD_KCONFIG CC_VERSION_TEXT

config: outputmakefile scripts_basic FORCE
	$(Q)$(MAKE) $(build)=scripts/kconfig $@

%config: outputmakefile scripts_basic FORCE
	$(Q)$(MAKE) $(build)=scripts/kconfig $@

else #!config-build
# ===========================================================================
# Build targets only - this includes vmlinux, arch specific targets, clean
# targets and others. In general all targets except *config targets.

# If building an external module we do not care about the all: rule
# but instead __all depend on modules
PHONY += all
ifeq ($(KBUILD_EXTMOD),)
__all: all
else
__all: modules
endif

# Decide whether to build built-in, modular, or both.
# Normally, just do built-in.

KBUILD_MODULES :=
KBUILD_BUILTIN := 1

# If we have only "make modules", don't compile built-in objects.
ifeq ($(MAKECMDGOALS),modules)
  KBUILD_BUILTIN :=
endif

# If we have "make <whatever> modules", compile modules
# in addition to whatever we do anyway.
# Just "make" or "make all" shall build modules as well

ifneq ($(filter all modules nsdeps %compile_commands.json clang-%,$(MAKECMDGOALS)),)
  KBUILD_MODULES := 1
endif

ifeq ($(MAKECMDGOALS),)
  KBUILD_MODULES := 1
endif

export KBUILD_MODULES KBUILD_BUILTIN

ifdef need-config
include include/config/auto.conf
endif

ifeq ($(KBUILD_EXTMOD),)
# Objects we will link into vmlinux / subdirs we need to visit
core-y		:= init/ usr/ arch/$(SRCARCH)/
drivers-y	:= drivers/ sound/
drivers-$(CONFIG_SAMPLES) += samples/
drivers-$(CONFIG_NET) += net/
drivers-y	+= virt/
libs-y		:= lib/
endif # KBUILD_EXTMOD

# The all: target is the default when no target is given on the
# command line.
# This allow a user to issue only 'make' to build a kernel including modules
# Defaults to vmlinux, but the arch makefile usually adds further targets
all: vmlinux

CFLAGS_GCOV	:= -fprofile-arcs -ftest-coverage
ifdef CONFIG_CC_IS_GCC
CFLAGS_GCOV	+= -fno-tree-loop-im
endif
export CFLAGS_GCOV

# The arch Makefiles can override CC_FLAGS_FTRACE. We may also append it later.
ifdef CONFIG_FUNCTION_TRACER
  CC_FLAGS_FTRACE := -pg
endif

include $(srctree)/arch/$(SRCARCH)/Makefile

ifdef need-config
ifdef may-sync-config
# Read in dependencies to all Kconfig* files, make sure to run syncconfig if
# changes are detected. This should be included after arch/$(SRCARCH)/Makefile
# because some architectures define CROSS_COMPILE there.
include include/config/auto.conf.cmd

$(KCONFIG_CONFIG):
	@echo >&2 '***'
	@echo >&2 '*** Configuration file "$@" not found!'
	@echo >&2 '***'
	@echo >&2 '*** Please run some configurator (e.g. "make oldconfig" or'
	@echo >&2 '*** "make menuconfig" or "make xconfig").'
	@echo >&2 '***'
	@/bin/false

# The actual configuration files used during the build are stored in
# include/generated/ and include/config/. Update them if .config is newer than
# include/config/auto.conf (which mirrors .config).
#
# This exploits the 'multi-target pattern rule' trick.
# The syncconfig should be executed only once to make all the targets.
# (Note: use the grouped target '&:' when we bump to GNU Make 4.3)
#
# Do not use $(call cmd,...) here. That would suppress prompts from syncconfig,
# so you cannot notice that Kconfig is waiting for the user input.
%/config/auto.conf %/config/auto.conf.cmd %/generated/autoconf.h: $(KCONFIG_CONFIG)
	$(Q)$(kecho) "  SYNC    $@"
	$(Q)$(MAKE) -f $(srctree)/Makefile syncconfig
else # !may-sync-config
# External modules and some install targets need include/generated/autoconf.h
# and include/config/auto.conf but do not care if they are up-to-date.
# Use auto.conf to trigger the test
PHONY += include/config/auto.conf

include/config/auto.conf:
	$(Q)test -e include/generated/autoconf.h -a -e $@ || (		\
	echo >&2;							\
	echo >&2 "  ERROR: Kernel configuration is invalid.";		\
	echo >&2 "         include/generated/autoconf.h or $@ are missing.";\
	echo >&2 "         Run 'make oldconfig && make prepare' on kernel src to fix it.";	\
	echo >&2 ;							\
	/bin/false)

endif # may-sync-config
endif # need-config

KBUILD_CFLAGS	+= -fno-delete-null-pointer-checks
KBUILD_CFLAGS	+= $(call cc-disable-warning,frame-address,)
KBUILD_CFLAGS	+= $(call cc-disable-warning, format-truncation)
KBUILD_CFLAGS	+= $(call cc-disable-warning, format-overflow)
KBUILD_CFLAGS	+= $(call cc-disable-warning, address-of-packed-member)

ifdef CONFIG_CC_OPTIMIZE_FOR_PERFORMANCE
KBUILD_CFLAGS += -O2
else ifdef CONFIG_CC_OPTIMIZE_FOR_PERFORMANCE_O3
KBUILD_CFLAGS += -O3
else ifdef CONFIG_CC_OPTIMIZE_FOR_SIZE
KBUILD_CFLAGS += -Os
endif

# Tell gcc to never replace conditional load with a non-conditional one
ifdef CONFIG_CC_IS_GCC
# gcc-10 renamed --param=allow-store-data-races=0 to
# -fno-allow-store-data-races.
KBUILD_CFLAGS	+= $(call cc-option,--param=allow-store-data-races=0)
KBUILD_CFLAGS	+= $(call cc-option,-fno-allow-store-data-races)
endif

ifdef CONFIG_READABLE_ASM
# Disable optimizations that make assembler listings hard to read.
# reorder blocks reorders the control in the function
# ipa clone creates specialized cloned functions
# partial inlining inlines only parts of functions
KBUILD_CFLAGS += -fno-reorder-blocks -fno-ipa-cp-clone -fno-partial-inlining
endif

ifneq ($(CONFIG_FRAME_WARN),0)
KBUILD_CFLAGS += -Wframe-larger-than=$(CONFIG_FRAME_WARN)
endif

stackp-flags-y                                    := -fno-stack-protector
stackp-flags-$(CONFIG_STACKPROTECTOR)             := -fstack-protector
stackp-flags-$(CONFIG_STACKPROTECTOR_STRONG)      := -fstack-protector-strong

KBUILD_CFLAGS += $(stackp-flags-y)

KBUILD_CFLAGS-$(CONFIG_WERROR) += -Werror
KBUILD_CFLAGS += $(KBUILD_CFLAGS-y) $(CONFIG_CC_IMPLICIT_FALLTHROUGH)

ifdef CONFIG_CC_IS_CLANG
KBUILD_CPPFLAGS += -Qunused-arguments
# The kernel builds with '-std=gnu89' so use of GNU extensions is acceptable.
KBUILD_CFLAGS += -Wno-gnu
# CLANG uses a _MergedGlobals as optimization, but this breaks modpost, as the
# source of a reference will be _MergedGlobals and not on of the whitelisted names.
# See modpost pattern 2
KBUILD_CFLAGS += -mno-global-merge
else

# gcc inanely warns about local variables called 'main'
KBUILD_CFLAGS += -Wno-main
endif

# These warnings generated too much noise in a regular build.
# Use make W=1 to enable them (see scripts/Makefile.extrawarn)
KBUILD_CFLAGS += $(call cc-disable-warning, unused-but-set-variable)
KBUILD_CFLAGS += $(call cc-disable-warning, unused-const-variable)

ifdef CONFIG_FRAME_POINTER
KBUILD_CFLAGS	+= -fno-omit-frame-pointer -fno-optimize-sibling-calls
else
# Some targets (ARM with Thumb2, for example), can't be built with frame
# pointers.  For those, we don't have FUNCTION_TRACER automatically
# select FRAME_POINTER.  However, FUNCTION_TRACER adds -pg, and this is
# incompatible with -fomit-frame-pointer with current GCC, so we don't use
# -fomit-frame-pointer with FUNCTION_TRACER.
ifndef CONFIG_FUNCTION_TRACER
KBUILD_CFLAGS	+= -fomit-frame-pointer
endif
endif

# Initialize all stack variables with a 0xAA pattern.
ifdef CONFIG_INIT_STACK_ALL_PATTERN
KBUILD_CFLAGS	+= -ftrivial-auto-var-init=pattern
endif

# Initialize all stack variables with a zero value.
ifdef CONFIG_INIT_STACK_ALL_ZERO
KBUILD_CFLAGS	+= -ftrivial-auto-var-init=zero
ifdef CONFIG_CC_IS_CLANG
# https://bugs.llvm.org/show_bug.cgi?id=45497
KBUILD_CFLAGS	+= -enable-trivial-auto-var-init-zero-knowing-it-will-be-removed-from-clang
endif
endif

# While VLAs have been removed, GCC produces unreachable stack probes
# for the randomize_kstack_offset feature. Disable it for all compilers.
KBUILD_CFLAGS	+= $(call cc-option, -fno-stack-clash-protection)

# Clear used registers at func exit (to reduce data lifetime and ROP gadgets).
ifdef CONFIG_ZERO_CALL_USED_REGS
KBUILD_CFLAGS	+= -fzero-call-used-regs=used-gpr
endif

ifdef CONFIG_FUNCTION_TRACER
ifdef CONFIG_FTRACE_MCOUNT_USE_CC
  CC_FLAGS_FTRACE	+= -mrecord-mcount
  ifdef CONFIG_HAVE_NOP_MCOUNT
    ifeq ($(call cc-option-yn, -mnop-mcount),y)
      CC_FLAGS_FTRACE	+= -mnop-mcount
      CC_FLAGS_USING	+= -DCC_USING_NOP_MCOUNT
    endif
  endif
endif
ifdef CONFIG_FTRACE_MCOUNT_USE_OBJTOOL
  CC_FLAGS_USING	+= -DCC_USING_NOP_MCOUNT
endif
ifdef CONFIG_FTRACE_MCOUNT_USE_RECORDMCOUNT
  ifdef CONFIG_HAVE_C_RECORDMCOUNT
    BUILD_C_RECORDMCOUNT := y
    export BUILD_C_RECORDMCOUNT
  endif
endif
ifdef CONFIG_HAVE_FENTRY
  # s390-linux-gnu-gcc did not support -mfentry until gcc-9.
  ifeq ($(call cc-option-yn, -mfentry),y)
    CC_FLAGS_FTRACE	+= -mfentry
    CC_FLAGS_USING	+= -DCC_USING_FENTRY
  endif
endif
export CC_FLAGS_FTRACE
KBUILD_CFLAGS	+= $(CC_FLAGS_FTRACE) $(CC_FLAGS_USING)
KBUILD_AFLAGS	+= $(CC_FLAGS_USING)
endif

# We trigger additional mismatches with less inlining
ifdef CONFIG_DEBUG_SECTION_MISMATCH
KBUILD_CFLAGS += -fno-inline-functions-called-once
endif

ifdef CONFIG_LD_DEAD_CODE_DATA_ELIMINATION
KBUILD_CFLAGS_KERNEL += -ffunction-sections -fdata-sections
LDFLAGS_vmlinux += --gc-sections
endif

ifdef CONFIG_SHADOW_CALL_STACK
CC_FLAGS_SCS	:= -fsanitize=shadow-call-stack
KBUILD_CFLAGS	+= $(CC_FLAGS_SCS)
export CC_FLAGS_SCS
endif

ifdef CONFIG_LTO_CLANG
ifdef CONFIG_LTO_CLANG_THIN
CC_FLAGS_LTO	:= -flto=thin -fsplit-lto-unit
KBUILD_LDFLAGS	+= --thinlto-cache-dir=$(extmod_prefix).thinlto-cache
else
CC_FLAGS_LTO	:= -flto
endif
CC_FLAGS_LTO	+= -fvisibility=hidden

# Limit inlining across translation units to reduce binary size
KBUILD_LDFLAGS += -mllvm -import-instr-limit=5

# Check for frame size exceeding threshold during prolog/epilog insertion
# when using lld < 13.0.0.
ifneq ($(CONFIG_FRAME_WARN),0)
ifeq ($(shell test $(CONFIG_LLD_VERSION) -lt 130000; echo $$?),0)
KBUILD_LDFLAGS	+= -plugin-opt=-warn-stack-size=$(CONFIG_FRAME_WARN)
endif
endif
endif

ifdef CONFIG_LTO
KBUILD_CFLAGS	+= -fno-lto $(CC_FLAGS_LTO)
KBUILD_AFLAGS	+= -fno-lto
export CC_FLAGS_LTO
endif

ifdef CONFIG_CFI_CLANG
CC_FLAGS_CFI	:= -fsanitize=cfi \
		   -fsanitize-cfi-cross-dso \
		   -fno-sanitize-cfi-canonical-jump-tables \
		   -fno-sanitize-trap=cfi \
		   -fno-sanitize-blacklist

ifdef CONFIG_CFI_PERMISSIVE
CC_FLAGS_CFI	+= -fsanitize-recover=cfi
endif

# If LTO flags are filtered out, we must also filter out CFI.
CC_FLAGS_LTO	+= $(CC_FLAGS_CFI)
KBUILD_CFLAGS	+= $(CC_FLAGS_CFI)
export CC_FLAGS_CFI
endif

ifdef CONFIG_DEBUG_FORCE_FUNCTION_ALIGN_64B
KBUILD_CFLAGS += -falign-functions=64
endif

# arch Makefile may override CC so keep this after arch Makefile is included
NOSTDINC_FLAGS += -nostdinc

# warn about C99 declaration after statement
KBUILD_CFLAGS += -Wdeclaration-after-statement

# Variable Length Arrays (VLAs) should not be used anywhere in the kernel
KBUILD_CFLAGS += -Wvla

# disable pointer signed / unsigned warnings in gcc 4.0
KBUILD_CFLAGS += -Wno-pointer-sign

# In order to make sure new function cast mismatches are not introduced
# in the kernel (to avoid tripping CFI checking), the kernel should be
# globally built with -Wcast-function-type.
KBUILD_CFLAGS += $(call cc-option, -Wcast-function-type)

# disable stringop warnings in gcc 8+
KBUILD_CFLAGS += $(call cc-disable-warning, stringop-truncation)

# We'll want to enable this eventually, but it's not going away for 5.7 at least
KBUILD_CFLAGS += $(call cc-disable-warning, zero-length-bounds)
KBUILD_CFLAGS += -Wno-array-bounds
KBUILD_CFLAGS += $(call cc-disable-warning, stringop-overflow)

# Another good warning that we'll want to enable eventually
KBUILD_CFLAGS += $(call cc-disable-warning, restrict)

# Enabled with W=2, disabled by default as noisy
ifdef CONFIG_CC_IS_GCC
KBUILD_CFLAGS += -Wno-maybe-uninitialized
endif

ifdef CONFIG_CC_IS_GCC
# The allocators already balk at large sizes, so silence the compiler
# warnings for bounds checks involving those possible values. While
# -Wno-alloc-size-larger-than would normally be used here, earlier versions
# of gcc (<9.1) weirdly don't handle the option correctly when _other_
# warnings are produced (?!). Using -Walloc-size-larger-than=SIZE_MAX
# doesn't work (as it is documented to), silently resolving to "0" prior to
# version 9.1 (and producing an error more recently). Numeric values larger
# than PTRDIFF_MAX also don't work prior to version 9.1, which are silently
# ignored, continuing to default to PTRDIFF_MAX. So, left with no other
# choice, we must perform a versioned check to disable this warning.
# https://lore.kernel.org/lkml/20210824115859.187f272f@canb.auug.org.au
KBUILD_CFLAGS += $(call cc-ifversion, -ge, 0901, -Wno-alloc-size-larger-than)
endif

# disable invalid "can't wrap" optimizations for signed / pointers
KBUILD_CFLAGS	+= -fno-strict-overflow

# Make sure -fstack-check isn't enabled (like gentoo apparently did)
KBUILD_CFLAGS  += -fno-stack-check

# Prohibit date/time macros, which would make the build non-deterministic
KBUILD_CFLAGS   += -Werror=date-time

# enforce correct pointer usage
KBUILD_CFLAGS   += $(call cc-option,-Werror=incompatible-pointer-types)

# Require designated initializers for all marked structures
KBUILD_CFLAGS   += $(call cc-option,-Werror=designated-init)

# change __FILE__ to the relative path from the srctree
KBUILD_CPPFLAGS += $(call cc-option,-fmacro-prefix-map=$(srctree)/=)

# include additional Makefiles when needed
include-y			:= scripts/Makefile.extrawarn
include-$(CONFIG_DEBUG_INFO)	+= scripts/Makefile.debug
include-$(CONFIG_KASAN)		+= scripts/Makefile.kasan
include-$(CONFIG_KCSAN)		+= scripts/Makefile.kcsan
include-$(CONFIG_UBSAN)		+= scripts/Makefile.ubsan
include-$(CONFIG_KCOV)		+= scripts/Makefile.kcov
include-$(CONFIG_GCC_PLUGINS)	+= scripts/Makefile.gcc-plugins

include $(addprefix $(srctree)/, $(include-y))

# scripts/Makefile.gcc-plugins is intentionally included last.
# Do not add $(call cc-option,...) below this line. When you build the kernel
# from the clean source tree, the GCC plugins do not exist at this point.

# Add user supplied CPPFLAGS, AFLAGS and CFLAGS as the last assignments
KBUILD_CPPFLAGS += $(KCPPFLAGS)
KBUILD_AFLAGS   += $(KAFLAGS)
KBUILD_CFLAGS   += $(KCFLAGS)

KBUILD_LDFLAGS_MODULE += --build-id=sha1
LDFLAGS_vmlinux += --build-id=sha1

ifeq ($(CONFIG_STRIP_ASM_SYMS),y)
LDFLAGS_vmlinux	+= $(call ld-option, -X,)
endif

ifeq ($(CONFIG_RELR),y)
LDFLAGS_vmlinux	+= --pack-dyn-relocs=relr --use-android-relr-tags
endif

# We never want expected sections to be placed heuristically by the
# linker. All sections should be explicitly named in the linker script.
ifdef CONFIG_LD_ORPHAN_WARN
LDFLAGS_vmlinux += --orphan-handling=warn
endif

# Align the bit size of userspace programs with the kernel
KBUILD_USERCFLAGS  += $(filter -m32 -m64 --target=%, $(KBUILD_CFLAGS))
KBUILD_USERLDFLAGS += $(filter -m32 -m64 --target=%, $(KBUILD_CFLAGS))

# make the checker run with the right architecture
CHECKFLAGS += --arch=$(ARCH)

# insure the checker run with the right endianness
CHECKFLAGS += $(if $(CONFIG_CPU_BIG_ENDIAN),-mbig-endian,-mlittle-endian)

# the checker needs the correct machine size
CHECKFLAGS += $(if $(CONFIG_64BIT),-m64,-m32)

# Default kernel image to build when no specific target is given.
# KBUILD_IMAGE may be overruled on the command line or
# set in the environment
# Also any assignments in arch/$(ARCH)/Makefile take precedence over
# this default value
export KBUILD_IMAGE ?= vmlinux

#
# INSTALL_PATH specifies where to place the updated kernel and system map
# images. Default is /boot, but you can set it to other values
export	INSTALL_PATH ?= /boot

#
# INSTALL_DTBS_PATH specifies a prefix for relocations required by build roots.
# Like INSTALL_MOD_PATH, it isn't defined in the Makefile, but can be passed as
# an argument if needed. Otherwise it defaults to the kernel install path
#
export INSTALL_DTBS_PATH ?= $(INSTALL_PATH)/dtbs/$(KERNELRELEASE)

#
# INSTALL_MOD_PATH specifies a prefix to MODLIB for module directory
# relocations required by build roots.  This is not defined in the
# makefile but the argument can be passed to make if needed.
#

MODLIB	= $(INSTALL_MOD_PATH)/lib/modules/$(KERNELRELEASE)
export MODLIB

PHONY += prepare0

export extmod_prefix = $(if $(KBUILD_EXTMOD),$(KBUILD_EXTMOD)/)
export MODORDER := $(extmod_prefix)modules.order
export MODULES_NSDEPS := $(extmod_prefix)modules.nsdeps

ifeq ($(KBUILD_EXTMOD),)
core-y			+= kernel/ certs/ mm/ fs/ ipc/ security/ crypto/
core-$(CONFIG_BLOCK)	+= block/

vmlinux-dirs	:= $(patsubst %/,%,$(filter %/, \
		     $(core-y) $(core-m) $(drivers-y) $(drivers-m) \
		     $(libs-y) $(libs-m)))

vmlinux-alldirs	:= $(sort $(vmlinux-dirs) Documentation \
		     $(patsubst %/,%,$(filter %/, $(core-) \
			$(drivers-) $(libs-))))

subdir-modorder := $(addsuffix modules.order,$(filter %/, \
			$(core-y) $(core-m) $(libs-y) $(libs-m) \
			$(drivers-y) $(drivers-m)))

build-dirs	:= $(vmlinux-dirs)
clean-dirs	:= $(vmlinux-alldirs)

# Externally visible symbols (used by link-vmlinux.sh)
KBUILD_VMLINUX_OBJS := $(head-y) $(patsubst %/,%/built-in.a, $(core-y))
KBUILD_VMLINUX_OBJS += $(addsuffix built-in.a, $(filter %/, $(libs-y)))
ifdef CONFIG_MODULES
KBUILD_VMLINUX_OBJS += $(patsubst %/, %/lib.a, $(filter %/, $(libs-y)))
KBUILD_VMLINUX_LIBS := $(filter-out %/, $(libs-y))
else
KBUILD_VMLINUX_LIBS := $(patsubst %/,%/lib.a, $(libs-y))
endif
KBUILD_VMLINUX_OBJS += $(patsubst %/,%/built-in.a, $(drivers-y))

export KBUILD_VMLINUX_OBJS KBUILD_VMLINUX_LIBS
export KBUILD_LDS          := arch/$(SRCARCH)/kernel/vmlinux.lds
# used by scripts/Makefile.package
export KBUILD_ALLDIRS := $(sort $(filter-out arch/%,$(vmlinux-alldirs)) LICENSES arch include scripts tools)

vmlinux-deps := $(KBUILD_LDS) $(KBUILD_VMLINUX_OBJS) $(KBUILD_VMLINUX_LIBS)

# Recurse until adjust_autoksyms.sh is satisfied
PHONY += autoksyms_recursive
ifdef CONFIG_TRIM_UNUSED_KSYMS
# For the kernel to actually contain only the needed exported symbols,
# we have to build modules as well to determine what those symbols are.
# (this can be evaluated only once include/config/auto.conf has been included)
KBUILD_MODULES := 1

autoksyms_recursive: descend modules.order
	$(Q)$(CONFIG_SHELL) $(srctree)/scripts/adjust_autoksyms.sh \
	  "$(MAKE) -f $(srctree)/Makefile vmlinux"
endif

autoksyms_h := $(if $(CONFIG_TRIM_UNUSED_KSYMS), include/generated/autoksyms.h)

quiet_cmd_autoksyms_h = GEN     $@
      cmd_autoksyms_h = mkdir -p $(dir $@); \
			$(CONFIG_SHELL) $(srctree)/scripts/gen_autoksyms.sh $@

$(autoksyms_h):
	$(call cmd,autoksyms_h)

ARCH_POSTLINK := $(wildcard $(srctree)/arch/$(SRCARCH)/Makefile.postlink)

# Final link of vmlinux with optional arch pass after final link
cmd_link-vmlinux =                                                 \
	$(CONFIG_SHELL) $< "$(LD)" "$(KBUILD_LDFLAGS)" "$(LDFLAGS_vmlinux)";    \
	$(if $(ARCH_POSTLINK), $(MAKE) -f $(ARCH_POSTLINK) $@, true)

vmlinux: scripts/link-vmlinux.sh autoksyms_recursive $(vmlinux-deps) FORCE
	+$(call if_changed_dep,link-vmlinux)

targets := vmlinux

# The actual objects are generated when descending,
# make sure no implicit rule kicks in
$(sort $(vmlinux-deps) $(subdir-modorder)): descend ;

filechk_kernel.release = \
	echo "$(KERNELVERSION)$$($(CONFIG_SHELL) $(srctree)/scripts/setlocalversion $(srctree))"

# Store (new) KERNELRELEASE string in include/config/kernel.release
include/config/kernel.release: FORCE
	$(call filechk,kernel.release)

# Additional helpers built in scripts/
# Carefully list dependencies so we do not try to build scripts twice
# in parallel
PHONY += scripts
scripts: scripts_basic scripts_dtc
	$(Q)$(MAKE) $(build)=$(@)

# Things we need to do before we recursively start building the kernel
# or the modules are listed in "prepare".
# A multi level approach is used. prepareN is processed before prepareN-1.
# archprepare is used in arch Makefiles and when processed asm symlink,
# version.h and scripts_basic is processed / created.

PHONY += prepare archprepare

archprepare: outputmakefile archheaders archscripts scripts include/config/kernel.release \
	asm-generic $(version_h) $(autoksyms_h) include/generated/utsrelease.h \
	include/generated/autoconf.h remove-stale-files

prepare0: archprepare
	$(Q)$(MAKE) $(build)=scripts/mod
	$(Q)$(MAKE) $(build)=.

# All the preparing..
prepare: prepare0

PHONY += remove-stale-files
remove-stale-files:
	$(Q)$(srctree)/scripts/remove-stale-files

# Support for using generic headers in asm-generic
asm-generic := -f $(srctree)/scripts/Makefile.asm-generic obj

PHONY += asm-generic uapi-asm-generic
asm-generic: uapi-asm-generic
	$(Q)$(MAKE) $(asm-generic)=arch/$(SRCARCH)/include/generated/asm \
	generic=include/asm-generic
uapi-asm-generic:
	$(Q)$(MAKE) $(asm-generic)=arch/$(SRCARCH)/include/generated/uapi/asm \
	generic=include/uapi/asm-generic

# Generate some files
# ---------------------------------------------------------------------------

# KERNELRELEASE can change from a few different places, meaning version.h
# needs to be updated, so this check is forced on all builds

uts_len := 64
define filechk_utsrelease.h
	if [ `echo -n "$(KERNELRELEASE)" | wc -c ` -gt $(uts_len) ]; then \
	  echo '"$(KERNELRELEASE)" exceeds $(uts_len) characters' >&2;    \
	  exit 1;                                                         \
	fi;                                                               \
	echo \#define UTS_RELEASE \"$(KERNELRELEASE)\"
endef

define filechk_version.h
	if [ $(SUBLEVEL) -gt 255 ]; then                                 \
		echo \#define LINUX_VERSION_CODE $(shell                 \
		expr $(VERSION) \* 65536 + $(PATCHLEVEL) \* 256 + 255); \
	else                                                             \
		echo \#define LINUX_VERSION_CODE $(shell                 \
		expr $(VERSION) \* 65536 + $(PATCHLEVEL) \* 256 + $(SUBLEVEL)); \
	fi;                                                              \
	echo '#define KERNEL_VERSION(a,b,c) (((a) << 16) + ((b) << 8) +  \
	((c) > 255 ? 255 : (c)))';                                       \
	echo \#define LINUX_VERSION_MAJOR $(VERSION);                    \
	echo \#define LINUX_VERSION_PATCHLEVEL $(PATCHLEVEL);            \
	echo \#define LINUX_VERSION_SUBLEVEL $(SUBLEVEL)
endef

$(version_h): PATCHLEVEL := $(if $(PATCHLEVEL), $(PATCHLEVEL), 0)
$(version_h): SUBLEVEL := $(if $(SUBLEVEL), $(SUBLEVEL), 0)
$(version_h): FORCE
	$(call filechk,version.h)

include/generated/utsrelease.h: include/config/kernel.release FORCE
	$(call filechk,utsrelease.h)

PHONY += headerdep
headerdep:
	$(Q)find $(srctree)/include/ -name '*.h' | xargs --max-args 1 \
	$(srctree)/scripts/headerdep.pl -I$(srctree)/include

# ---------------------------------------------------------------------------
# Kernel headers

#Default location for installed headers
export INSTALL_HDR_PATH = $(objtree)/usr

quiet_cmd_headers_install = INSTALL $(INSTALL_HDR_PATH)/include
      cmd_headers_install = \
	mkdir -p $(INSTALL_HDR_PATH); \
	rsync -mrl --include='*/' --include='*\.h' --exclude='*' \
	usr/include $(INSTALL_HDR_PATH)

PHONY += headers_install
headers_install: headers
	$(call cmd,headers_install)

PHONY += archheaders archscripts

hdr-inst := -f $(srctree)/scripts/Makefile.headersinst obj

PHONY += headers
headers: $(version_h) scripts_unifdef uapi-asm-generic archheaders archscripts
	$(if $(wildcard $(srctree)/arch/$(SRCARCH)/include/uapi/asm/Kbuild),, \
	  $(error Headers not exportable for the $(SRCARCH) architecture))
	$(Q)$(MAKE) $(hdr-inst)=include/uapi
	$(Q)$(MAKE) $(hdr-inst)=arch/$(SRCARCH)/include/uapi

ifdef CONFIG_HEADERS_INSTALL
prepare: headers
endif

PHONY += scripts_unifdef
scripts_unifdef: scripts_basic
	$(Q)$(MAKE) $(build)=scripts scripts/unifdef

# ---------------------------------------------------------------------------
# Install

# Many distributions have the custom install script, /sbin/installkernel.
# If DKMS is installed, 'make install' will eventually recuses back
# to the this Makefile to build and install external modules.
# Cancel sub_make_done so that options such as M=, V=, etc. are parsed.

install: sub_make_done :=

# ---------------------------------------------------------------------------
# Tools

ifdef CONFIG_STACK_VALIDATION
prepare: tools/objtool
endif

ifdef CONFIG_BPF
ifdef CONFIG_DEBUG_INFO_BTF
prepare: tools/bpf/resolve_btfids
endif
endif

PHONY += resolve_btfids_clean

resolve_btfids_O = $(abspath $(objtree))/tools/bpf/resolve_btfids

# tools/bpf/resolve_btfids directory might not exist
# in output directory, skip its clean in that case
resolve_btfids_clean:
ifneq ($(wildcard $(resolve_btfids_O)),)
	$(Q)$(MAKE) -sC $(srctree)/tools/bpf/resolve_btfids O=$(resolve_btfids_O) clean
endif

# Clear a bunch of variables before executing the submake
ifeq ($(quiet),silent_)
tools_silent=s
endif

tools/: FORCE
	$(Q)mkdir -p $(objtree)/tools
	$(Q)$(MAKE) LDFLAGS= MAKEFLAGS="$(tools_silent) $(filter --j% -j,$(MAKEFLAGS))" O=$(abspath $(objtree)) subdir=tools -C $(srctree)/tools/

tools/%: FORCE
	$(Q)mkdir -p $(objtree)/tools
	$(Q)$(MAKE) LDFLAGS= MAKEFLAGS="$(tools_silent) $(filter --j% -j,$(MAKEFLAGS))" O=$(abspath $(objtree)) subdir=tools -C $(srctree)/tools/ $*

# ---------------------------------------------------------------------------
# Kernel selftest

PHONY += kselftest
kselftest:
	$(Q)$(MAKE) -C $(srctree)/tools/testing/selftests run_tests

kselftest-%: FORCE
	$(Q)$(MAKE) -C $(srctree)/tools/testing/selftests $*

PHONY += kselftest-merge
kselftest-merge:
	$(if $(wildcard $(objtree)/.config),, $(error No .config exists, config your kernel first!))
	$(Q)find $(srctree)/tools/testing/selftests -name config | \
		xargs $(srctree)/scripts/kconfig/merge_config.sh -m $(objtree)/.config
	$(Q)$(MAKE) -f $(srctree)/Makefile olddefconfig

# ---------------------------------------------------------------------------
# Devicetree files

ifneq ($(wildcard $(srctree)/arch/$(SRCARCH)/boot/dts/),)
dtstree := arch/$(SRCARCH)/boot/dts
endif

ifneq ($(dtstree),)

%.dtb: include/config/kernel.release scripts_dtc
	$(Q)$(MAKE) $(build)=$(dtstree) $(dtstree)/$@

%.dtbo: include/config/kernel.release scripts_dtc
	$(Q)$(MAKE) $(build)=$(dtstree) $(dtstree)/$@

PHONY += dtbs dtbs_install dtbs_check
dtbs: include/config/kernel.release scripts_dtc
	$(Q)$(MAKE) $(build)=$(dtstree)

ifneq ($(filter dtbs_check, $(MAKECMDGOALS)),)
export CHECK_DTBS=y
dtbs: dt_binding_check
endif

dtbs_check: dtbs

dtbs_install:
	$(Q)$(MAKE) $(dtbinst)=$(dtstree) dst=$(INSTALL_DTBS_PATH)

ifdef CONFIG_OF_EARLY_FLATTREE
all: dtbs
endif

endif

PHONY += scripts_dtc
scripts_dtc: scripts_basic
	$(Q)$(MAKE) $(build)=scripts/dtc

ifneq ($(filter dt_binding_check, $(MAKECMDGOALS)),)
export CHECK_DT_BINDING=y
endif

PHONY += dt_binding_check
dt_binding_check: scripts_dtc
	$(Q)$(MAKE) $(build)=Documentation/devicetree/bindings

# ---------------------------------------------------------------------------
# Modules

ifdef CONFIG_MODULES

# By default, build modules as well

all: modules

# When we're building modules with modversions, we need to consider
# the built-in objects during the descend as well, in order to
# make sure the checksums are up to date before we record them.
ifdef CONFIG_MODVERSIONS
  KBUILD_BUILTIN := 1
endif

# Build modules
#
# A module can be listed more than once in obj-m resulting in
# duplicate lines in modules.order files.  Those are removed
# using awk while concatenating to the final file.

PHONY += modules
modules: $(if $(KBUILD_BUILTIN),vmlinux) modules_check modules_prepare

cmd_modules_order = $(AWK) '!x[$$0]++' $(real-prereqs) > $@

modules.order: $(subdir-modorder) FORCE
	$(call if_changed,modules_order)

targets += modules.order

# Target to prepare building external modules
PHONY += modules_prepare
modules_prepare: prepare
	$(Q)$(MAKE) $(build)=scripts scripts/module.lds

export modules_sign_only :=

ifeq ($(CONFIG_MODULE_SIG),y)
PHONY += modules_sign
modules_sign: modules_install
	@:

# modules_sign is a subset of modules_install.
# 'make modules_install modules_sign' is equivalent to 'make modules_install'.
ifeq ($(filter modules_install,$(MAKECMDGOALS)),)
modules_sign_only := y
endif
endif

modinst_pre :=
ifneq ($(filter modules_install,$(MAKECMDGOALS)),)
modinst_pre := __modinst_pre
endif

modules_install: $(modinst_pre)
PHONY += __modinst_pre
__modinst_pre:
	@rm -rf $(MODLIB)/kernel
	@rm -f $(MODLIB)/source
	@mkdir -p $(MODLIB)/kernel
	@ln -s $(abspath $(srctree)) $(MODLIB)/source
	@if [ ! $(objtree) -ef  $(MODLIB)/build ]; then \
		rm -f $(MODLIB)/build ; \
		ln -s $(CURDIR) $(MODLIB)/build ; \
	fi
	@sed 's:^:kernel/:' modules.order > $(MODLIB)/modules.order
	@cp -f modules.builtin $(MODLIB)/
	@cp -f $(objtree)/modules.builtin.modinfo $(MODLIB)/

endif # CONFIG_MODULES

###
# Cleaning is done on three levels.
# make clean     Delete most generated files
#                Leave enough to build external modules
# make mrproper  Delete the current configuration, and all generated files
# make distclean Remove editor backup files, patch leftover files and the like

# Directories & files removed with 'make clean'
CLEAN_FILES += include/ksym vmlinux.symvers modules-only.symvers \
	       modules.builtin modules.builtin.modinfo modules.nsdeps \
	       compile_commands.json .thinlto-cache

# Directories & files removed with 'make mrproper'
MRPROPER_FILES += include/config include/generated          \
		  arch/$(SRCARCH)/include/generated .tmp_objdiff \
		  debian snap tar-install \
		  .config .config.old .version \
		  Module.symvers \
		  certs/signing_key.pem \
		  certs/x509.genkey \
		  vmlinux-gdb.py \
		  *.spec

# clean - Delete most, but leave enough to build external modules
#
clean: rm-files := $(CLEAN_FILES)

PHONY += archclean vmlinuxclean

vmlinuxclean:
	$(Q)$(CONFIG_SHELL) $(srctree)/scripts/link-vmlinux.sh clean
	$(Q)$(if $(ARCH_POSTLINK), $(MAKE) -f $(ARCH_POSTLINK) clean)

clean: archclean vmlinuxclean resolve_btfids_clean

# mrproper - Delete all generated files, including .config
#
mrproper: rm-files := $(wildcard $(MRPROPER_FILES))
mrproper-dirs      := $(addprefix _mrproper_,scripts)

PHONY += $(mrproper-dirs) mrproper
$(mrproper-dirs):
	$(Q)$(MAKE) $(clean)=$(patsubst _mrproper_%,%,$@)

mrproper: clean $(mrproper-dirs)
	$(call cmd,rmfiles)

# distclean
#
PHONY += distclean

distclean: mrproper
	@find . $(RCS_FIND_IGNORE) \
		\( -name '*.orig' -o -name '*.rej' -o -name '*~' \
		-o -name '*.bak' -o -name '#*#' -o -name '*%' \
		-o -name 'core' -o -name tags -o -name TAGS -o -name 'cscope*' \
		-o -name GPATH -o -name GRTAGS -o -name GSYMS -o -name GTAGS \) \
		-type f -print | xargs rm -f


# Packaging of the kernel to various formats
# ---------------------------------------------------------------------------

%src-pkg: FORCE
	$(Q)$(MAKE) -f $(srctree)/scripts/Makefile.package $@
%pkg: include/config/kernel.release FORCE
	$(Q)$(MAKE) -f $(srctree)/scripts/Makefile.package $@

# Brief documentation of the typical targets used
# ---------------------------------------------------------------------------

boards := $(wildcard $(srctree)/arch/$(SRCARCH)/configs/*_defconfig)
boards := $(sort $(notdir $(boards)))
board-dirs := $(dir $(wildcard $(srctree)/arch/$(SRCARCH)/configs/*/*_defconfig))
board-dirs := $(sort $(notdir $(board-dirs:/=)))

PHONY += help
help:
	@echo  'Cleaning targets:'
	@echo  '  clean		  - Remove most generated files but keep the config and'
	@echo  '                    enough build support to build external modules'
	@echo  '  mrproper	  - Remove all generated files + config + various backup files'
	@echo  '  distclean	  - mrproper + remove editor backup and patch files'
	@echo  ''
	@echo  'Configuration targets:'
	@$(MAKE) -f $(srctree)/scripts/kconfig/Makefile help
	@echo  ''
	@echo  'Other generic targets:'
	@echo  '  all		  - Build all targets marked with [*]'
	@echo  '* vmlinux	  - Build the bare kernel'
	@echo  '* modules	  - Build all modules'
	@echo  '  modules_install - Install all modules to INSTALL_MOD_PATH (default: /)'
	@echo  '  dir/            - Build all files in dir and below'
	@echo  '  dir/file.[ois]  - Build specified target only'
	@echo  '  dir/file.ll     - Build the LLVM assembly file'
	@echo  '                    (requires compiler support for LLVM assembly generation)'
	@echo  '  dir/file.lst    - Build specified mixed source/assembly target only'
	@echo  '                    (requires a recent binutils and recent build (System.map))'
	@echo  '  dir/file.ko     - Build module including final link'
	@echo  '  modules_prepare - Set up for building external modules'
	@echo  '  tags/TAGS	  - Generate tags file for editors'
	@echo  '  cscope	  - Generate cscope index'
	@echo  '  gtags           - Generate GNU GLOBAL index'
	@echo  '  kernelrelease	  - Output the release version string (use with make -s)'
	@echo  '  kernelversion	  - Output the version stored in Makefile (use with make -s)'
	@echo  '  image_name	  - Output the image name (use with make -s)'
	@echo  '  headers_install - Install sanitised kernel headers to INSTALL_HDR_PATH'; \
	 echo  '                    (default: $(INSTALL_HDR_PATH))'; \
	 echo  ''
	@echo  'Static analysers:'
	@echo  '  checkstack      - Generate a list of stack hogs'
	@echo  '  versioncheck    - Sanity check on version.h usage'
	@echo  '  includecheck    - Check for duplicate included header files'
	@echo  '  export_report   - List the usages of all exported symbols'
	@echo  '  headerdep       - Detect inclusion cycles in headers'
	@echo  '  coccicheck      - Check with Coccinelle'
	@echo  '  clang-analyzer  - Check with clang static analyzer'
	@echo  '  clang-tidy      - Check with clang-tidy'
	@echo  ''
	@echo  'Tools:'
	@echo  '  nsdeps          - Generate missing symbol namespace dependencies'
	@echo  ''
	@echo  'Kernel selftest:'
	@echo  '  kselftest         - Build and run kernel selftest'
	@echo  '                      Build, install, and boot kernel before'
	@echo  '                      running kselftest on it'
	@echo  '                      Run as root for full coverage'
	@echo  '  kselftest-all     - Build kernel selftest'
	@echo  '  kselftest-install - Build and install kernel selftest'
	@echo  '  kselftest-clean   - Remove all generated kselftest files'
	@echo  '  kselftest-merge   - Merge all the config dependencies of'
	@echo  '		      kselftest to existing .config.'
	@echo  ''
	@$(if $(dtstree), \
		echo 'Devicetree:'; \
		echo '* dtbs             - Build device tree blobs for enabled boards'; \
		echo '  dtbs_install     - Install dtbs to $(INSTALL_DTBS_PATH)'; \
		echo '  dt_binding_check - Validate device tree binding documents'; \
		echo '  dtbs_check       - Validate device tree source files';\
		echo '')

	@echo 'Userspace tools targets:'
	@echo '  use "make tools/help"'
	@echo '  or  "cd tools; make help"'
	@echo  ''
	@echo  'Kernel packaging:'
	@$(MAKE) -f $(srctree)/scripts/Makefile.package help
	@echo  ''
	@echo  'Documentation targets:'
	@$(MAKE) -f $(srctree)/Documentation/Makefile dochelp
	@echo  ''
	@echo  'Architecture specific targets ($(SRCARCH)):'
	@$(if $(archhelp),$(archhelp),\
		echo '  No architecture specific help defined for $(SRCARCH)')
	@echo  ''
	@$(if $(boards), \
		$(foreach b, $(boards), \
		printf "  %-27s - Build for %s\\n" $(b) $(subst _defconfig,,$(b));) \
		echo '')
	@$(if $(board-dirs), \
		$(foreach b, $(board-dirs), \
		printf "  %-16s - Show %s-specific targets\\n" help-$(b) $(b);) \
		printf "  %-16s - Show all of the above\\n" help-boards; \
		echo '')

	@echo  '  make V=0|1 [targets] 0 => quiet build (default), 1 => verbose build'
	@echo  '  make V=2   [targets] 2 => give reason for rebuild of target'
	@echo  '  make O=dir [targets] Locate all output files in "dir", including .config'
	@echo  '  make C=1   [targets] Check re-compiled c source with $$CHECK'
	@echo  '                       (sparse by default)'
	@echo  '  make C=2   [targets] Force check of all c source with $$CHECK'
	@echo  '  make RECORDMCOUNT_WARN=1 [targets] Warn about ignored mcount sections'
	@echo  '  make W=n   [targets] Enable extra build checks, n=1,2,3 where'
	@echo  '		1: warnings which may be relevant and do not occur too often'
	@echo  '		2: warnings which occur quite often but may still be relevant'
	@echo  '		3: more obscure warnings, can most likely be ignored'
	@echo  '		Multiple levels can be combined with W=12 or W=123'
	@echo  ''
	@echo  'Execute "make" or "make all" to build all targets marked with [*] '
	@echo  'For further info see the ./README file'


help-board-dirs := $(addprefix help-,$(board-dirs))

help-boards: $(help-board-dirs)

boards-per-dir = $(sort $(notdir $(wildcard $(srctree)/arch/$(SRCARCH)/configs/$*/*_defconfig)))

$(help-board-dirs): help-%:
	@echo  'Architecture specific targets ($(SRCARCH) $*):'
	@$(if $(boards-per-dir), \
		$(foreach b, $(boards-per-dir), \
		printf "  %-24s - Build for %s\\n" $*/$(b) $(subst _defconfig,,$(b));) \
		echo '')


# Documentation targets
# ---------------------------------------------------------------------------
DOC_TARGETS := xmldocs latexdocs pdfdocs htmldocs epubdocs cleandocs \
	       linkcheckdocs dochelp refcheckdocs
PHONY += $(DOC_TARGETS)
$(DOC_TARGETS):
	$(Q)$(MAKE) $(build)=Documentation $@

# Misc
# ---------------------------------------------------------------------------

PHONY += scripts_gdb
scripts_gdb: prepare0
	$(Q)$(MAKE) $(build)=scripts/gdb
	$(Q)ln -fsn $(abspath $(srctree)/scripts/gdb/vmlinux-gdb.py)

ifdef CONFIG_GDB_SCRIPTS
all: scripts_gdb
endif

else # KBUILD_EXTMOD

###
# External module support.
# When building external modules the kernel used as basis is considered
# read-only, and no consistency checks are made and the make
# system is not used on the basis kernel. If updates are required
# in the basis kernel ordinary make commands (without M=...) must be used.

# We are always building only modules.
KBUILD_BUILTIN :=
KBUILD_MODULES := 1

build-dirs := $(KBUILD_EXTMOD)
$(MODORDER): descend
	@:

compile_commands.json: $(extmod_prefix)compile_commands.json
PHONY += compile_commands.json

clean-dirs := $(KBUILD_EXTMOD)
clean: rm-files := $(KBUILD_EXTMOD)/Module.symvers $(KBUILD_EXTMOD)/modules.nsdeps \
	$(KBUILD_EXTMOD)/compile_commands.json $(KBUILD_EXTMOD)/.thinlto-cache

PHONY += prepare
# now expand this into a simple variable to reduce the cost of shell evaluations
prepare: CC_VERSION_TEXT := $(CC_VERSION_TEXT)
prepare:
	@if [ "$(CC_VERSION_TEXT)" != "$(CONFIG_CC_VERSION_TEXT)" ]; then \
		echo >&2 "warning: the compiler differs from the one used to build the kernel"; \
		echo >&2 "  The kernel was built by: $(CONFIG_CC_VERSION_TEXT)"; \
		echo >&2 "  You are using:           $(CC_VERSION_TEXT)"; \
	fi

PHONY += help
help:
	@echo  '  Building external modules.'
	@echo  '  Syntax: make -C path/to/kernel/src M=$$PWD target'
	@echo  ''
	@echo  '  modules         - default target, build the module(s)'
	@echo  '  modules_install - install the module'
	@echo  '  clean           - remove generated files in module directory only'
	@echo  ''

# no-op for external module builds
PHONY += modules_prepare

endif # KBUILD_EXTMOD

# ---------------------------------------------------------------------------
# Modules

PHONY += modules modules_install

ifdef CONFIG_MODULES

modules: modules_check
	$(Q)$(MAKE) -f $(srctree)/scripts/Makefile.modpost

PHONY += modules_check
modules_check: $(MODORDER)
	$(Q)$(CONFIG_SHELL) $(srctree)/scripts/modules-check.sh $<

quiet_cmd_depmod = DEPMOD  $(MODLIB)
      cmd_depmod = $(CONFIG_SHELL) $(srctree)/scripts/depmod.sh $(DEPMOD) \
                   $(KERNELRELEASE)

modules_install:
	$(Q)$(MAKE) -f $(srctree)/scripts/Makefile.modinst
	$(call cmd,depmod)

else # CONFIG_MODULES

# Modules not configured
# ---------------------------------------------------------------------------

modules modules_install:
	@echo >&2 '***'
	@echo >&2 '*** The present kernel configuration has modules disabled.'
	@echo >&2 '*** To use the module feature, please run "make menuconfig" etc.'
	@echo >&2 '*** to enable CONFIG_MODULES.'
	@echo >&2 '***'
	@exit 1

endif # CONFIG_MODULES

# Single targets
# ---------------------------------------------------------------------------
# To build individual files in subdirectories, you can do like this:
#
#   make foo/bar/baz.s
#
# The supported suffixes for single-target are listed in 'single-targets'
#
# To build only under specific subdirectories, you can do like this:
#
#   make foo/bar/baz/

ifdef single-build

# .ko is special because modpost is needed
single-ko := $(sort $(filter %.ko, $(MAKECMDGOALS)))
single-no-ko := $(sort $(patsubst %.ko,%.mod, $(MAKECMDGOALS)))

$(single-ko): single_modpost
	@:
$(single-no-ko): descend
	@:

ifeq ($(KBUILD_EXTMOD),)
# For the single build of in-tree modules, use a temporary file to avoid
# the situation of modules_install installing an invalid modules.order.
MODORDER := .modules.tmp
endif

PHONY += single_modpost
single_modpost: $(single-no-ko) modules_prepare
	$(Q){ $(foreach m, $(single-ko), echo $(extmod_prefix)$m;) } > $(MODORDER)
	$(Q)$(MAKE) -f $(srctree)/scripts/Makefile.modpost

KBUILD_MODULES := 1

export KBUILD_SINGLE_TARGETS := $(addprefix $(extmod_prefix), $(single-no-ko))

# trim unrelated directories
build-dirs := $(foreach d, $(build-dirs), \
			$(if $(filter $(d)/%, $(KBUILD_SINGLE_TARGETS)), $(d)))

endif

ifndef CONFIG_MODULES
KBUILD_MODULES :=
endif

# Handle descending into subdirectories listed in $(build-dirs)
# Preset locale variables to speed up the build process. Limit locale
# tweaks to this spot to avoid wrong language settings when running
# make menuconfig etc.
# Error messages still appears in the original language
PHONY += descend $(build-dirs)
descend: $(build-dirs)
$(build-dirs): prepare
	$(Q)$(MAKE) $(build)=$@ \
	single-build=$(if $(filter-out $@/, $(filter $@/%, $(KBUILD_SINGLE_TARGETS))),1) \
	need-builtin=1 need-modorder=1

clean-dirs := $(addprefix _clean_, $(clean-dirs))
PHONY += $(clean-dirs) clean
$(clean-dirs):
	$(Q)$(MAKE) $(clean)=$(patsubst _clean_%,%,$@)

clean: $(clean-dirs)
	$(call cmd,rmfiles)
	@find $(if $(KBUILD_EXTMOD), $(KBUILD_EXTMOD), .) $(RCS_FIND_IGNORE) \
		\( -name '*.[aios]' -o -name '*.ko' -o -name '.*.cmd' \
		-o -name '*.ko.*' \
		-o -name '*.dtb' -o -name '*.dtbo' -o -name '*.dtb.S' -o -name '*.dt.yaml' \
		-o -name '*.dwo' -o -name '*.lst' \
		-o -name '*.su' -o -name '*.mod' \
		-o -name '.*.d' -o -name '.*.tmp' -o -name '*.mod.c' \
		-o -name '*.lex.c' -o -name '*.tab.[ch]' \
		-o -name '*.asn1.[ch]' \
		-o -name '*.symtypes' -o -name 'modules.order' \
		-o -name '.tmp_*.o.*' \
		-o -name '*.c.[012]*.*' \
		-o -name '*.ll' \
		-o -name '*.gcno' \
		-o -name '*.*.symversions' \) -type f -print | xargs rm -f

# Generate tags for editors
# ---------------------------------------------------------------------------
quiet_cmd_tags = GEN     $@
      cmd_tags = $(BASH) $(srctree)/scripts/tags.sh $@

tags TAGS cscope gtags: FORCE
	$(call cmd,tags)

# Script to generate missing namespace dependencies
# ---------------------------------------------------------------------------

PHONY += nsdeps
nsdeps: export KBUILD_NSDEPS=1
nsdeps: modules
	$(Q)$(CONFIG_SHELL) $(srctree)/scripts/nsdeps

# Clang Tooling
# ---------------------------------------------------------------------------

quiet_cmd_gen_compile_commands = GEN     $@
      cmd_gen_compile_commands = $(PYTHON3) $< -a $(AR) -o $@ $(filter-out $<, $(real-prereqs))

$(extmod_prefix)compile_commands.json: scripts/clang-tools/gen_compile_commands.py \
	$(if $(KBUILD_EXTMOD),,$(KBUILD_VMLINUX_OBJS) $(KBUILD_VMLINUX_LIBS)) \
	$(if $(CONFIG_MODULES), $(MODORDER)) FORCE
	$(call if_changed,gen_compile_commands)

targets += $(extmod_prefix)compile_commands.json

PHONY += clang-tidy clang-analyzer

ifdef CONFIG_CC_IS_CLANG
quiet_cmd_clang_tools = CHECK   $<
      cmd_clang_tools = $(PYTHON3) $(srctree)/scripts/clang-tools/run-clang-tools.py $@ $<

clang-tidy clang-analyzer: $(extmod_prefix)compile_commands.json
	$(call cmd,clang_tools)
else
clang-tidy clang-analyzer:
	@echo "$@ requires CC=clang" >&2
	@false
endif

# Scripts to check various things for consistency
# ---------------------------------------------------------------------------

PHONY += includecheck versioncheck coccicheck export_report

includecheck:
	find $(srctree)/* $(RCS_FIND_IGNORE) \
		-name '*.[hcS]' -type f -print | sort \
		| xargs $(PERL) -w $(srctree)/scripts/checkincludes.pl

versioncheck:
	find $(srctree)/* $(RCS_FIND_IGNORE) \
		-name '*.[hcS]' -type f -print | sort \
		| xargs $(PERL) -w $(srctree)/scripts/checkversion.pl

coccicheck:
	$(Q)$(BASH) $(srctree)/scripts/$@

export_report:
	$(PERL) $(srctree)/scripts/export_report.pl

PHONY += checkstack kernelrelease kernelversion image_name

# UML needs a little special treatment here.  It wants to use the host
# toolchain, so needs $(SUBARCH) passed to checkstack.pl.  Everyone
# else wants $(ARCH), including people doing cross-builds, which means
# that $(SUBARCH) doesn't work here.
ifeq ($(ARCH), um)
CHECKSTACK_ARCH := $(SUBARCH)
else
CHECKSTACK_ARCH := $(ARCH)
endif
checkstack:
	$(OBJDUMP) -d vmlinux $$(find . -name '*.ko') | \
	$(PERL) $(srctree)/scripts/checkstack.pl $(CHECKSTACK_ARCH)

kernelrelease:
	@echo "$(KERNELVERSION)$$($(CONFIG_SHELL) $(srctree)/scripts/setlocalversion $(srctree))"

kernelversion:
	@echo $(KERNELVERSION)

image_name:
	@echo $(KBUILD_IMAGE)

quiet_cmd_rmfiles = $(if $(wildcard $(rm-files)),CLEAN   $(wildcard $(rm-files)))
      cmd_rmfiles = rm -rf $(rm-files)

# read saved command lines for existing targets
existing-targets := $(wildcard $(sort $(targets)))

-include $(foreach f,$(existing-targets),$(dir $(f)).$(notdir $(f)).cmd)

endif # config-build
endif # mixed-build
endif # need-sub-make

PHONY += FORCE
FORCE:

# Declare the contents of the PHONY variable as phony.  We keep that
# information in a variable so we can use it in if_changed and friends.
.PHONY: $(PHONY)<|MERGE_RESOLUTION|>--- conflicted
+++ resolved
@@ -1,15 +1,9 @@
 # SPDX-License-Identifier: GPL-2.0
 VERSION = 5
 PATCHLEVEL = 17
-<<<<<<< HEAD
-SUBLEVEL = 9
+SUBLEVEL = 11
 EXTRAVERSION = -zen
 NAME = Do Not Use Without Belt
-=======
-SUBLEVEL = 11
-EXTRAVERSION =
-NAME = Superb Owl
->>>>>>> e960d734
 
 # *DOCUMENTATION*
 # To see a list of typical targets execute "make help"

--- conflicted
+++ resolved
@@ -1,15 +1,9 @@
 # SPDX-License-Identifier: GPL-2.0
 VERSION = 5
 PATCHLEVEL = 14
-<<<<<<< HEAD
-SUBLEVEL = 1
+SUBLEVEL = 2
 EXTRAVERSION = -zen
 NAME = The City on the Edge of Forever
-=======
-SUBLEVEL = 2
-EXTRAVERSION =
-NAME = Opossums on Parade
->>>>>>> bbdd3de1
 
 # *DOCUMENTATION*
 # To see a list of typical targets execute "make help"

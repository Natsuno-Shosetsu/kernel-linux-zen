# SPDX-License-Identifier: GPL-2.0
VERSION = 5
PATCHLEVEL = 2
<<<<<<< HEAD
SUBLEVEL = 6
EXTRAVERSION = -zen
NAME = The Beauty and the Bug
=======
SUBLEVEL = 7
EXTRAVERSION =
NAME = Bobtail Squid
>>>>>>> 5697a9d3

# *DOCUMENTATION*
# To see a list of typical targets execute "make help"
# More info can be located in ./README
# Comments in this file are targeted only to the developer, do not
# expect to learn how to build the kernel reading this file.

# That's our default target when none is given on the command line
PHONY := _all
_all:

# We are using a recursive build, so we need to do a little thinking
# to get the ordering right.
#
# Most importantly: sub-Makefiles should only ever modify files in
# their own directory. If in some directory we have a dependency on
# a file in another dir (which doesn't happen often, but it's often
# unavoidable when linking the built-in.a targets which finally
# turn into vmlinux), we will call a sub make in that other dir, and
# after that we are sure that everything which is in that other dir
# is now up to date.
#
# The only cases where we need to modify files which have global
# effects are thus separated out and done before the recursive
# descending is started. They are now explicitly listed as the
# prepare rule.

ifneq ($(sub_make_done),1)

# Do not use make's built-in rules and variables
# (this increases performance and avoids hard-to-debug behaviour)
MAKEFLAGS += -rR

# Avoid funny character set dependencies
unexport LC_ALL
LC_COLLATE=C
LC_NUMERIC=C
export LC_COLLATE LC_NUMERIC

# Avoid interference with shell env settings
unexport GREP_OPTIONS

# Beautify output
# ---------------------------------------------------------------------------
#
# Normally, we echo the whole command before executing it. By making
# that echo $($(quiet)$(cmd)), we now have the possibility to set
# $(quiet) to choose other forms of output instead, e.g.
#
#         quiet_cmd_cc_o_c = Compiling $(RELDIR)/$@
#         cmd_cc_o_c       = $(CC) $(c_flags) -c -o $@ $<
#
# If $(quiet) is empty, the whole command will be printed.
# If it is set to "quiet_", only the short version will be printed.
# If it is set to "silent_", nothing will be printed at all, since
# the variable $(silent_cmd_cc_o_c) doesn't exist.
#
# A simple variant is to prefix commands with $(Q) - that's useful
# for commands that shall be hidden in non-verbose mode.
#
#	$(Q)ln $@ :<
#
# If KBUILD_VERBOSE equals 0 then the above command will be hidden.
# If KBUILD_VERBOSE equals 1 then the above command is displayed.
#
# To put more focus on warnings, be less verbose as default
# Use 'make V=1' to see the full commands

ifeq ("$(origin V)", "command line")
  KBUILD_VERBOSE = $(V)
endif
ifndef KBUILD_VERBOSE
  KBUILD_VERBOSE = 0
endif

ifeq ($(KBUILD_VERBOSE),1)
  quiet =
  Q =
else
  quiet=quiet_
  Q = @
endif

# If the user is running make -s (silent mode), suppress echoing of
# commands

ifneq ($(findstring s,$(filter-out --%,$(MAKEFLAGS))),)
  quiet=silent_
endif

export quiet Q KBUILD_VERBOSE

# Kbuild will save output files in the current working directory.
# This does not need to match to the root of the kernel source tree.
#
# For example, you can do this:
#
#  cd /dir/to/store/output/files; make -f /dir/to/kernel/source/Makefile
#
# If you want to save output files in a different location, there are
# two syntaxes to specify it.
#
# 1) O=
# Use "make O=dir/to/store/output/files/"
#
# 2) Set KBUILD_OUTPUT
# Set the environment variable KBUILD_OUTPUT to point to the output directory.
# export KBUILD_OUTPUT=dir/to/store/output/files/; make
#
# The O= assignment takes precedence over the KBUILD_OUTPUT environment
# variable.

# Do we want to change the working directory?
ifeq ("$(origin O)", "command line")
  KBUILD_OUTPUT := $(O)
endif

ifneq ($(KBUILD_OUTPUT),)
# Make's built-in functions such as $(abspath ...), $(realpath ...) cannot
# expand a shell special character '~'. We use a somewhat tedious way here.
abs_objtree := $(shell mkdir -p $(KBUILD_OUTPUT) && cd $(KBUILD_OUTPUT) && pwd)
$(if $(abs_objtree),, \
     $(error failed to create output directory "$(KBUILD_OUTPUT)"))

# $(realpath ...) resolves symlinks
abs_objtree := $(realpath $(abs_objtree))
else
abs_objtree := $(CURDIR)
endif # ifneq ($(KBUILD_OUTPUT),)

ifeq ($(abs_objtree),$(CURDIR))
# Suppress "Entering directory ..." unless we are changing the work directory.
MAKEFLAGS += --no-print-directory
else
need-sub-make := 1
endif

abs_srctree := $(realpath $(dir $(lastword $(MAKEFILE_LIST))))

ifneq ($(words $(subst :, ,$(abs_srctree))), 1)
$(error source directory cannot contain spaces or colons)
endif

ifneq ($(abs_srctree),$(abs_objtree))
# Look for make include files relative to root of kernel src
#
# This does not become effective immediately because MAKEFLAGS is re-parsed
# once after the Makefile is read. We need to invoke sub-make.
MAKEFLAGS += --include-dir=$(abs_srctree)
need-sub-make := 1
endif

ifneq ($(filter 3.%,$(MAKE_VERSION)),)
# 'MAKEFLAGS += -rR' does not immediately become effective for GNU Make 3.x
# We need to invoke sub-make to avoid implicit rules in the top Makefile.
need-sub-make := 1
# Cancel implicit rules for this Makefile.
$(lastword $(MAKEFILE_LIST)): ;
endif

export abs_srctree abs_objtree
export sub_make_done := 1

ifeq ($(need-sub-make),1)

PHONY += $(MAKECMDGOALS) sub-make

$(filter-out _all sub-make $(lastword $(MAKEFILE_LIST)), $(MAKECMDGOALS)) _all: sub-make
	@:

# Invoke a second make in the output directory, passing relevant variables
sub-make:
	$(Q)$(MAKE) -C $(abs_objtree) -f $(abs_srctree)/Makefile $(MAKECMDGOALS)

endif # need-sub-make
endif # sub_make_done

# We process the rest of the Makefile if this is the final invocation of make
ifeq ($(need-sub-make),)

# Do not print "Entering directory ...",
# but we want to display it when entering to the output directory
# so that IDEs/editors are able to understand relative filenames.
MAKEFLAGS += --no-print-directory

# Call a source code checker (by default, "sparse") as part of the
# C compilation.
#
# Use 'make C=1' to enable checking of only re-compiled files.
# Use 'make C=2' to enable checking of *all* source files, regardless
# of whether they are re-compiled or not.
#
# See the file "Documentation/dev-tools/sparse.rst" for more details,
# including where to get the "sparse" utility.

ifeq ("$(origin C)", "command line")
  KBUILD_CHECKSRC = $(C)
endif
ifndef KBUILD_CHECKSRC
  KBUILD_CHECKSRC = 0
endif

# Use make M=dir to specify directory of external module to build
# Old syntax make ... SUBDIRS=$PWD is still supported
# Setting the environment variable KBUILD_EXTMOD take precedence
ifdef SUBDIRS
  $(warning ================= WARNING ================)
  $(warning 'SUBDIRS' will be removed after Linux 5.3)
  $(warning Please use 'M=' or 'KBUILD_EXTMOD' instead)
  $(warning ==========================================)
  KBUILD_EXTMOD ?= $(SUBDIRS)
endif

ifeq ("$(origin M)", "command line")
  KBUILD_EXTMOD := $(M)
endif

ifeq ($(abs_srctree),$(abs_objtree))
        # building in the source tree
        srctree := .
else
        ifeq ($(abs_srctree)/,$(dir $(abs_objtree)))
                # building in a subdirectory of the source tree
                srctree := ..
        else
                srctree := $(abs_srctree)
        endif

	# TODO:
	# KBUILD_SRC is only used to distinguish in-tree/out-of-tree build.
	# Replace it with $(srctree) or something.
	KBUILD_SRC := $(abs_srctree)
endif

export KBUILD_CHECKSRC KBUILD_EXTMOD KBUILD_SRC

objtree		:= .
src		:= $(srctree)
obj		:= $(objtree)

VPATH		:= $(srctree)

export srctree objtree VPATH

# To make sure we do not include .config for any of the *config targets
# catch them early, and hand them over to scripts/kconfig/Makefile
# It is allowed to specify more targets when calling make, including
# mixing *config targets and build targets.
# For example 'make oldconfig all'.
# Detect when mixed targets is specified, and make a second invocation
# of make so .config is not included in this case either (for *config).

version_h := include/generated/uapi/linux/version.h
old_version_h := include/linux/version.h

clean-targets := %clean mrproper cleandocs
no-dot-config-targets := $(clean-targets) \
			 cscope gtags TAGS tags help% %docs check% coccicheck \
			 $(version_h) headers_% archheaders archscripts \
			 %asm-generic kernelversion %src-pkg
no-sync-config-targets := $(no-dot-config-targets) install %install \
			   kernelrelease

config-targets  := 0
mixed-targets   := 0
dot-config      := 1
may-sync-config := 1

ifneq ($(filter $(no-dot-config-targets), $(MAKECMDGOALS)),)
	ifeq ($(filter-out $(no-dot-config-targets), $(MAKECMDGOALS)),)
		dot-config := 0
	endif
endif

ifneq ($(filter $(no-sync-config-targets), $(MAKECMDGOALS)),)
	ifeq ($(filter-out $(no-sync-config-targets), $(MAKECMDGOALS)),)
		may-sync-config := 0
	endif
endif

ifneq ($(KBUILD_EXTMOD),)
	may-sync-config := 0
endif

ifeq ($(KBUILD_EXTMOD),)
        ifneq ($(filter config %config,$(MAKECMDGOALS)),)
                config-targets := 1
                ifneq ($(words $(MAKECMDGOALS)),1)
                        mixed-targets := 1
                endif
        endif
endif

# For "make -j clean all", "make -j mrproper defconfig all", etc.
ifneq ($(filter $(clean-targets),$(MAKECMDGOALS)),)
        ifneq ($(filter-out $(clean-targets),$(MAKECMDGOALS)),)
                mixed-targets := 1
        endif
endif

# install and modules_install need also be processed one by one
ifneq ($(filter install,$(MAKECMDGOALS)),)
        ifneq ($(filter modules_install,$(MAKECMDGOALS)),)
	        mixed-targets := 1
        endif
endif

ifeq ($(mixed-targets),1)
# ===========================================================================
# We're called with mixed targets (*config and build targets).
# Handle them one by one.

PHONY += $(MAKECMDGOALS) __build_one_by_one

$(filter-out __build_one_by_one, $(MAKECMDGOALS)): __build_one_by_one
	@:

__build_one_by_one:
	$(Q)set -e; \
	for i in $(MAKECMDGOALS); do \
		$(MAKE) -f $(srctree)/Makefile $$i; \
	done

else

include scripts/Kbuild.include

# Read KERNELRELEASE from include/config/kernel.release (if it exists)
KERNELRELEASE = $(shell cat include/config/kernel.release 2> /dev/null)
KERNELVERSION = $(VERSION)$(if $(PATCHLEVEL),.$(PATCHLEVEL)$(if $(SUBLEVEL),.$(SUBLEVEL)))$(EXTRAVERSION)
export VERSION PATCHLEVEL SUBLEVEL KERNELRELEASE KERNELVERSION

include scripts/subarch.include

# Cross compiling and selecting different set of gcc/bin-utils
# ---------------------------------------------------------------------------
#
# When performing cross compilation for other architectures ARCH shall be set
# to the target architecture. (See arch/* for the possibilities).
# ARCH can be set during invocation of make:
# make ARCH=ia64
# Another way is to have ARCH set in the environment.
# The default ARCH is the host where make is executed.

# CROSS_COMPILE specify the prefix used for all executables used
# during compilation. Only gcc and related bin-utils executables
# are prefixed with $(CROSS_COMPILE).
# CROSS_COMPILE can be set on the command line
# make CROSS_COMPILE=ia64-linux-
# Alternatively CROSS_COMPILE can be set in the environment.
# Default value for CROSS_COMPILE is not to prefix executables
# Note: Some architectures assign CROSS_COMPILE in their arch/*/Makefile
ARCH		?= $(SUBARCH)

# Architecture as present in compile.h
UTS_MACHINE 	:= $(ARCH)
SRCARCH 	:= $(ARCH)

# Additional ARCH settings for x86
ifeq ($(ARCH),i386)
        SRCARCH := x86
endif
ifeq ($(ARCH),x86_64)
        SRCARCH := x86
endif

# Additional ARCH settings for sparc
ifeq ($(ARCH),sparc32)
       SRCARCH := sparc
endif
ifeq ($(ARCH),sparc64)
       SRCARCH := sparc
endif

# Additional ARCH settings for sh
ifeq ($(ARCH),sh64)
       SRCARCH := sh
endif

KCONFIG_CONFIG	?= .config
export KCONFIG_CONFIG

# SHELL used by kbuild
CONFIG_SHELL := $(shell if [ -x "$$BASH" ]; then echo $$BASH; \
	  else if [ -x /bin/bash ]; then echo /bin/bash; \
	  else echo sh; fi ; fi)

HOST_LFS_CFLAGS := $(shell getconf LFS_CFLAGS 2>/dev/null)
HOST_LFS_LDFLAGS := $(shell getconf LFS_LDFLAGS 2>/dev/null)
HOST_LFS_LIBS := $(shell getconf LFS_LIBS 2>/dev/null)

HOSTCC       = gcc
HOSTCXX      = g++
KBUILD_HOSTCFLAGS   := -Wall -Wmissing-prototypes -Wstrict-prototypes -O2 \
		-fomit-frame-pointer -std=gnu89 $(HOST_LFS_CFLAGS) \
		$(HOSTCFLAGS)
KBUILD_HOSTCXXFLAGS := -O2 $(HOST_LFS_CFLAGS) $(HOSTCXXFLAGS)
KBUILD_HOSTLDFLAGS  := $(HOST_LFS_LDFLAGS) $(HOSTLDFLAGS)
KBUILD_HOSTLDLIBS   := $(HOST_LFS_LIBS) $(HOSTLDLIBS)

# Make variables (CC, etc...)
AS		= $(CROSS_COMPILE)as
LD		= $(CROSS_COMPILE)ld
CC		= $(CROSS_COMPILE)gcc
CPP		= $(CC) -E
AR		= $(CROSS_COMPILE)ar
NM		= $(CROSS_COMPILE)nm
STRIP		= $(CROSS_COMPILE)strip
OBJCOPY		= $(CROSS_COMPILE)objcopy
OBJDUMP		= $(CROSS_COMPILE)objdump
PAHOLE		= pahole
LEX		= flex
YACC		= bison
AWK		= awk
INSTALLKERNEL  := installkernel
DEPMOD		= /sbin/depmod
PERL		= perl
PYTHON		= python
PYTHON2		= python2
PYTHON3		= python3
CHECK		= sparse

CHECKFLAGS     := -D__linux__ -Dlinux -D__STDC__ -Dunix -D__unix__ \
		  -Wbitwise -Wno-return-void -Wno-unknown-attribute $(CF)
NOSTDINC_FLAGS :=
CFLAGS_MODULE   =
AFLAGS_MODULE   =
LDFLAGS_MODULE  =
CFLAGS_KERNEL	=
AFLAGS_KERNEL	=
LDFLAGS_vmlinux =

# Use USERINCLUDE when you must reference the UAPI directories only.
USERINCLUDE    := \
		-I$(srctree)/arch/$(SRCARCH)/include/uapi \
		-I$(objtree)/arch/$(SRCARCH)/include/generated/uapi \
		-I$(srctree)/include/uapi \
		-I$(objtree)/include/generated/uapi \
                -include $(srctree)/include/linux/kconfig.h

# Use LINUXINCLUDE when you must reference the include/ directory.
# Needed to be compatible with the O= option
LINUXINCLUDE    := \
		-I$(srctree)/arch/$(SRCARCH)/include \
		-I$(objtree)/arch/$(SRCARCH)/include/generated \
		$(if $(filter .,$(srctree)),,-I$(srctree)/include) \
		-I$(objtree)/include \
		$(USERINCLUDE)

KBUILD_AFLAGS   := -D__ASSEMBLY__ -fno-PIE
KBUILD_CFLAGS   := -Wall -Wundef -Werror=strict-prototypes -Wno-trigraphs \
		   -fno-strict-aliasing -fno-common -fshort-wchar -fno-PIE \
		   -Werror=implicit-function-declaration -Werror=implicit-int \
		   -Wno-format-security \
		   -std=gnu89
KBUILD_CPPFLAGS := -D__KERNEL__
KBUILD_AFLAGS_KERNEL :=
KBUILD_CFLAGS_KERNEL :=
KBUILD_AFLAGS_MODULE  := -DMODULE
KBUILD_CFLAGS_MODULE  := -DMODULE
KBUILD_LDFLAGS_MODULE := -T $(srctree)/scripts/module-common.lds
KBUILD_LDFLAGS :=
GCC_PLUGINS_CFLAGS :=
CLANG_FLAGS :=

export ARCH SRCARCH CONFIG_SHELL HOSTCC KBUILD_HOSTCFLAGS CROSS_COMPILE AS LD CC
export CPP AR NM STRIP OBJCOPY OBJDUMP PAHOLE KBUILD_HOSTLDFLAGS KBUILD_HOSTLDLIBS
export MAKE LEX YACC AWK INSTALLKERNEL PERL PYTHON PYTHON2 PYTHON3 UTS_MACHINE
export HOSTCXX KBUILD_HOSTCXXFLAGS LDFLAGS_MODULE CHECK CHECKFLAGS

export KBUILD_CPPFLAGS NOSTDINC_FLAGS LINUXINCLUDE OBJCOPYFLAGS KBUILD_LDFLAGS
export KBUILD_CFLAGS CFLAGS_KERNEL CFLAGS_MODULE
export CFLAGS_KASAN CFLAGS_KASAN_NOSANITIZE CFLAGS_UBSAN
export KBUILD_AFLAGS AFLAGS_KERNEL AFLAGS_MODULE
export KBUILD_AFLAGS_MODULE KBUILD_CFLAGS_MODULE KBUILD_LDFLAGS_MODULE
export KBUILD_AFLAGS_KERNEL KBUILD_CFLAGS_KERNEL
export KBUILD_ARFLAGS

# When compiling out-of-tree modules, put MODVERDIR in the module
# tree rather than in the kernel tree. The kernel tree might
# even be read-only.
export MODVERDIR := $(if $(KBUILD_EXTMOD),$(firstword $(KBUILD_EXTMOD))/).tmp_versions

# Files to ignore in find ... statements

export RCS_FIND_IGNORE := \( -name SCCS -o -name BitKeeper -o -name .svn -o    \
			  -name CVS -o -name .pc -o -name .hg -o -name .git \) \
			  -prune -o
export RCS_TAR_IGNORE := --exclude SCCS --exclude BitKeeper --exclude .svn \
			 --exclude CVS --exclude .pc --exclude .hg --exclude .git

# ===========================================================================
# Rules shared between *config targets and build targets

# Basic helpers built in scripts/basic/
PHONY += scripts_basic
scripts_basic:
	$(Q)$(MAKE) $(build)=scripts/basic
	$(Q)rm -f .tmp_quiet_recordmcount

PHONY += outputmakefile
# outputmakefile generates a Makefile in the output directory, if using a
# separate output directory. This allows convenient use of make in the
# output directory.
# At the same time when output Makefile generated, generate .gitignore to
# ignore whole output directory
outputmakefile:
ifneq ($(srctree),.)
	$(Q)ln -fsn $(srctree) source
	$(Q)$(CONFIG_SHELL) $(srctree)/scripts/mkmakefile $(srctree)
	$(Q)test -e .gitignore || \
	{ echo "# this is build directory, ignore it"; echo "*"; } > .gitignore
endif

ifneq ($(shell $(CC) --version 2>&1 | head -n 1 | grep clang),)
ifneq ($(CROSS_COMPILE),)
CLANG_FLAGS	+= --target=$(notdir $(CROSS_COMPILE:%-=%))
GCC_TOOLCHAIN_DIR := $(dir $(shell which $(CROSS_COMPILE)elfedit))
CLANG_FLAGS	+= --prefix=$(GCC_TOOLCHAIN_DIR)
GCC_TOOLCHAIN	:= $(realpath $(GCC_TOOLCHAIN_DIR)/..)
endif
ifneq ($(GCC_TOOLCHAIN),)
CLANG_FLAGS	+= --gcc-toolchain=$(GCC_TOOLCHAIN)
endif
CLANG_FLAGS	+= -no-integrated-as
CLANG_FLAGS	+= -Werror=unknown-warning-option
KBUILD_CFLAGS	+= $(CLANG_FLAGS)
KBUILD_AFLAGS	+= $(CLANG_FLAGS)
export CLANG_FLAGS
endif

# The expansion should be delayed until arch/$(SRCARCH)/Makefile is included.
# Some architectures define CROSS_COMPILE in arch/$(SRCARCH)/Makefile.
# CC_VERSION_TEXT is referenced from Kconfig (so it needs export),
# and from include/config/auto.conf.cmd to detect the compiler upgrade.
CC_VERSION_TEXT = $(shell $(CC) --version 2>/dev/null | head -n 1)

ifeq ($(config-targets),1)
# ===========================================================================
# *config targets only - make sure prerequisites are updated, and descend
# in scripts/kconfig to make the *config target

# Read arch specific Makefile to set KBUILD_DEFCONFIG as needed.
# KBUILD_DEFCONFIG may point out an alternative default configuration
# used for 'make defconfig'
include arch/$(SRCARCH)/Makefile
export KBUILD_DEFCONFIG KBUILD_KCONFIG CC_VERSION_TEXT

config: scripts_basic outputmakefile FORCE
	$(Q)$(MAKE) $(build)=scripts/kconfig $@

%config: scripts_basic outputmakefile FORCE
	$(Q)$(MAKE) $(build)=scripts/kconfig $@

else
# ===========================================================================
# Build targets only - this includes vmlinux, arch specific targets, clean
# targets and others. In general all targets except *config targets.

# If building an external module we do not care about the all: rule
# but instead _all depend on modules
PHONY += all
ifeq ($(KBUILD_EXTMOD),)
_all: all
else
_all: modules
endif

# Decide whether to build built-in, modular, or both.
# Normally, just do built-in.

KBUILD_MODULES :=
KBUILD_BUILTIN := 1

# If we have only "make modules", don't compile built-in objects.
# When we're building modules with modversions, we need to consider
# the built-in objects during the descend as well, in order to
# make sure the checksums are up to date before we record them.

ifeq ($(MAKECMDGOALS),modules)
  KBUILD_BUILTIN := $(if $(CONFIG_MODVERSIONS),1)
endif

# If we have "make <whatever> modules", compile modules
# in addition to whatever we do anyway.
# Just "make" or "make all" shall build modules as well

ifneq ($(filter all _all modules,$(MAKECMDGOALS)),)
  KBUILD_MODULES := 1
endif

ifeq ($(MAKECMDGOALS),)
  KBUILD_MODULES := 1
endif

export KBUILD_MODULES KBUILD_BUILTIN

ifeq ($(dot-config),1)
include include/config/auto.conf
endif

ifeq ($(KBUILD_EXTMOD),)
# Objects we will link into vmlinux / subdirs we need to visit
init-y		:= init/
drivers-y	:= drivers/ sound/
drivers-$(CONFIG_SAMPLES) += samples/
net-y		:= net/
libs-y		:= lib/
core-y		:= usr/
virt-y		:= virt/
endif # KBUILD_EXTMOD

# The all: target is the default when no target is given on the
# command line.
# This allow a user to issue only 'make' to build a kernel including modules
# Defaults to vmlinux, but the arch makefile usually adds further targets
all: vmlinux

CFLAGS_GCOV	:= -fprofile-arcs -ftest-coverage \
	$(call cc-option,-fno-tree-loop-im) \
	$(call cc-disable-warning,maybe-uninitialized,)
export CFLAGS_GCOV

# The arch Makefiles can override CC_FLAGS_FTRACE. We may also append it later.
ifdef CONFIG_FUNCTION_TRACER
  CC_FLAGS_FTRACE := -pg
endif

RETPOLINE_CFLAGS_GCC := -mindirect-branch=thunk-extern -mindirect-branch-register
RETPOLINE_VDSO_CFLAGS_GCC := -mindirect-branch=thunk-inline -mindirect-branch-register
RETPOLINE_CFLAGS_CLANG := -mretpoline-external-thunk
RETPOLINE_VDSO_CFLAGS_CLANG := -mretpoline
RETPOLINE_CFLAGS := $(call cc-option,$(RETPOLINE_CFLAGS_GCC),$(call cc-option,$(RETPOLINE_CFLAGS_CLANG)))
RETPOLINE_VDSO_CFLAGS := $(call cc-option,$(RETPOLINE_VDSO_CFLAGS_GCC),$(call cc-option,$(RETPOLINE_VDSO_CFLAGS_CLANG)))
# -mindirect-branch is incompatible with -fcf-protection, so ensure the
# latter is disabled
RETPOLINE_CFLAGS += $(call cc-option,-fcf-protection=none,)
RETPOLINE_VDSO_CFLAGS += $(call cc-option,-fcf-protection=none,)
export RETPOLINE_CFLAGS
export RETPOLINE_VDSO_CFLAGS

# The arch Makefile can set ARCH_{CPP,A,C}FLAGS to override the default
# values of the respective KBUILD_* variables
ARCH_CPPFLAGS :=
ARCH_AFLAGS :=
ARCH_CFLAGS :=
include arch/$(SRCARCH)/Makefile

ifeq ($(dot-config),1)
ifeq ($(may-sync-config),1)
# Read in dependencies to all Kconfig* files, make sure to run syncconfig if
# changes are detected. This should be included after arch/$(SRCARCH)/Makefile
# because some architectures define CROSS_COMPILE there.
include include/config/auto.conf.cmd

$(KCONFIG_CONFIG):
	@echo >&2 '***'
	@echo >&2 '*** Configuration file "$@" not found!'
	@echo >&2 '***'
	@echo >&2 '*** Please run some configurator (e.g. "make oldconfig" or'
	@echo >&2 '*** "make menuconfig" or "make xconfig").'
	@echo >&2 '***'
	@/bin/false

# The actual configuration files used during the build are stored in
# include/generated/ and include/config/. Update them if .config is newer than
# include/config/auto.conf (which mirrors .config).
#
# This exploits the 'multi-target pattern rule' trick.
# The syncconfig should be executed only once to make all the targets.
%/auto.conf %/auto.conf.cmd %/tristate.conf: $(KCONFIG_CONFIG)
	$(Q)$(MAKE) -f $(srctree)/Makefile syncconfig
else
# External modules and some install targets need include/generated/autoconf.h
# and include/config/auto.conf but do not care if they are up-to-date.
# Use auto.conf to trigger the test
PHONY += include/config/auto.conf

include/config/auto.conf:
	$(Q)test -e include/generated/autoconf.h -a -e $@ || (		\
	echo >&2;							\
	echo >&2 "  ERROR: Kernel configuration is invalid.";		\
	echo >&2 "         include/generated/autoconf.h or $@ are missing.";\
	echo >&2 "         Run 'make oldconfig && make prepare' on kernel src to fix it.";	\
	echo >&2 ;							\
	/bin/false)

endif # may-sync-config
endif # $(dot-config)

KBUILD_CFLAGS	+= $(call cc-option,-fno-delete-null-pointer-checks,)
KBUILD_CFLAGS	+= $(call cc-disable-warning,frame-address,)
KBUILD_CFLAGS	+= $(call cc-disable-warning, format-truncation)
KBUILD_CFLAGS	+= $(call cc-disable-warning, format-overflow)
KBUILD_CFLAGS	+= $(call cc-disable-warning, address-of-packed-member)

ifdef CONFIG_CC_OPTIMIZE_FOR_SIZE
KBUILD_CFLAGS	+= -Os
else
ifdef CONFIG_CC_OPTIMIZE_HARDER
KBUILD_CFLAGS	+= -O3
else
KBUILD_CFLAGS   += -O2
endif
endif

ifdef CONFIG_CC_DISABLE_WARN_MAYBE_UNINITIALIZED
KBUILD_CFLAGS   += -Wno-maybe-uninitialized
endif

# Tell gcc to never replace conditional load with a non-conditional one
KBUILD_CFLAGS	+= $(call cc-option,--param=allow-store-data-races=0)

include scripts/Makefile.kcov
include scripts/Makefile.gcc-plugins

ifdef CONFIG_READABLE_ASM
# Disable optimizations that make assembler listings hard to read.
# reorder blocks reorders the control in the function
# ipa clone creates specialized cloned functions
# partial inlining inlines only parts of functions
KBUILD_CFLAGS += $(call cc-option,-fno-reorder-blocks,) \
                 $(call cc-option,-fno-ipa-cp-clone,) \
                 $(call cc-option,-fno-partial-inlining)
endif

ifneq ($(CONFIG_FRAME_WARN),0)
KBUILD_CFLAGS += $(call cc-option,-Wframe-larger-than=${CONFIG_FRAME_WARN})
endif

stackp-flags-$(CONFIG_CC_HAS_STACKPROTECTOR_NONE) := -fno-stack-protector
stackp-flags-$(CONFIG_STACKPROTECTOR)             := -fstack-protector
stackp-flags-$(CONFIG_STACKPROTECTOR_STRONG)      := -fstack-protector-strong

KBUILD_CFLAGS += $(stackp-flags-y)

ifdef CONFIG_CC_IS_CLANG
KBUILD_CPPFLAGS += -Qunused-arguments
KBUILD_CFLAGS += -Wno-format-invalid-specifier
KBUILD_CFLAGS += -Wno-gnu
# Quiet clang warning: comparison of unsigned expression < 0 is always false
KBUILD_CFLAGS += -Wno-tautological-compare
# CLANG uses a _MergedGlobals as optimization, but this breaks modpost, as the
# source of a reference will be _MergedGlobals and not on of the whitelisted names.
# See modpost pattern 2
KBUILD_CFLAGS += -mno-global-merge
else

# These warnings generated too much noise in a regular build.
# Use make W=1 to enable them (see scripts/Makefile.extrawarn)
KBUILD_CFLAGS += -Wno-unused-but-set-variable
endif

KBUILD_CFLAGS += $(call cc-disable-warning, unused-const-variable)
ifdef CONFIG_FRAME_POINTER
KBUILD_CFLAGS	+= -fno-omit-frame-pointer -fno-optimize-sibling-calls
else
# Some targets (ARM with Thumb2, for example), can't be built with frame
# pointers.  For those, we don't have FUNCTION_TRACER automatically
# select FRAME_POINTER.  However, FUNCTION_TRACER adds -pg, and this is
# incompatible with -fomit-frame-pointer with current GCC, so we don't use
# -fomit-frame-pointer with FUNCTION_TRACER.
ifndef CONFIG_FUNCTION_TRACER
KBUILD_CFLAGS	+= -fomit-frame-pointer
endif
endif

# Initialize all stack variables with a pattern, if desired.
ifdef CONFIG_INIT_STACK_ALL
KBUILD_CFLAGS	+= -ftrivial-auto-var-init=pattern
endif

DEBUG_CFLAGS	:= $(call cc-option, -fno-var-tracking-assignments)

ifdef CONFIG_DEBUG_INFO
ifdef CONFIG_DEBUG_INFO_SPLIT
DEBUG_CFLAGS	+= -gsplit-dwarf
else
DEBUG_CFLAGS	+= -g
endif
KBUILD_AFLAGS	+= -Wa,-gdwarf-2
endif
ifdef CONFIG_DEBUG_INFO_DWARF4
DEBUG_CFLAGS	+= -gdwarf-4
endif

ifdef CONFIG_DEBUG_INFO_REDUCED
DEBUG_CFLAGS	+= $(call cc-option, -femit-struct-debug-baseonly) \
		   $(call cc-option,-fno-var-tracking)
endif

KBUILD_CFLAGS += $(DEBUG_CFLAGS)
export DEBUG_CFLAGS

ifdef CONFIG_FUNCTION_TRACER
ifdef CONFIG_FTRACE_MCOUNT_RECORD
  # gcc 5 supports generating the mcount tables directly
  ifeq ($(call cc-option-yn,-mrecord-mcount),y)
    CC_FLAGS_FTRACE	+= -mrecord-mcount
    export CC_USING_RECORD_MCOUNT := 1
  endif
  ifdef CONFIG_HAVE_NOP_MCOUNT
    ifeq ($(call cc-option-yn, -mnop-mcount),y)
      CC_FLAGS_FTRACE	+= -mnop-mcount
      CC_FLAGS_USING	+= -DCC_USING_NOP_MCOUNT
    endif
  endif
endif
ifdef CONFIG_HAVE_FENTRY
  ifeq ($(call cc-option-yn, -mfentry),y)
    CC_FLAGS_FTRACE	+= -mfentry
    CC_FLAGS_USING	+= -DCC_USING_FENTRY
  endif
endif
export CC_FLAGS_FTRACE
KBUILD_CFLAGS	+= $(CC_FLAGS_FTRACE) $(CC_FLAGS_USING)
KBUILD_AFLAGS	+= $(CC_FLAGS_USING)
ifdef CONFIG_DYNAMIC_FTRACE
	ifdef CONFIG_HAVE_C_RECORDMCOUNT
		BUILD_C_RECORDMCOUNT := y
		export BUILD_C_RECORDMCOUNT
	endif
endif
endif

# We trigger additional mismatches with less inlining
ifdef CONFIG_DEBUG_SECTION_MISMATCH
KBUILD_CFLAGS += $(call cc-option, -fno-inline-functions-called-once)
endif

ifdef CONFIG_LD_DEAD_CODE_DATA_ELIMINATION
KBUILD_CFLAGS_KERNEL += -ffunction-sections -fdata-sections
LDFLAGS_vmlinux += --gc-sections
endif

ifdef CONFIG_LIVEPATCH
KBUILD_CFLAGS += $(call cc-option, -flive-patching=inline-clone)
endif

# arch Makefile may override CC so keep this after arch Makefile is included
NOSTDINC_FLAGS += -nostdinc -isystem $(shell $(CC) -print-file-name=include)

# warn about C99 declaration after statement
KBUILD_CFLAGS += -Wdeclaration-after-statement

# Variable Length Arrays (VLAs) should not be used anywhere in the kernel
KBUILD_CFLAGS += -Wvla

# disable pointer signed / unsigned warnings in gcc 4.0
KBUILD_CFLAGS += -Wno-pointer-sign

# disable stringop warnings in gcc 8+
KBUILD_CFLAGS += $(call cc-disable-warning, stringop-truncation)

# disable invalid "can't wrap" optimizations for signed / pointers
KBUILD_CFLAGS	+= $(call cc-option,-fno-strict-overflow)

# clang sets -fmerge-all-constants by default as optimization, but this
# is non-conforming behavior for C and in fact breaks the kernel, so we
# need to disable it here generally.
KBUILD_CFLAGS	+= $(call cc-option,-fno-merge-all-constants)

# for gcc -fno-merge-all-constants disables everything, but it is fine
# to have actual conforming behavior enabled.
KBUILD_CFLAGS	+= $(call cc-option,-fmerge-constants)

# Make sure -fstack-check isn't enabled (like gentoo apparently did)
KBUILD_CFLAGS  += $(call cc-option,-fno-stack-check,)

# conserve stack if available
KBUILD_CFLAGS   += $(call cc-option,-fconserve-stack)

# Prohibit date/time macros, which would make the build non-deterministic
KBUILD_CFLAGS   += $(call cc-option,-Werror=date-time)

# enforce correct pointer usage
KBUILD_CFLAGS   += $(call cc-option,-Werror=incompatible-pointer-types)

# Require designated initializers for all marked structures
KBUILD_CFLAGS   += $(call cc-option,-Werror=designated-init)

# change __FILE__ to the relative path from the srctree
KBUILD_CFLAGS	+= $(call cc-option,-fmacro-prefix-map=$(srctree)/=)

# use the deterministic mode of AR if available
KBUILD_ARFLAGS := $(call ar-option,D)

include scripts/Makefile.kasan
include scripts/Makefile.extrawarn
include scripts/Makefile.ubsan

# Add any arch overrides and user supplied CPPFLAGS, AFLAGS and CFLAGS as the
# last assignments
KBUILD_CPPFLAGS += $(ARCH_CPPFLAGS) $(KCPPFLAGS)
KBUILD_AFLAGS   += $(ARCH_AFLAGS)   $(KAFLAGS)
KBUILD_CFLAGS   += $(ARCH_CFLAGS)   $(KCFLAGS)

# Use --build-id when available.
LDFLAGS_BUILD_ID := $(call ld-option, --build-id)
KBUILD_LDFLAGS_MODULE += $(LDFLAGS_BUILD_ID)
LDFLAGS_vmlinux += $(LDFLAGS_BUILD_ID)

ifeq ($(CONFIG_STRIP_ASM_SYMS),y)
LDFLAGS_vmlinux	+= $(call ld-option, -X,)
endif

# insure the checker run with the right endianness
CHECKFLAGS += $(if $(CONFIG_CPU_BIG_ENDIAN),-mbig-endian,-mlittle-endian)

# the checker needs the correct machine size
CHECKFLAGS += $(if $(CONFIG_64BIT),-m64,-m32)

# Default kernel image to build when no specific target is given.
# KBUILD_IMAGE may be overruled on the command line or
# set in the environment
# Also any assignments in arch/$(ARCH)/Makefile take precedence over
# this default value
export KBUILD_IMAGE ?= vmlinux

#
# INSTALL_PATH specifies where to place the updated kernel and system map
# images. Default is /boot, but you can set it to other values
export	INSTALL_PATH ?= /boot

#
# INSTALL_DTBS_PATH specifies a prefix for relocations required by build roots.
# Like INSTALL_MOD_PATH, it isn't defined in the Makefile, but can be passed as
# an argument if needed. Otherwise it defaults to the kernel install path
#
export INSTALL_DTBS_PATH ?= $(INSTALL_PATH)/dtbs/$(KERNELRELEASE)

#
# INSTALL_MOD_PATH specifies a prefix to MODLIB for module directory
# relocations required by build roots.  This is not defined in the
# makefile but the argument can be passed to make if needed.
#

MODLIB	= $(INSTALL_MOD_PATH)/lib/modules/$(KERNELRELEASE)
export MODLIB

#
# INSTALL_MOD_STRIP, if defined, will cause modules to be
# stripped after they are installed.  If INSTALL_MOD_STRIP is '1', then
# the default option --strip-debug will be used.  Otherwise,
# INSTALL_MOD_STRIP value will be used as the options to the strip command.

ifdef INSTALL_MOD_STRIP
ifeq ($(INSTALL_MOD_STRIP),1)
mod_strip_cmd = $(STRIP) --strip-debug
else
mod_strip_cmd = $(STRIP) $(INSTALL_MOD_STRIP)
endif # INSTALL_MOD_STRIP=1
else
mod_strip_cmd = true
endif # INSTALL_MOD_STRIP
export mod_strip_cmd

# CONFIG_MODULE_COMPRESS, if defined, will cause module to be compressed
# after they are installed in agreement with CONFIG_MODULE_COMPRESS_GZIP
# or CONFIG_MODULE_COMPRESS_XZ.

mod_compress_cmd = true
ifdef CONFIG_MODULE_COMPRESS
  ifdef CONFIG_MODULE_COMPRESS_GZIP
    mod_compress_cmd = gzip -n -f
  endif # CONFIG_MODULE_COMPRESS_GZIP
  ifdef CONFIG_MODULE_COMPRESS_XZ
    mod_compress_cmd = xz -f
  endif # CONFIG_MODULE_COMPRESS_XZ
endif # CONFIG_MODULE_COMPRESS
export mod_compress_cmd

ifdef CONFIG_MODULE_SIG_ALL
$(eval $(call config_filename,MODULE_SIG_KEY))

mod_sign_cmd = scripts/sign-file $(CONFIG_MODULE_SIG_HASH) $(MODULE_SIG_KEY_SRCPREFIX)$(CONFIG_MODULE_SIG_KEY) certs/signing_key.x509
else
mod_sign_cmd = true
endif
export mod_sign_cmd

HOST_LIBELF_LIBS = $(shell pkg-config libelf --libs 2>/dev/null || echo -lelf)

ifdef CONFIG_STACK_VALIDATION
  has_libelf := $(call try-run,\
		echo "int main() {}" | $(HOSTCC) -xc -o /dev/null $(HOST_LIBELF_LIBS) -,1,0)
  ifeq ($(has_libelf),1)
    objtool_target := tools/objtool FORCE
  else
    SKIP_STACK_VALIDATION := 1
    export SKIP_STACK_VALIDATION
  endif
endif

PHONY += prepare0

ifeq ($(KBUILD_EXTMOD),)
core-y		+= kernel/ certs/ mm/ fs/ ipc/ security/ crypto/ block/

vmlinux-dirs	:= $(patsubst %/,%,$(filter %/, $(init-y) $(init-m) \
		     $(core-y) $(core-m) $(drivers-y) $(drivers-m) \
		     $(net-y) $(net-m) $(libs-y) $(libs-m) $(virt-y)))

vmlinux-alldirs	:= $(sort $(vmlinux-dirs) Documentation \
		     $(patsubst %/,%,$(filter %/, $(init-) $(core-) \
			$(drivers-) $(net-) $(libs-) $(virt-))))

init-y		:= $(patsubst %/, %/built-in.a, $(init-y))
core-y		:= $(patsubst %/, %/built-in.a, $(core-y))
drivers-y	:= $(patsubst %/, %/built-in.a, $(drivers-y))
net-y		:= $(patsubst %/, %/built-in.a, $(net-y))
libs-y1		:= $(patsubst %/, %/lib.a, $(libs-y))
libs-y2		:= $(patsubst %/, %/built-in.a, $(filter-out %.a, $(libs-y)))
virt-y		:= $(patsubst %/, %/built-in.a, $(virt-y))

# Externally visible symbols (used by link-vmlinux.sh)
export KBUILD_VMLINUX_OBJS := $(head-y) $(init-y) $(core-y) $(libs-y2) \
			      $(drivers-y) $(net-y) $(virt-y)
export KBUILD_VMLINUX_LIBS := $(libs-y1)
export KBUILD_LDS          := arch/$(SRCARCH)/kernel/vmlinux.lds
export LDFLAGS_vmlinux
# used by scripts/package/Makefile
export KBUILD_ALLDIRS := $(sort $(filter-out arch/%,$(vmlinux-alldirs)) LICENSES arch include scripts tools)

vmlinux-deps := $(KBUILD_LDS) $(KBUILD_VMLINUX_OBJS) $(KBUILD_VMLINUX_LIBS)

# Recurse until adjust_autoksyms.sh is satisfied
PHONY += autoksyms_recursive
autoksyms_recursive: $(vmlinux-deps)
ifdef CONFIG_TRIM_UNUSED_KSYMS
	$(Q)$(CONFIG_SHELL) $(srctree)/scripts/adjust_autoksyms.sh \
	  "$(MAKE) -f $(srctree)/Makefile vmlinux"
endif

# For the kernel to actually contain only the needed exported symbols,
# we have to build modules as well to determine what those symbols are.
# (this can be evaluated only once include/config/auto.conf has been included)
ifdef CONFIG_TRIM_UNUSED_KSYMS
  KBUILD_MODULES := 1
endif

autoksyms_h := $(if $(CONFIG_TRIM_UNUSED_KSYMS), include/generated/autoksyms.h)

$(autoksyms_h):
	$(Q)mkdir -p $(dir $@)
	$(Q)touch $@

ARCH_POSTLINK := $(wildcard $(srctree)/arch/$(SRCARCH)/Makefile.postlink)

# Final link of vmlinux with optional arch pass after final link
cmd_link-vmlinux =                                                 \
	$(CONFIG_SHELL) $< $(LD) $(KBUILD_LDFLAGS) $(LDFLAGS_vmlinux) ;    \
	$(if $(ARCH_POSTLINK), $(MAKE) -f $(ARCH_POSTLINK) $@, true)

vmlinux: scripts/link-vmlinux.sh autoksyms_recursive $(vmlinux-deps) FORCE
	+$(call if_changed,link-vmlinux)

targets := vmlinux

# Some samples need headers_install.
samples: headers_install

# The actual objects are generated when descending,
# make sure no implicit rule kicks in
$(sort $(vmlinux-deps)): $(vmlinux-dirs) ;

# Handle descending into subdirectories listed in $(vmlinux-dirs)
# Preset locale variables to speed up the build process. Limit locale
# tweaks to this spot to avoid wrong language settings when running
# make menuconfig etc.
# Error messages still appears in the original language

PHONY += $(vmlinux-dirs)
$(vmlinux-dirs): prepare
	$(Q)$(MAKE) $(build)=$@ need-builtin=1

filechk_kernel.release = \
	echo "$(KERNELVERSION)$$($(CONFIG_SHELL) $(srctree)/scripts/setlocalversion $(srctree))"

# Store (new) KERNELRELEASE string in include/config/kernel.release
include/config/kernel.release: FORCE
	$(call filechk,kernel.release)

# Additional helpers built in scripts/
# Carefully list dependencies so we do not try to build scripts twice
# in parallel
PHONY += scripts
scripts: scripts_basic scripts_dtc
	$(Q)$(MAKE) $(build)=$(@)

# Things we need to do before we recursively start building the kernel
# or the modules are listed in "prepare".
# A multi level approach is used. prepareN is processed before prepareN-1.
# archprepare is used in arch Makefiles and when processed asm symlink,
# version.h and scripts_basic is processed / created.

PHONY += prepare archprepare prepare1 prepare3

# prepare3 is used to check if we are building in a separate output directory,
# and if so do:
# 1) Check that make has not been executed in the kernel src $(srctree)
prepare3: include/config/kernel.release
ifneq ($(srctree),.)
	@$(kecho) '  Using $(srctree) as source for kernel'
	$(Q)if [ -f $(srctree)/.config -o \
		 -d $(srctree)/include/config -o \
		 -d $(srctree)/arch/$(SRCARCH)/include/generated ]; then \
		echo >&2 "  $(srctree) is not clean, please run 'make mrproper'"; \
		echo >&2 "  in the '$(srctree)' directory.";\
		/bin/false; \
	fi;
endif

prepare1: prepare3 outputmakefile asm-generic $(version_h) $(autoksyms_h) \
						include/generated/utsrelease.h
	$(cmd_crmodverdir)

archprepare: archheaders archscripts prepare1 scripts

prepare0: archprepare
	$(Q)$(MAKE) $(build)=scripts/mod
	$(Q)$(MAKE) $(build)=.

# All the preparing..
prepare: prepare0 prepare-objtool

# Support for using generic headers in asm-generic
asm-generic := -f $(srctree)/scripts/Makefile.asm-generic obj

PHONY += asm-generic uapi-asm-generic
asm-generic: uapi-asm-generic
	$(Q)$(MAKE) $(asm-generic)=arch/$(SRCARCH)/include/generated/asm \
	generic=include/asm-generic
uapi-asm-generic:
	$(Q)$(MAKE) $(asm-generic)=arch/$(SRCARCH)/include/generated/uapi/asm \
	generic=include/uapi/asm-generic

PHONY += prepare-objtool
prepare-objtool: $(objtool_target)
ifeq ($(SKIP_STACK_VALIDATION),1)
ifdef CONFIG_UNWINDER_ORC
	@echo "error: Cannot generate ORC metadata for CONFIG_UNWINDER_ORC=y, please install libelf-dev, libelf-devel or elfutils-libelf-devel" >&2
	@false
else
	@echo "warning: Cannot use CONFIG_STACK_VALIDATION=y, please install libelf-dev, libelf-devel or elfutils-libelf-devel" >&2
endif
endif

# Generate some files
# ---------------------------------------------------------------------------

# KERNELRELEASE can change from a few different places, meaning version.h
# needs to be updated, so this check is forced on all builds

uts_len := 64
define filechk_utsrelease.h
	if [ `echo -n "$(KERNELRELEASE)" | wc -c ` -gt $(uts_len) ]; then \
	  echo '"$(KERNELRELEASE)" exceeds $(uts_len) characters' >&2;    \
	  exit 1;                                                         \
	fi;                                                               \
	echo \#define UTS_RELEASE \"$(KERNELRELEASE)\"
endef

define filechk_version.h
	echo \#define LINUX_VERSION_CODE $(shell                         \
	expr $(VERSION) \* 65536 + 0$(PATCHLEVEL) \* 256 + 0$(SUBLEVEL)); \
	echo '#define KERNEL_VERSION(a,b,c) (((a) << 16) + ((b) << 8) + (c))'
endef

$(version_h): FORCE
	$(call filechk,version.h)
	$(Q)rm -f $(old_version_h)

include/generated/utsrelease.h: include/config/kernel.release FORCE
	$(call filechk,utsrelease.h)

PHONY += headerdep
headerdep:
	$(Q)find $(srctree)/include/ -name '*.h' | xargs --max-args 1 \
	$(srctree)/scripts/headerdep.pl -I$(srctree)/include

# ---------------------------------------------------------------------------
# Kernel headers

#Default location for installed headers
export INSTALL_HDR_PATH = $(objtree)/usr

# If we do an all arch process set dst to include/arch-$(SRCARCH)
hdr-dst = $(if $(KBUILD_HEADERS), dst=include/arch-$(SRCARCH), dst=include)

PHONY += archheaders archscripts

PHONY += __headers
__headers: $(version_h) scripts_basic uapi-asm-generic archheaders archscripts
	$(Q)$(MAKE) $(build)=scripts build_unifdef

PHONY += headers_install_all
headers_install_all:
	$(Q)$(CONFIG_SHELL) $(srctree)/scripts/headers.sh install

PHONY += headers_install
headers_install: __headers
	$(if $(wildcard $(srctree)/arch/$(SRCARCH)/include/uapi/asm/Kbuild),, \
	  $(error Headers not exportable for the $(SRCARCH) architecture))
	$(Q)$(MAKE) $(hdr-inst)=include/uapi dst=include
	$(Q)$(MAKE) $(hdr-inst)=arch/$(SRCARCH)/include/uapi $(hdr-dst)

PHONY += headers_check_all
headers_check_all: headers_install_all
	$(Q)$(CONFIG_SHELL) $(srctree)/scripts/headers.sh check

PHONY += headers_check
headers_check: headers_install
	$(Q)$(MAKE) $(hdr-inst)=include/uapi dst=include HDRCHECK=1
	$(Q)$(MAKE) $(hdr-inst)=arch/$(SRCARCH)/include/uapi $(hdr-dst) HDRCHECK=1

ifdef CONFIG_HEADERS_CHECK
all: headers_check
endif

# ---------------------------------------------------------------------------
# Kernel selftest

PHONY += kselftest
kselftest:
	$(Q)$(MAKE) -C $(srctree)/tools/testing/selftests run_tests

PHONY += kselftest-clean
kselftest-clean:
	$(Q)$(MAKE) -C $(srctree)/tools/testing/selftests clean

PHONY += kselftest-merge
kselftest-merge:
	$(if $(wildcard $(objtree)/.config),, $(error No .config exists, config your kernel first!))
	$(Q)find $(srctree)/tools/testing/selftests -name config | \
		xargs $(srctree)/scripts/kconfig/merge_config.sh -m $(objtree)/.config
	+$(Q)$(MAKE) -f $(srctree)/Makefile olddefconfig

# ---------------------------------------------------------------------------
# Devicetree files

ifneq ($(wildcard $(srctree)/arch/$(SRCARCH)/boot/dts/),)
dtstree := arch/$(SRCARCH)/boot/dts
endif

ifneq ($(dtstree),)

%.dtb: prepare3 scripts_dtc
	$(Q)$(MAKE) $(build)=$(dtstree) $(dtstree)/$@

PHONY += dtbs dtbs_install dt_binding_check
dtbs dtbs_check: prepare3 scripts_dtc
	$(Q)$(MAKE) $(build)=$(dtstree)

dtbs_check: export CHECK_DTBS=1
dtbs_check: dt_binding_check

dtbs_install:
	$(Q)$(MAKE) $(dtbinst)=$(dtstree)

ifdef CONFIG_OF_EARLY_FLATTREE
all: dtbs
endif

endif

PHONY += scripts_dtc
scripts_dtc: scripts_basic
	$(Q)$(MAKE) $(build)=scripts/dtc

dt_binding_check: scripts_dtc
	$(Q)$(MAKE) $(build)=Documentation/devicetree/bindings

# ---------------------------------------------------------------------------
# Modules

ifdef CONFIG_MODULES

# By default, build modules as well

all: modules

# Build modules
#
# A module can be listed more than once in obj-m resulting in
# duplicate lines in modules.order files.  Those are removed
# using awk while concatenating to the final file.

PHONY += modules
modules: $(vmlinux-dirs) $(if $(KBUILD_BUILTIN),vmlinux) modules.builtin
	$(Q)$(AWK) '!x[$$0]++' $(vmlinux-dirs:%=$(objtree)/%/modules.order) > $(objtree)/modules.order
	@$(kecho) '  Building modules, stage 2.';
	$(Q)$(MAKE) -f $(srctree)/scripts/Makefile.modpost
	$(Q)$(CONFIG_SHELL) $(srctree)/scripts/modules-check.sh

modules.builtin: $(vmlinux-dirs:%=%/modules.builtin)
	$(Q)$(AWK) '!x[$$0]++' $^ > $(objtree)/modules.builtin

%/modules.builtin: include/config/auto.conf include/config/tristate.conf
	$(Q)$(MAKE) $(modbuiltin)=$*


# Target to prepare building external modules
PHONY += modules_prepare
modules_prepare: prepare

# Target to install modules
PHONY += modules_install
modules_install: _modinst_ _modinst_post

PHONY += _modinst_
_modinst_:
	@rm -rf $(MODLIB)/kernel
	@rm -f $(MODLIB)/source
	@mkdir -p $(MODLIB)/kernel
	@ln -s $(abspath $(srctree)) $(MODLIB)/source
	@if [ ! $(objtree) -ef  $(MODLIB)/build ]; then \
		rm -f $(MODLIB)/build ; \
		ln -s $(CURDIR) $(MODLIB)/build ; \
	fi
	@cp -f $(objtree)/modules.order $(MODLIB)/
	@cp -f $(objtree)/modules.builtin $(MODLIB)/
	@cp -f $(objtree)/modules.builtin.modinfo $(MODLIB)/
	$(Q)$(MAKE) -f $(srctree)/scripts/Makefile.modinst

# This depmod is only for convenience to give the initial
# boot a modules.dep even before / is mounted read-write.  However the
# boot script depmod is the master version.
PHONY += _modinst_post
_modinst_post: _modinst_
	$(call cmd,depmod)

ifeq ($(CONFIG_MODULE_SIG), y)
PHONY += modules_sign
modules_sign:
	$(Q)$(MAKE) -f $(srctree)/scripts/Makefile.modsign
endif

else # CONFIG_MODULES

# Modules not configured
# ---------------------------------------------------------------------------

PHONY += modules modules_install
modules modules_install:
	@echo >&2
	@echo >&2 "The present kernel configuration has modules disabled."
	@echo >&2 "Type 'make config' and enable loadable module support."
	@echo >&2 "Then build a kernel with module support enabled."
	@echo >&2
	@exit 1

endif # CONFIG_MODULES

###
# Cleaning is done on three levels.
# make clean     Delete most generated files
#                Leave enough to build external modules
# make mrproper  Delete the current configuration, and all generated files
# make distclean Remove editor backup files, patch leftover files and the like

# Directories & files removed with 'make clean'
CLEAN_DIRS  += $(MODVERDIR) include/ksym
CLEAN_FILES += modules.builtin.modinfo

# Directories & files removed with 'make mrproper'
MRPROPER_DIRS  += include/config usr/include include/generated          \
		  arch/$(SRCARCH)/include/generated .tmp_objdiff
MRPROPER_FILES += .config .config.old .version \
		  Module.symvers tags TAGS cscope* GPATH GTAGS GRTAGS GSYMS \
		  signing_key.pem signing_key.priv signing_key.x509	\
		  x509.genkey extra_certificates signing_key.x509.keyid	\
		  signing_key.x509.signer vmlinux-gdb.py

# clean - Delete most, but leave enough to build external modules
#
clean: rm-dirs  := $(CLEAN_DIRS)
clean: rm-files := $(CLEAN_FILES)
clean-dirs      := $(addprefix _clean_, . $(vmlinux-alldirs))

PHONY += $(clean-dirs) clean archclean vmlinuxclean
$(clean-dirs):
	$(Q)$(MAKE) $(clean)=$(patsubst _clean_%,%,$@)

vmlinuxclean:
	$(Q)$(CONFIG_SHELL) $(srctree)/scripts/link-vmlinux.sh clean
	$(Q)$(if $(ARCH_POSTLINK), $(MAKE) -f $(ARCH_POSTLINK) clean)

clean: archclean vmlinuxclean

# mrproper - Delete all generated files, including .config
#
mrproper: rm-dirs  := $(wildcard $(MRPROPER_DIRS))
mrproper: rm-files := $(wildcard $(MRPROPER_FILES))
mrproper-dirs      := $(addprefix _mrproper_,scripts)

PHONY += $(mrproper-dirs) mrproper
$(mrproper-dirs):
	$(Q)$(MAKE) $(clean)=$(patsubst _mrproper_%,%,$@)

mrproper: clean $(mrproper-dirs)
	$(call cmd,rmdirs)
	$(call cmd,rmfiles)

# distclean
#
PHONY += distclean

distclean: mrproper
	@find $(srctree) $(RCS_FIND_IGNORE) \
		\( -name '*.orig' -o -name '*.rej' -o -name '*~' \
		-o -name '*.bak' -o -name '#*#' -o -name '*%' \
		-o -name 'core' \) \
		-type f -print | xargs rm -f


# Packaging of the kernel to various formats
# ---------------------------------------------------------------------------
package-dir	:= scripts/package

%src-pkg: FORCE
	$(Q)$(MAKE) $(build)=$(package-dir) $@
%pkg: include/config/kernel.release FORCE
	$(Q)$(MAKE) $(build)=$(package-dir) $@


# Brief documentation of the typical targets used
# ---------------------------------------------------------------------------

boards := $(wildcard $(srctree)/arch/$(SRCARCH)/configs/*_defconfig)
boards := $(sort $(notdir $(boards)))
board-dirs := $(dir $(wildcard $(srctree)/arch/$(SRCARCH)/configs/*/*_defconfig))
board-dirs := $(sort $(notdir $(board-dirs:/=)))

PHONY += help
help:
	@echo  'Cleaning targets:'
	@echo  '  clean		  - Remove most generated files but keep the config and'
	@echo  '                    enough build support to build external modules'
	@echo  '  mrproper	  - Remove all generated files + config + various backup files'
	@echo  '  distclean	  - mrproper + remove editor backup and patch files'
	@echo  ''
	@echo  'Configuration targets:'
	@$(MAKE) -f $(srctree)/scripts/kconfig/Makefile help
	@echo  ''
	@echo  'Other generic targets:'
	@echo  '  all		  - Build all targets marked with [*]'
	@echo  '* vmlinux	  - Build the bare kernel'
	@echo  '* modules	  - Build all modules'
	@echo  '  modules_install - Install all modules to INSTALL_MOD_PATH (default: /)'
	@echo  '  dir/            - Build all files in dir and below'
	@echo  '  dir/file.[ois]  - Build specified target only'
	@echo  '  dir/file.ll     - Build the LLVM assembly file'
	@echo  '                    (requires compiler support for LLVM assembly generation)'
	@echo  '  dir/file.lst    - Build specified mixed source/assembly target only'
	@echo  '                    (requires a recent binutils and recent build (System.map))'
	@echo  '  dir/file.ko     - Build module including final link'
	@echo  '  modules_prepare - Set up for building external modules'
	@echo  '  tags/TAGS	  - Generate tags file for editors'
	@echo  '  cscope	  - Generate cscope index'
	@echo  '  gtags           - Generate GNU GLOBAL index'
	@echo  '  kernelrelease	  - Output the release version string (use with make -s)'
	@echo  '  kernelversion	  - Output the version stored in Makefile (use with make -s)'
	@echo  '  image_name	  - Output the image name (use with make -s)'
	@echo  '  headers_install - Install sanitised kernel headers to INSTALL_HDR_PATH'; \
	 echo  '                    (default: $(INSTALL_HDR_PATH))'; \
	 echo  ''
	@echo  'Static analysers:'
	@echo  '  checkstack      - Generate a list of stack hogs'
	@echo  '  namespacecheck  - Name space analysis on compiled kernel'
	@echo  '  versioncheck    - Sanity check on version.h usage'
	@echo  '  includecheck    - Check for duplicate included header files'
	@echo  '  export_report   - List the usages of all exported symbols'
	@echo  '  headers_check   - Sanity check on exported headers'
	@echo  '  headerdep       - Detect inclusion cycles in headers'
	@echo  '  coccicheck      - Check with Coccinelle'
	@echo  ''
	@echo  'Kernel selftest:'
	@echo  '  kselftest       - Build and run kernel selftest (run as root)'
	@echo  '                    Build, install, and boot kernel before'
	@echo  '                    running kselftest on it'
	@echo  '  kselftest-clean - Remove all generated kselftest files'
	@echo  '  kselftest-merge - Merge all the config dependencies of kselftest to existing'
	@echo  '                    .config.'
	@echo  ''
	@$(if $(dtstree), \
		echo 'Devicetree:'; \
		echo '* dtbs            - Build device tree blobs for enabled boards'; \
		echo '  dtbs_install    - Install dtbs to $(INSTALL_DTBS_PATH)'; \
		echo '')

	@echo 'Userspace tools targets:'
	@echo '  use "make tools/help"'
	@echo '  or  "cd tools; make help"'
	@echo  ''
	@echo  'Kernel packaging:'
	@$(MAKE) $(build)=$(package-dir) help
	@echo  ''
	@echo  'Documentation targets:'
	@$(MAKE) -f $(srctree)/Documentation/Makefile dochelp
	@echo  ''
	@echo  'Architecture specific targets ($(SRCARCH)):'
	@$(if $(archhelp),$(archhelp),\
		echo '  No architecture specific help defined for $(SRCARCH)')
	@echo  ''
	@$(if $(boards), \
		$(foreach b, $(boards), \
		printf "  %-24s - Build for %s\\n" $(b) $(subst _defconfig,,$(b));) \
		echo '')
	@$(if $(board-dirs), \
		$(foreach b, $(board-dirs), \
		printf "  %-16s - Show %s-specific targets\\n" help-$(b) $(b);) \
		printf "  %-16s - Show all of the above\\n" help-boards; \
		echo '')

	@echo  '  make V=0|1 [targets] 0 => quiet build (default), 1 => verbose build'
	@echo  '  make V=2   [targets] 2 => give reason for rebuild of target'
	@echo  '  make O=dir [targets] Locate all output files in "dir", including .config'
	@echo  '  make C=1   [targets] Check re-compiled c source with $$CHECK (sparse by default)'
	@echo  '  make C=2   [targets] Force check of all c source with $$CHECK'
	@echo  '  make RECORDMCOUNT_WARN=1 [targets] Warn about ignored mcount sections'
	@echo  '  make W=n   [targets] Enable extra gcc checks, n=1,2,3 where'
	@echo  '		1: warnings which may be relevant and do not occur too often'
	@echo  '		2: warnings which occur quite often but may still be relevant'
	@echo  '		3: more obscure warnings, can most likely be ignored'
	@echo  '		Multiple levels can be combined with W=12 or W=123'
	@echo  ''
	@echo  'Execute "make" or "make all" to build all targets marked with [*] '
	@echo  'For further info see the ./README file'


help-board-dirs := $(addprefix help-,$(board-dirs))

help-boards: $(help-board-dirs)

boards-per-dir = $(sort $(notdir $(wildcard $(srctree)/arch/$(SRCARCH)/configs/$*/*_defconfig)))

$(help-board-dirs): help-%:
	@echo  'Architecture specific targets ($(SRCARCH) $*):'
	@$(if $(boards-per-dir), \
		$(foreach b, $(boards-per-dir), \
		printf "  %-24s - Build for %s\\n" $*/$(b) $(subst _defconfig,,$(b));) \
		echo '')


# Documentation targets
# ---------------------------------------------------------------------------
DOC_TARGETS := xmldocs latexdocs pdfdocs htmldocs epubdocs cleandocs \
	       linkcheckdocs dochelp refcheckdocs
PHONY += $(DOC_TARGETS)
$(DOC_TARGETS): scripts_basic FORCE
	$(Q)$(MAKE) $(build)=Documentation $@

# Misc
# ---------------------------------------------------------------------------

PHONY += scripts_gdb
scripts_gdb: prepare
	$(Q)$(MAKE) $(build)=scripts/gdb
	$(Q)ln -fsn $(abspath $(srctree)/scripts/gdb/vmlinux-gdb.py)

ifdef CONFIG_GDB_SCRIPTS
all: scripts_gdb
endif

else # KBUILD_EXTMOD

###
# External module support.
# When building external modules the kernel used as basis is considered
# read-only, and no consistency checks are made and the make
# system is not used on the basis kernel. If updates are required
# in the basis kernel ordinary make commands (without M=...) must
# be used.
#
# The following are the only valid targets when building external
# modules.
# make M=dir clean     Delete all automatically generated files
# make M=dir modules   Make all modules in specified dir
# make M=dir	       Same as 'make M=dir modules'
# make M=dir modules_install
#                      Install the modules built in the module directory
#                      Assumes install directory is already created

# We are always building modules
KBUILD_MODULES := 1

PHONY += $(objtree)/Module.symvers
$(objtree)/Module.symvers:
	@test -e $(objtree)/Module.symvers || ( \
	echo; \
	echo "  WARNING: Symbol version dump $(objtree)/Module.symvers"; \
	echo "           is missing; modules will have no dependencies and modversions."; \
	echo )

module-dirs := $(addprefix _module_,$(KBUILD_EXTMOD))
PHONY += $(module-dirs) modules
$(module-dirs): prepare $(objtree)/Module.symvers
	$(Q)$(MAKE) $(build)=$(patsubst _module_%,%,$@)

modules: $(module-dirs)
	@$(kecho) '  Building modules, stage 2.';
	$(Q)$(MAKE) -f $(srctree)/scripts/Makefile.modpost

PHONY += modules_install
modules_install: _emodinst_ _emodinst_post

install-dir := $(if $(INSTALL_MOD_DIR),$(INSTALL_MOD_DIR),extra)
PHONY += _emodinst_
_emodinst_:
	$(Q)mkdir -p $(MODLIB)/$(install-dir)
	$(Q)$(MAKE) -f $(srctree)/scripts/Makefile.modinst

PHONY += _emodinst_post
_emodinst_post: _emodinst_
	$(call cmd,depmod)

clean-dirs := $(addprefix _clean_,$(KBUILD_EXTMOD))

PHONY += $(clean-dirs) clean
$(clean-dirs):
	$(Q)$(MAKE) $(clean)=$(patsubst _clean_%,%,$@)

clean:	rm-dirs := $(MODVERDIR)
clean: rm-files := $(KBUILD_EXTMOD)/Module.symvers

PHONY += help
help:
	@echo  '  Building external modules.'
	@echo  '  Syntax: make -C path/to/kernel/src M=$$PWD target'
	@echo  ''
	@echo  '  modules         - default target, build the module(s)'
	@echo  '  modules_install - install the module'
	@echo  '  clean           - remove generated files in module directory only'
	@echo  ''

PHONY += prepare
prepare:
	$(cmd_crmodverdir)
endif # KBUILD_EXTMOD

clean: $(clean-dirs)
	$(call cmd,rmdirs)
	$(call cmd,rmfiles)
	@find $(if $(KBUILD_EXTMOD), $(KBUILD_EXTMOD), .) $(RCS_FIND_IGNORE) \
		\( -name '*.[aios]' -o -name '*.ko' -o -name '.*.cmd' \
		-o -name '*.ko.*' \
		-o -name '*.dtb' -o -name '*.dtb.S' -o -name '*.dt.yaml' \
		-o -name '*.dwo' -o -name '*.lst' \
		-o -name '*.su'  \
		-o -name '.*.d' -o -name '.*.tmp' -o -name '*.mod.c' \
		-o -name '*.lex.c' -o -name '*.tab.[ch]' \
		-o -name '*.asn1.[ch]' \
		-o -name '*.symtypes' -o -name 'modules.order' \
		-o -name modules.builtin -o -name '.tmp_*.o.*' \
		-o -name '*.c.[012]*.*' \
		-o -name '*.ll' \
		-o -name '*.gcno' \) -type f -print | xargs rm -f

# Generate tags for editors
# ---------------------------------------------------------------------------
quiet_cmd_tags = GEN     $@
      cmd_tags = $(CONFIG_SHELL) $(srctree)/scripts/tags.sh $@

tags TAGS cscope gtags: FORCE
	$(call cmd,tags)

# Scripts to check various things for consistency
# ---------------------------------------------------------------------------

PHONY += includecheck versioncheck coccicheck namespacecheck export_report

includecheck:
	find $(srctree)/* $(RCS_FIND_IGNORE) \
		-name '*.[hcS]' -type f -print | sort \
		| xargs $(PERL) -w $(srctree)/scripts/checkincludes.pl

versioncheck:
	find $(srctree)/* $(RCS_FIND_IGNORE) \
		-name '*.[hcS]' -type f -print | sort \
		| xargs $(PERL) -w $(srctree)/scripts/checkversion.pl

coccicheck:
	$(Q)$(CONFIG_SHELL) $(srctree)/scripts/$@

namespacecheck:
	$(PERL) $(srctree)/scripts/namespace.pl

export_report:
	$(PERL) $(srctree)/scripts/export_report.pl

PHONY += checkstack kernelrelease kernelversion image_name

# UML needs a little special treatment here.  It wants to use the host
# toolchain, so needs $(SUBARCH) passed to checkstack.pl.  Everyone
# else wants $(ARCH), including people doing cross-builds, which means
# that $(SUBARCH) doesn't work here.
ifeq ($(ARCH), um)
CHECKSTACK_ARCH := $(SUBARCH)
else
CHECKSTACK_ARCH := $(ARCH)
endif
checkstack:
	$(OBJDUMP) -d vmlinux $$(find . -name '*.ko') | \
	$(PERL) $(src)/scripts/checkstack.pl $(CHECKSTACK_ARCH)

kernelrelease:
	@echo "$(KERNELVERSION)$$($(CONFIG_SHELL) $(srctree)/scripts/setlocalversion $(srctree))"

kernelversion:
	@echo $(KERNELVERSION)

image_name:
	@echo $(KBUILD_IMAGE)

# Clear a bunch of variables before executing the submake

ifeq ($(quiet),silent_)
tools_silent=s
endif

tools/: FORCE
	$(Q)mkdir -p $(objtree)/tools
	$(Q)$(MAKE) LDFLAGS= MAKEFLAGS="$(tools_silent) $(filter --j% -j,$(MAKEFLAGS))" O=$(abspath $(objtree)) subdir=tools -C $(src)/tools/

tools/%: FORCE
	$(Q)mkdir -p $(objtree)/tools
	$(Q)$(MAKE) LDFLAGS= MAKEFLAGS="$(tools_silent) $(filter --j% -j,$(MAKEFLAGS))" O=$(abspath $(objtree)) subdir=tools -C $(src)/tools/ $*

# Single targets
# ---------------------------------------------------------------------------
# Single targets are compatible with:
# - build with mixed source and output
# - build with separate output dir 'make O=...'
# - external modules
#
#  target-dir => where to store outputfile
#  build-dir  => directory in kernel source tree to use

build-target = $(if $(KBUILD_EXTMOD), $(KBUILD_EXTMOD)/)$@
build-dir = $(patsubst %/,%,$(dir $(build-target)))

%.i: prepare FORCE
	$(Q)$(MAKE) $(build)=$(build-dir) $(build-target)
%.ll: prepare FORCE
	$(Q)$(MAKE) $(build)=$(build-dir) $(build-target)
%.lst: prepare FORCE
	$(Q)$(MAKE) $(build)=$(build-dir) $(build-target)
%.o: prepare FORCE
	$(Q)$(MAKE) $(build)=$(build-dir) $(build-target)
%.s: prepare FORCE
	$(Q)$(MAKE) $(build)=$(build-dir) $(build-target)
%.symtypes: prepare FORCE
	$(Q)$(MAKE) $(build)=$(build-dir) $(build-target)
%.ko: %.o
	$(Q)$(MAKE) -f $(srctree)/scripts/Makefile.modpost

# Modules
PHONY += /
/: ./

# Make sure the latest headers are built for Documentation
Documentation/ samples/: headers_install
%/: prepare FORCE
	$(Q)$(MAKE) KBUILD_MODULES=1 $(build)=$(build-dir)

# FIXME Should go into a make.lib or something
# ===========================================================================

quiet_cmd_rmdirs = $(if $(wildcard $(rm-dirs)),CLEAN   $(wildcard $(rm-dirs)))
      cmd_rmdirs = rm -rf $(rm-dirs)

quiet_cmd_rmfiles = $(if $(wildcard $(rm-files)),CLEAN   $(wildcard $(rm-files)))
      cmd_rmfiles = rm -f $(rm-files)

# Run depmod only if we have System.map and depmod is executable
quiet_cmd_depmod = DEPMOD  $(KERNELRELEASE)
      cmd_depmod = $(CONFIG_SHELL) $(srctree)/scripts/depmod.sh $(DEPMOD) \
                   $(KERNELRELEASE)

# Create temporary dir for module support files
# clean it up only when building all modules
cmd_crmodverdir = $(Q)mkdir -p $(MODVERDIR) \
                  $(if $(KBUILD_MODULES),; rm -f $(MODVERDIR)/*)

# read saved command lines for existing targets
existing-targets := $(wildcard $(sort $(targets)))

-include $(foreach f,$(existing-targets),$(dir $(f)).$(notdir $(f)).cmd)

endif   # ifeq ($(config-targets),1)
endif   # ifeq ($(mixed-targets),1)
endif   # need-sub-make

PHONY += FORCE
FORCE:

# Declare the contents of the PHONY variable as phony.  We keep that
# information in a variable so we can use it in if_changed and friends.
.PHONY: $(PHONY)<|MERGE_RESOLUTION|>--- conflicted
+++ resolved
@@ -1,15 +1,9 @@
 # SPDX-License-Identifier: GPL-2.0
 VERSION = 5
 PATCHLEVEL = 2
-<<<<<<< HEAD
-SUBLEVEL = 6
+SUBLEVEL = 7
 EXTRAVERSION = -zen
 NAME = The Beauty and the Bug
-=======
-SUBLEVEL = 7
-EXTRAVERSION =
-NAME = Bobtail Squid
->>>>>>> 5697a9d3
 
 # *DOCUMENTATION*
 # To see a list of typical targets execute "make help"

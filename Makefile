# SPDX-License-Identifier: GPL-2.0
VERSION = 5
PATCHLEVEL = 14
<<<<<<< HEAD
SUBLEVEL = 0
EXTRAVERSION = -zen
NAME = The City on the Edge of Forever
=======
SUBLEVEL = 1
EXTRAVERSION =
NAME = Opossums on Parade
>>>>>>> 66a613c5

# *DOCUMENTATION*
# To see a list of typical targets execute "make help"
# More info can be located in ./README
# Comments in this file are targeted only to the developer, do not
# expect to learn how to build the kernel reading this file.

$(if $(filter __%, $(MAKECMDGOALS)), \
	$(error targets prefixed with '__' are only for internal use))

# That's our default target when none is given on the command line
PHONY := __all
__all:

# We are using a recursive build, so we need to do a little thinking
# to get the ordering right.
#
# Most importantly: sub-Makefiles should only ever modify files in
# their own directory. If in some directory we have a dependency on
# a file in another dir (which doesn't happen often, but it's often
# unavoidable when linking the built-in.a targets which finally
# turn into vmlinux), we will call a sub make in that other dir, and
# after that we are sure that everything which is in that other dir
# is now up to date.
#
# The only cases where we need to modify files which have global
# effects are thus separated out and done before the recursive
# descending is started. They are now explicitly listed as the
# prepare rule.

ifneq ($(sub_make_done),1)

# Do not use make's built-in rules and variables
# (this increases performance and avoids hard-to-debug behaviour)
MAKEFLAGS += -rR

# Avoid funny character set dependencies
unexport LC_ALL
LC_COLLATE=C
LC_NUMERIC=C
export LC_COLLATE LC_NUMERIC

# Avoid interference with shell env settings
unexport GREP_OPTIONS

# Beautify output
# ---------------------------------------------------------------------------
#
# Normally, we echo the whole command before executing it. By making
# that echo $($(quiet)$(cmd)), we now have the possibility to set
# $(quiet) to choose other forms of output instead, e.g.
#
#         quiet_cmd_cc_o_c = Compiling $(RELDIR)/$@
#         cmd_cc_o_c       = $(CC) $(c_flags) -c -o $@ $<
#
# If $(quiet) is empty, the whole command will be printed.
# If it is set to "quiet_", only the short version will be printed.
# If it is set to "silent_", nothing will be printed at all, since
# the variable $(silent_cmd_cc_o_c) doesn't exist.
#
# A simple variant is to prefix commands with $(Q) - that's useful
# for commands that shall be hidden in non-verbose mode.
#
#	$(Q)ln $@ :<
#
# If KBUILD_VERBOSE equals 0 then the above command will be hidden.
# If KBUILD_VERBOSE equals 1 then the above command is displayed.
# If KBUILD_VERBOSE equals 2 then give the reason why each target is rebuilt.
#
# To put more focus on warnings, be less verbose as default
# Use 'make V=1' to see the full commands

ifeq ("$(origin V)", "command line")
  KBUILD_VERBOSE = $(V)
endif
ifndef KBUILD_VERBOSE
  KBUILD_VERBOSE = 0
endif

ifeq ($(KBUILD_VERBOSE),1)
  quiet =
  Q =
else
  quiet=quiet_
  Q = @
endif

# If the user is running make -s (silent mode), suppress echoing of
# commands

ifneq ($(findstring s,$(filter-out --%,$(MAKEFLAGS))),)
  quiet=silent_
  KBUILD_VERBOSE = 0
endif

export quiet Q KBUILD_VERBOSE

# Call a source code checker (by default, "sparse") as part of the
# C compilation.
#
# Use 'make C=1' to enable checking of only re-compiled files.
# Use 'make C=2' to enable checking of *all* source files, regardless
# of whether they are re-compiled or not.
#
# See the file "Documentation/dev-tools/sparse.rst" for more details,
# including where to get the "sparse" utility.

ifeq ("$(origin C)", "command line")
  KBUILD_CHECKSRC = $(C)
endif
ifndef KBUILD_CHECKSRC
  KBUILD_CHECKSRC = 0
endif

export KBUILD_CHECKSRC

# Use make M=dir or set the environment variable KBUILD_EXTMOD to specify the
# directory of external module to build. Setting M= takes precedence.
ifeq ("$(origin M)", "command line")
  KBUILD_EXTMOD := $(M)
endif

$(if $(word 2, $(KBUILD_EXTMOD)), \
	$(error building multiple external modules is not supported))

# Remove trailing slashes
ifneq ($(filter %/, $(KBUILD_EXTMOD)),)
KBUILD_EXTMOD := $(shell dirname $(KBUILD_EXTMOD).)
endif

export KBUILD_EXTMOD

# Kbuild will save output files in the current working directory.
# This does not need to match to the root of the kernel source tree.
#
# For example, you can do this:
#
#  cd /dir/to/store/output/files; make -f /dir/to/kernel/source/Makefile
#
# If you want to save output files in a different location, there are
# two syntaxes to specify it.
#
# 1) O=
# Use "make O=dir/to/store/output/files/"
#
# 2) Set KBUILD_OUTPUT
# Set the environment variable KBUILD_OUTPUT to point to the output directory.
# export KBUILD_OUTPUT=dir/to/store/output/files/; make
#
# The O= assignment takes precedence over the KBUILD_OUTPUT environment
# variable.

# Do we want to change the working directory?
ifeq ("$(origin O)", "command line")
  KBUILD_OUTPUT := $(O)
endif

ifneq ($(KBUILD_OUTPUT),)
# Make's built-in functions such as $(abspath ...), $(realpath ...) cannot
# expand a shell special character '~'. We use a somewhat tedious way here.
abs_objtree := $(shell mkdir -p $(KBUILD_OUTPUT) && cd $(KBUILD_OUTPUT) && pwd)
$(if $(abs_objtree),, \
     $(error failed to create output directory "$(KBUILD_OUTPUT)"))

# $(realpath ...) resolves symlinks
abs_objtree := $(realpath $(abs_objtree))
else
abs_objtree := $(CURDIR)
endif # ifneq ($(KBUILD_OUTPUT),)

ifeq ($(abs_objtree),$(CURDIR))
# Suppress "Entering directory ..." unless we are changing the work directory.
MAKEFLAGS += --no-print-directory
else
need-sub-make := 1
endif

this-makefile := $(lastword $(MAKEFILE_LIST))
abs_srctree := $(realpath $(dir $(this-makefile)))

ifneq ($(words $(subst :, ,$(abs_srctree))), 1)
$(error source directory cannot contain spaces or colons)
endif

ifneq ($(abs_srctree),$(abs_objtree))
# Look for make include files relative to root of kernel src
#
# This does not become effective immediately because MAKEFLAGS is re-parsed
# once after the Makefile is read. We need to invoke sub-make.
MAKEFLAGS += --include-dir=$(abs_srctree)
need-sub-make := 1
endif

ifneq ($(filter 3.%,$(MAKE_VERSION)),)
# 'MAKEFLAGS += -rR' does not immediately become effective for GNU Make 3.x
# We need to invoke sub-make to avoid implicit rules in the top Makefile.
need-sub-make := 1
# Cancel implicit rules for this Makefile.
$(this-makefile): ;
endif

export abs_srctree abs_objtree
export sub_make_done := 1

ifeq ($(need-sub-make),1)

PHONY += $(MAKECMDGOALS) __sub-make

$(filter-out $(this-makefile), $(MAKECMDGOALS)) __all: __sub-make
	@:

# Invoke a second make in the output directory, passing relevant variables
__sub-make:
	$(Q)$(MAKE) -C $(abs_objtree) -f $(abs_srctree)/Makefile $(MAKECMDGOALS)

endif # need-sub-make
endif # sub_make_done

# We process the rest of the Makefile if this is the final invocation of make
ifeq ($(need-sub-make),)

# Do not print "Entering directory ...",
# but we want to display it when entering to the output directory
# so that IDEs/editors are able to understand relative filenames.
MAKEFLAGS += --no-print-directory

ifeq ($(abs_srctree),$(abs_objtree))
        # building in the source tree
        srctree := .
	building_out_of_srctree :=
else
        ifeq ($(abs_srctree)/,$(dir $(abs_objtree)))
                # building in a subdirectory of the source tree
                srctree := ..
        else
                srctree := $(abs_srctree)
        endif
	building_out_of_srctree := 1
endif

ifneq ($(KBUILD_ABS_SRCTREE),)
srctree := $(abs_srctree)
endif

objtree		:= .
VPATH		:= $(srctree)

export building_out_of_srctree srctree objtree VPATH

# To make sure we do not include .config for any of the *config targets
# catch them early, and hand them over to scripts/kconfig/Makefile
# It is allowed to specify more targets when calling make, including
# mixing *config targets and build targets.
# For example 'make oldconfig all'.
# Detect when mixed targets is specified, and make a second invocation
# of make so .config is not included in this case either (for *config).

version_h := include/generated/uapi/linux/version.h

clean-targets := %clean mrproper cleandocs
no-dot-config-targets := $(clean-targets) \
			 cscope gtags TAGS tags help% %docs check% coccicheck \
			 $(version_h) headers headers_% archheaders archscripts \
			 %asm-generic kernelversion %src-pkg dt_binding_check \
			 outputmakefile
# Installation targets should not require compiler. Unfortunately, vdso_install
# is an exception where build artifacts may be updated. This must be fixed.
no-compiler-targets := $(no-dot-config-targets) install dtbs_install \
			headers_install modules_install kernelrelease image_name
no-sync-config-targets := $(no-dot-config-targets) %install kernelrelease \
			  image_name
single-targets := %.a %.i %.ko %.lds %.ll %.lst %.mod %.o %.s %.symtypes %/

config-build	:=
mixed-build	:=
need-config	:= 1
need-compiler	:= 1
may-sync-config	:= 1
single-build	:=

ifneq ($(filter $(no-dot-config-targets), $(MAKECMDGOALS)),)
	ifeq ($(filter-out $(no-dot-config-targets), $(MAKECMDGOALS)),)
		need-config :=
	endif
endif

ifneq ($(filter $(no-compiler-targets), $(MAKECMDGOALS)),)
	ifeq ($(filter-out $(no-compiler-targets), $(MAKECMDGOALS)),)
		need-compiler :=
	endif
endif

ifneq ($(filter $(no-sync-config-targets), $(MAKECMDGOALS)),)
	ifeq ($(filter-out $(no-sync-config-targets), $(MAKECMDGOALS)),)
		may-sync-config :=
	endif
endif

ifneq ($(KBUILD_EXTMOD),)
	may-sync-config :=
endif

ifeq ($(KBUILD_EXTMOD),)
        ifneq ($(filter %config,$(MAKECMDGOALS)),)
		config-build := 1
                ifneq ($(words $(MAKECMDGOALS)),1)
			mixed-build := 1
                endif
        endif
endif

# We cannot build single targets and the others at the same time
ifneq ($(filter $(single-targets), $(MAKECMDGOALS)),)
	single-build := 1
	ifneq ($(filter-out $(single-targets), $(MAKECMDGOALS)),)
		mixed-build := 1
	endif
endif

# For "make -j clean all", "make -j mrproper defconfig all", etc.
ifneq ($(filter $(clean-targets),$(MAKECMDGOALS)),)
        ifneq ($(filter-out $(clean-targets),$(MAKECMDGOALS)),)
		mixed-build := 1
        endif
endif

# install and modules_install need also be processed one by one
ifneq ($(filter install,$(MAKECMDGOALS)),)
        ifneq ($(filter modules_install,$(MAKECMDGOALS)),)
		mixed-build := 1
        endif
endif

ifdef mixed-build
# ===========================================================================
# We're called with mixed targets (*config and build targets).
# Handle them one by one.

PHONY += $(MAKECMDGOALS) __build_one_by_one

$(MAKECMDGOALS): __build_one_by_one
	@:

__build_one_by_one:
	$(Q)set -e; \
	for i in $(MAKECMDGOALS); do \
		$(MAKE) -f $(srctree)/Makefile $$i; \
	done

else # !mixed-build

include $(srctree)/scripts/Kbuild.include

# Read KERNELRELEASE from include/config/kernel.release (if it exists)
KERNELRELEASE = $(shell cat include/config/kernel.release 2> /dev/null)
KERNELVERSION = $(VERSION)$(if $(PATCHLEVEL),.$(PATCHLEVEL)$(if $(SUBLEVEL),.$(SUBLEVEL)))$(EXTRAVERSION)
export VERSION PATCHLEVEL SUBLEVEL KERNELRELEASE KERNELVERSION

include $(srctree)/scripts/subarch.include

# Cross compiling and selecting different set of gcc/bin-utils
# ---------------------------------------------------------------------------
#
# When performing cross compilation for other architectures ARCH shall be set
# to the target architecture. (See arch/* for the possibilities).
# ARCH can be set during invocation of make:
# make ARCH=ia64
# Another way is to have ARCH set in the environment.
# The default ARCH is the host where make is executed.

# CROSS_COMPILE specify the prefix used for all executables used
# during compilation. Only gcc and related bin-utils executables
# are prefixed with $(CROSS_COMPILE).
# CROSS_COMPILE can be set on the command line
# make CROSS_COMPILE=ia64-linux-
# Alternatively CROSS_COMPILE can be set in the environment.
# Default value for CROSS_COMPILE is not to prefix executables
# Note: Some architectures assign CROSS_COMPILE in their arch/*/Makefile
ARCH		?= $(SUBARCH)

# Architecture as present in compile.h
UTS_MACHINE 	:= $(ARCH)
SRCARCH 	:= $(ARCH)

# Additional ARCH settings for x86
ifeq ($(ARCH),i386)
        SRCARCH := x86
endif
ifeq ($(ARCH),x86_64)
        SRCARCH := x86
endif

# Additional ARCH settings for sparc
ifeq ($(ARCH),sparc32)
       SRCARCH := sparc
endif
ifeq ($(ARCH),sparc64)
       SRCARCH := sparc
endif

export cross_compiling :=
ifneq ($(SRCARCH),$(SUBARCH))
cross_compiling := 1
endif

KCONFIG_CONFIG	?= .config
export KCONFIG_CONFIG

# SHELL used by kbuild
CONFIG_SHELL := sh

HOST_LFS_CFLAGS := $(shell getconf LFS_CFLAGS 2>/dev/null)
HOST_LFS_LDFLAGS := $(shell getconf LFS_LDFLAGS 2>/dev/null)
HOST_LFS_LIBS := $(shell getconf LFS_LIBS 2>/dev/null)

ifneq ($(LLVM),)
HOSTCC	= clang
HOSTCXX	= clang++
else
HOSTCC	= gcc
HOSTCXX	= g++
endif

export KBUILD_USERCFLAGS := -Wall -Wmissing-prototypes -Wstrict-prototypes \
			      -O2 -fomit-frame-pointer -std=gnu89
export KBUILD_USERLDFLAGS :=

KBUILD_HOSTCFLAGS   := $(KBUILD_USERCFLAGS) $(HOST_LFS_CFLAGS) $(HOSTCFLAGS)
KBUILD_HOSTCXXFLAGS := -Wall -O2 $(HOST_LFS_CFLAGS) $(HOSTCXXFLAGS)
KBUILD_HOSTLDFLAGS  := $(HOST_LFS_LDFLAGS) $(HOSTLDFLAGS)
KBUILD_HOSTLDLIBS   := $(HOST_LFS_LIBS) $(HOSTLDLIBS)

# Make variables (CC, etc...)
CPP		= $(CC) -E
ifneq ($(LLVM),)
CC		= clang
LD		= ld.lld
AR		= llvm-ar
NM		= llvm-nm
OBJCOPY		= llvm-objcopy
OBJDUMP		= llvm-objdump
READELF		= llvm-readelf
STRIP		= llvm-strip
else
CC		= $(CROSS_COMPILE)gcc
LD		= $(CROSS_COMPILE)ld
AR		= $(CROSS_COMPILE)ar
NM		= $(CROSS_COMPILE)nm
OBJCOPY		= $(CROSS_COMPILE)objcopy
OBJDUMP		= $(CROSS_COMPILE)objdump
READELF		= $(CROSS_COMPILE)readelf
STRIP		= $(CROSS_COMPILE)strip
endif
PAHOLE		= pahole
RESOLVE_BTFIDS	= $(objtree)/tools/bpf/resolve_btfids/resolve_btfids
LEX		= flex
YACC		= bison
AWK		= awk
INSTALLKERNEL  := installkernel
DEPMOD		= depmod
PERL		= perl
PYTHON3		= python3
CHECK		= sparse
BASH		= bash
KGZIP		= gzip
KBZIP2		= bzip2
KLZOP		= lzop
LZMA		= lzma
LZ4		= lz4c
XZ		= xz
ZSTD		= zstd

CHECKFLAGS     := -D__linux__ -Dlinux -D__STDC__ -Dunix -D__unix__ \
		  -Wbitwise -Wno-return-void -Wno-unknown-attribute $(CF)
NOSTDINC_FLAGS :=
CFLAGS_MODULE   =
AFLAGS_MODULE   =
LDFLAGS_MODULE  =
CFLAGS_KERNEL	=
AFLAGS_KERNEL	=
LDFLAGS_vmlinux =

# Use USERINCLUDE when you must reference the UAPI directories only.
USERINCLUDE    := \
		-I$(srctree)/arch/$(SRCARCH)/include/uapi \
		-I$(objtree)/arch/$(SRCARCH)/include/generated/uapi \
		-I$(srctree)/include/uapi \
		-I$(objtree)/include/generated/uapi \
                -include $(srctree)/include/linux/compiler-version.h \
                -include $(srctree)/include/linux/kconfig.h

# Use LINUXINCLUDE when you must reference the include/ directory.
# Needed to be compatible with the O= option
LINUXINCLUDE    := \
		-I$(srctree)/arch/$(SRCARCH)/include \
		-I$(objtree)/arch/$(SRCARCH)/include/generated \
		$(if $(building_out_of_srctree),-I$(srctree)/include) \
		-I$(objtree)/include \
		$(USERINCLUDE)

KBUILD_AFLAGS   := -D__ASSEMBLY__ -fno-PIE
KBUILD_CFLAGS   := -Wall -Wundef -Werror=strict-prototypes -Wno-trigraphs \
		   -fno-strict-aliasing -fno-common -fshort-wchar -fno-PIE \
		   -Werror=implicit-function-declaration -Werror=implicit-int \
		   -Werror=return-type -Wno-format-security \
		   -std=gnu89
KBUILD_CPPFLAGS := -D__KERNEL__
KBUILD_AFLAGS_KERNEL :=
KBUILD_CFLAGS_KERNEL :=
KBUILD_AFLAGS_MODULE  := -DMODULE
KBUILD_CFLAGS_MODULE  := -DMODULE
KBUILD_LDFLAGS_MODULE :=
KBUILD_LDFLAGS :=
CLANG_FLAGS :=

export ARCH SRCARCH CONFIG_SHELL BASH HOSTCC KBUILD_HOSTCFLAGS CROSS_COMPILE LD CC
export CPP AR NM STRIP OBJCOPY OBJDUMP READELF PAHOLE RESOLVE_BTFIDS LEX YACC AWK INSTALLKERNEL
export PERL PYTHON3 CHECK CHECKFLAGS MAKE UTS_MACHINE HOSTCXX
export KGZIP KBZIP2 KLZOP LZMA LZ4 XZ ZSTD
export KBUILD_HOSTCXXFLAGS KBUILD_HOSTLDFLAGS KBUILD_HOSTLDLIBS LDFLAGS_MODULE

export KBUILD_CPPFLAGS NOSTDINC_FLAGS LINUXINCLUDE OBJCOPYFLAGS KBUILD_LDFLAGS
export KBUILD_CFLAGS CFLAGS_KERNEL CFLAGS_MODULE
export KBUILD_AFLAGS AFLAGS_KERNEL AFLAGS_MODULE
export KBUILD_AFLAGS_MODULE KBUILD_CFLAGS_MODULE KBUILD_LDFLAGS_MODULE
export KBUILD_AFLAGS_KERNEL KBUILD_CFLAGS_KERNEL

# Files to ignore in find ... statements

export RCS_FIND_IGNORE := \( -name SCCS -o -name BitKeeper -o -name .svn -o    \
			  -name CVS -o -name .pc -o -name .hg -o -name .git \) \
			  -prune -o
export RCS_TAR_IGNORE := --exclude SCCS --exclude BitKeeper --exclude .svn \
			 --exclude CVS --exclude .pc --exclude .hg --exclude .git

# ===========================================================================
# Rules shared between *config targets and build targets

# Basic helpers built in scripts/basic/
PHONY += scripts_basic
scripts_basic:
	$(Q)$(MAKE) $(build)=scripts/basic

PHONY += outputmakefile
ifdef building_out_of_srctree
# Before starting out-of-tree build, make sure the source tree is clean.
# outputmakefile generates a Makefile in the output directory, if using a
# separate output directory. This allows convenient use of make in the
# output directory.
# At the same time when output Makefile generated, generate .gitignore to
# ignore whole output directory

quiet_cmd_makefile = GEN     Makefile
      cmd_makefile = { \
	echo "\# Automatically generated by $(srctree)/Makefile: don't edit"; \
	echo "include $(srctree)/Makefile"; \
	} > Makefile

outputmakefile:
	$(Q)if [ -f $(srctree)/.config -o \
		 -d $(srctree)/include/config -o \
		 -d $(srctree)/arch/$(SRCARCH)/include/generated ]; then \
		echo >&2 "***"; \
		echo >&2 "*** The source tree is not clean, please run 'make$(if $(findstring command line, $(origin ARCH)), ARCH=$(ARCH)) mrproper'"; \
		echo >&2 "*** in $(abs_srctree)";\
		echo >&2 "***"; \
		false; \
	fi
	$(Q)ln -fsn $(srctree) source
	$(call cmd,makefile)
	$(Q)test -e .gitignore || \
	{ echo "# this is build directory, ignore it"; echo "*"; } > .gitignore
endif

# The expansion should be delayed until arch/$(SRCARCH)/Makefile is included.
# Some architectures define CROSS_COMPILE in arch/$(SRCARCH)/Makefile.
# CC_VERSION_TEXT is referenced from Kconfig (so it needs export),
# and from include/config/auto.conf.cmd to detect the compiler upgrade.
CC_VERSION_TEXT = $(subst $(pound),,$(shell $(CC) --version 2>/dev/null | head -n 1))

ifneq ($(findstring clang,$(CC_VERSION_TEXT)),)
ifneq ($(CROSS_COMPILE),)
CLANG_FLAGS	+= --target=$(notdir $(CROSS_COMPILE:%-=%))
endif
ifeq ($(LLVM_IAS),1)
CLANG_FLAGS	+= -integrated-as
else
CLANG_FLAGS	+= -no-integrated-as
GCC_TOOLCHAIN_DIR := $(dir $(shell which $(CROSS_COMPILE)elfedit))
CLANG_FLAGS	+= --prefix=$(GCC_TOOLCHAIN_DIR)$(notdir $(CROSS_COMPILE))
endif
CLANG_FLAGS	+= -Werror=unknown-warning-option
KBUILD_CFLAGS	+= $(CLANG_FLAGS)
KBUILD_AFLAGS	+= $(CLANG_FLAGS)
export CLANG_FLAGS
endif

# Include this also for config targets because some architectures need
# cc-cross-prefix to determine CROSS_COMPILE.
ifdef need-compiler
include $(srctree)/scripts/Makefile.compiler
endif

ifdef config-build
# ===========================================================================
# *config targets only - make sure prerequisites are updated, and descend
# in scripts/kconfig to make the *config target

# Read arch specific Makefile to set KBUILD_DEFCONFIG as needed.
# KBUILD_DEFCONFIG may point out an alternative default configuration
# used for 'make defconfig'
include $(srctree)/arch/$(SRCARCH)/Makefile
export KBUILD_DEFCONFIG KBUILD_KCONFIG CC_VERSION_TEXT

config: outputmakefile scripts_basic FORCE
	$(Q)$(MAKE) $(build)=scripts/kconfig $@

%config: outputmakefile scripts_basic FORCE
	$(Q)$(MAKE) $(build)=scripts/kconfig $@

else #!config-build
# ===========================================================================
# Build targets only - this includes vmlinux, arch specific targets, clean
# targets and others. In general all targets except *config targets.

# If building an external module we do not care about the all: rule
# but instead __all depend on modules
PHONY += all
ifeq ($(KBUILD_EXTMOD),)
__all: all
else
__all: modules
endif

# Decide whether to build built-in, modular, or both.
# Normally, just do built-in.

KBUILD_MODULES :=
KBUILD_BUILTIN := 1

# If we have only "make modules", don't compile built-in objects.
ifeq ($(MAKECMDGOALS),modules)
  KBUILD_BUILTIN :=
endif

# If we have "make <whatever> modules", compile modules
# in addition to whatever we do anyway.
# Just "make" or "make all" shall build modules as well

ifneq ($(filter all modules nsdeps %compile_commands.json clang-%,$(MAKECMDGOALS)),)
  KBUILD_MODULES := 1
endif

ifeq ($(MAKECMDGOALS),)
  KBUILD_MODULES := 1
endif

export KBUILD_MODULES KBUILD_BUILTIN

ifdef need-config
include include/config/auto.conf
endif

ifeq ($(KBUILD_EXTMOD),)
# Objects we will link into vmlinux / subdirs we need to visit
core-y		:= init/ usr/ arch/$(SRCARCH)/
drivers-y	:= drivers/ sound/
drivers-$(CONFIG_SAMPLES) += samples/
drivers-$(CONFIG_NET) += net/
drivers-y	+= virt/
libs-y		:= lib/
endif # KBUILD_EXTMOD

# The all: target is the default when no target is given on the
# command line.
# This allow a user to issue only 'make' to build a kernel including modules
# Defaults to vmlinux, but the arch makefile usually adds further targets
all: vmlinux

CFLAGS_GCOV	:= -fprofile-arcs -ftest-coverage \
	$(call cc-option,-fno-tree-loop-im) \
	$(call cc-disable-warning,maybe-uninitialized,)
export CFLAGS_GCOV

# The arch Makefiles can override CC_FLAGS_FTRACE. We may also append it later.
ifdef CONFIG_FUNCTION_TRACER
  CC_FLAGS_FTRACE := -pg
endif

RETPOLINE_CFLAGS_GCC := -mindirect-branch=thunk-extern -mindirect-branch-register
RETPOLINE_VDSO_CFLAGS_GCC := -mindirect-branch=thunk-inline -mindirect-branch-register
RETPOLINE_CFLAGS_CLANG := -mretpoline-external-thunk
RETPOLINE_VDSO_CFLAGS_CLANG := -mretpoline
RETPOLINE_CFLAGS := $(call cc-option,$(RETPOLINE_CFLAGS_GCC),$(call cc-option,$(RETPOLINE_CFLAGS_CLANG)))
RETPOLINE_VDSO_CFLAGS := $(call cc-option,$(RETPOLINE_VDSO_CFLAGS_GCC),$(call cc-option,$(RETPOLINE_VDSO_CFLAGS_CLANG)))
export RETPOLINE_CFLAGS
export RETPOLINE_VDSO_CFLAGS

include $(srctree)/arch/$(SRCARCH)/Makefile

ifdef need-config
ifdef may-sync-config
# Read in dependencies to all Kconfig* files, make sure to run syncconfig if
# changes are detected. This should be included after arch/$(SRCARCH)/Makefile
# because some architectures define CROSS_COMPILE there.
include include/config/auto.conf.cmd

$(KCONFIG_CONFIG):
	@echo >&2 '***'
	@echo >&2 '*** Configuration file "$@" not found!'
	@echo >&2 '***'
	@echo >&2 '*** Please run some configurator (e.g. "make oldconfig" or'
	@echo >&2 '*** "make menuconfig" or "make xconfig").'
	@echo >&2 '***'
	@/bin/false

# The actual configuration files used during the build are stored in
# include/generated/ and include/config/. Update them if .config is newer than
# include/config/auto.conf (which mirrors .config).
#
# This exploits the 'multi-target pattern rule' trick.
# The syncconfig should be executed only once to make all the targets.
# (Note: use the grouped target '&:' when we bump to GNU Make 4.3)
#
# Do not use $(call cmd,...) here. That would suppress prompts from syncconfig,
# so you cannot notice that Kconfig is waiting for the user input.
%/config/auto.conf %/config/auto.conf.cmd %/generated/autoconf.h: $(KCONFIG_CONFIG)
	$(Q)$(kecho) "  SYNC    $@"
	$(Q)$(MAKE) -f $(srctree)/Makefile syncconfig
else # !may-sync-config
# External modules and some install targets need include/generated/autoconf.h
# and include/config/auto.conf but do not care if they are up-to-date.
# Use auto.conf to trigger the test
PHONY += include/config/auto.conf

include/config/auto.conf:
	$(Q)test -e include/generated/autoconf.h -a -e $@ || (		\
	echo >&2;							\
	echo >&2 "  ERROR: Kernel configuration is invalid.";		\
	echo >&2 "         include/generated/autoconf.h or $@ are missing.";\
	echo >&2 "         Run 'make oldconfig && make prepare' on kernel src to fix it.";	\
	echo >&2 ;							\
	/bin/false)

endif # may-sync-config
endif # need-config

KBUILD_CFLAGS	+= $(call cc-option,-fno-delete-null-pointer-checks,)
KBUILD_CFLAGS	+= $(call cc-disable-warning,frame-address,)
KBUILD_CFLAGS	+= $(call cc-disable-warning, format-truncation)
KBUILD_CFLAGS	+= $(call cc-disable-warning, format-overflow)
KBUILD_CFLAGS	+= $(call cc-disable-warning, address-of-packed-member)

ifdef CONFIG_CC_OPTIMIZE_FOR_PERFORMANCE
KBUILD_CFLAGS += -O2
else ifdef CONFIG_CC_OPTIMIZE_FOR_PERFORMANCE_O3
KBUILD_CFLAGS += -O3
else ifdef CONFIG_CC_OPTIMIZE_FOR_SIZE
KBUILD_CFLAGS += -Os
endif

# Tell gcc to never replace conditional load with a non-conditional one
KBUILD_CFLAGS	+= $(call cc-option,--param=allow-store-data-races=0)
KBUILD_CFLAGS	+= $(call cc-option,-fno-allow-store-data-races)

ifdef CONFIG_READABLE_ASM
# Disable optimizations that make assembler listings hard to read.
# reorder blocks reorders the control in the function
# ipa clone creates specialized cloned functions
# partial inlining inlines only parts of functions
KBUILD_CFLAGS += $(call cc-option,-fno-reorder-blocks,) \
                 $(call cc-option,-fno-ipa-cp-clone,) \
                 $(call cc-option,-fno-partial-inlining)
endif

ifneq ($(CONFIG_FRAME_WARN),0)
KBUILD_CFLAGS += -Wframe-larger-than=$(CONFIG_FRAME_WARN)
endif

stackp-flags-y                                    := -fno-stack-protector
stackp-flags-$(CONFIG_STACKPROTECTOR)             := -fstack-protector
stackp-flags-$(CONFIG_STACKPROTECTOR_STRONG)      := -fstack-protector-strong

KBUILD_CFLAGS += $(stackp-flags-y)

ifdef CONFIG_CC_IS_CLANG
KBUILD_CPPFLAGS += -Qunused-arguments
KBUILD_CFLAGS += -Wno-format-invalid-specifier
KBUILD_CFLAGS += -Wno-gnu
# CLANG uses a _MergedGlobals as optimization, but this breaks modpost, as the
# source of a reference will be _MergedGlobals and not on of the whitelisted names.
# See modpost pattern 2
KBUILD_CFLAGS += -mno-global-merge
else

# Warn about unmarked fall-throughs in switch statement.
# Disabled for clang while comment to attribute conversion happens and
# https://github.com/ClangBuiltLinux/linux/issues/636 is discussed.
KBUILD_CFLAGS += $(call cc-option,-Wimplicit-fallthrough=5,)
endif

# These warnings generated too much noise in a regular build.
# Use make W=1 to enable them (see scripts/Makefile.extrawarn)
KBUILD_CFLAGS += $(call cc-disable-warning, unused-but-set-variable)

KBUILD_CFLAGS += $(call cc-disable-warning, unused-const-variable)
ifdef CONFIG_FRAME_POINTER
KBUILD_CFLAGS	+= -fno-omit-frame-pointer -fno-optimize-sibling-calls
else
# Some targets (ARM with Thumb2, for example), can't be built with frame
# pointers.  For those, we don't have FUNCTION_TRACER automatically
# select FRAME_POINTER.  However, FUNCTION_TRACER adds -pg, and this is
# incompatible with -fomit-frame-pointer with current GCC, so we don't use
# -fomit-frame-pointer with FUNCTION_TRACER.
ifndef CONFIG_FUNCTION_TRACER
KBUILD_CFLAGS	+= -fomit-frame-pointer
endif
endif

# Initialize all stack variables with a 0xAA pattern.
ifdef CONFIG_INIT_STACK_ALL_PATTERN
KBUILD_CFLAGS	+= -ftrivial-auto-var-init=pattern
endif

# Initialize all stack variables with a zero value.
ifdef CONFIG_INIT_STACK_ALL_ZERO
# Future support for zero initialization is still being debated, see
# https://bugs.llvm.org/show_bug.cgi?id=45497. These flags are subject to being
# renamed or dropped.
KBUILD_CFLAGS	+= -ftrivial-auto-var-init=zero
KBUILD_CFLAGS	+= -enable-trivial-auto-var-init-zero-knowing-it-will-be-removed-from-clang
endif

# While VLAs have been removed, GCC produces unreachable stack probes
# for the randomize_kstack_offset feature. Disable it for all compilers.
KBUILD_CFLAGS	+= $(call cc-option, -fno-stack-clash-protection)

DEBUG_CFLAGS	:=

# Workaround for GCC versions < 5.0
# https://gcc.gnu.org/bugzilla/show_bug.cgi?id=61801
ifdef CONFIG_CC_IS_GCC
DEBUG_CFLAGS	+= $(call cc-ifversion, -lt, 0500, $(call cc-option, -fno-var-tracking-assignments))
endif

ifdef CONFIG_DEBUG_INFO

ifdef CONFIG_DEBUG_INFO_SPLIT
DEBUG_CFLAGS	+= -gsplit-dwarf
else
DEBUG_CFLAGS	+= -g
endif

ifneq ($(LLVM_IAS),1)
KBUILD_AFLAGS	+= -Wa,-gdwarf-2
endif

ifndef CONFIG_DEBUG_INFO_DWARF_TOOLCHAIN_DEFAULT
dwarf-version-$(CONFIG_DEBUG_INFO_DWARF4) := 4
dwarf-version-$(CONFIG_DEBUG_INFO_DWARF5) := 5
DEBUG_CFLAGS	+= -gdwarf-$(dwarf-version-y)
endif

ifdef CONFIG_DEBUG_INFO_REDUCED
DEBUG_CFLAGS	+= $(call cc-option, -femit-struct-debug-baseonly) \
		   $(call cc-option,-fno-var-tracking)
endif

ifdef CONFIG_DEBUG_INFO_COMPRESSED
DEBUG_CFLAGS	+= -gz=zlib
KBUILD_AFLAGS	+= -gz=zlib
KBUILD_LDFLAGS	+= --compress-debug-sections=zlib
endif

endif # CONFIG_DEBUG_INFO

KBUILD_CFLAGS += $(DEBUG_CFLAGS)
export DEBUG_CFLAGS

ifdef CONFIG_FUNCTION_TRACER
ifdef CONFIG_FTRACE_MCOUNT_USE_CC
  CC_FLAGS_FTRACE	+= -mrecord-mcount
  ifdef CONFIG_HAVE_NOP_MCOUNT
    ifeq ($(call cc-option-yn, -mnop-mcount),y)
      CC_FLAGS_FTRACE	+= -mnop-mcount
      CC_FLAGS_USING	+= -DCC_USING_NOP_MCOUNT
    endif
  endif
endif
ifdef CONFIG_FTRACE_MCOUNT_USE_OBJTOOL
  CC_FLAGS_USING	+= -DCC_USING_NOP_MCOUNT
endif
ifdef CONFIG_FTRACE_MCOUNT_USE_RECORDMCOUNT
  ifdef CONFIG_HAVE_C_RECORDMCOUNT
    BUILD_C_RECORDMCOUNT := y
    export BUILD_C_RECORDMCOUNT
  endif
endif
ifdef CONFIG_HAVE_FENTRY
  ifeq ($(call cc-option-yn, -mfentry),y)
    CC_FLAGS_FTRACE	+= -mfentry
    CC_FLAGS_USING	+= -DCC_USING_FENTRY
  endif
endif
export CC_FLAGS_FTRACE
KBUILD_CFLAGS	+= $(CC_FLAGS_FTRACE) $(CC_FLAGS_USING)
KBUILD_AFLAGS	+= $(CC_FLAGS_USING)
endif

# We trigger additional mismatches with less inlining
ifdef CONFIG_DEBUG_SECTION_MISMATCH
KBUILD_CFLAGS += $(call cc-option, -fno-inline-functions-called-once)
endif

ifdef CONFIG_LD_DEAD_CODE_DATA_ELIMINATION
KBUILD_CFLAGS_KERNEL += -ffunction-sections -fdata-sections
LDFLAGS_vmlinux += --gc-sections
endif

ifdef CONFIG_SHADOW_CALL_STACK
CC_FLAGS_SCS	:= -fsanitize=shadow-call-stack
KBUILD_CFLAGS	+= $(CC_FLAGS_SCS)
export CC_FLAGS_SCS
endif

ifdef CONFIG_LTO_CLANG
ifdef CONFIG_LTO_CLANG_THIN
CC_FLAGS_LTO	:= -flto=thin -fsplit-lto-unit
KBUILD_LDFLAGS	+= --thinlto-cache-dir=$(extmod_prefix).thinlto-cache
else
CC_FLAGS_LTO	:= -flto
endif
CC_FLAGS_LTO	+= -fvisibility=hidden

# Limit inlining across translation units to reduce binary size
KBUILD_LDFLAGS += -mllvm -import-instr-limit=5

# Check for frame size exceeding threshold during prolog/epilog insertion
# when using lld < 13.0.0.
ifneq ($(CONFIG_FRAME_WARN),0)
ifeq ($(shell test $(CONFIG_LLD_VERSION) -lt 130000; echo $$?),0)
KBUILD_LDFLAGS	+= -plugin-opt=-warn-stack-size=$(CONFIG_FRAME_WARN)
endif
endif
endif

ifdef CONFIG_LTO
KBUILD_CFLAGS	+= -fno-lto $(CC_FLAGS_LTO)
KBUILD_AFLAGS	+= -fno-lto
export CC_FLAGS_LTO
endif

ifdef CONFIG_CFI_CLANG
CC_FLAGS_CFI	:= -fsanitize=cfi \
		   -fsanitize-cfi-cross-dso \
		   -fno-sanitize-cfi-canonical-jump-tables \
		   -fno-sanitize-trap=cfi \
		   -fno-sanitize-blacklist

ifdef CONFIG_CFI_PERMISSIVE
CC_FLAGS_CFI	+= -fsanitize-recover=cfi
endif

# If LTO flags are filtered out, we must also filter out CFI.
CC_FLAGS_LTO	+= $(CC_FLAGS_CFI)
KBUILD_CFLAGS	+= $(CC_FLAGS_CFI)
export CC_FLAGS_CFI
endif

ifdef CONFIG_DEBUG_FORCE_FUNCTION_ALIGN_64B
KBUILD_CFLAGS += -falign-functions=64
endif

# arch Makefile may override CC so keep this after arch Makefile is included
NOSTDINC_FLAGS += -nostdinc -isystem $(shell $(CC) -print-file-name=include)

# warn about C99 declaration after statement
KBUILD_CFLAGS += -Wdeclaration-after-statement

# Variable Length Arrays (VLAs) should not be used anywhere in the kernel
KBUILD_CFLAGS += -Wvla

# disable pointer signed / unsigned warnings in gcc 4.0
KBUILD_CFLAGS += -Wno-pointer-sign

# disable stringop warnings in gcc 8+
KBUILD_CFLAGS += $(call cc-disable-warning, stringop-truncation)

# We'll want to enable this eventually, but it's not going away for 5.7 at least
KBUILD_CFLAGS += $(call cc-disable-warning, zero-length-bounds)
KBUILD_CFLAGS += $(call cc-disable-warning, array-bounds)
KBUILD_CFLAGS += $(call cc-disable-warning, stringop-overflow)

# Another good warning that we'll want to enable eventually
KBUILD_CFLAGS += $(call cc-disable-warning, restrict)

# Enabled with W=2, disabled by default as noisy
KBUILD_CFLAGS += $(call cc-disable-warning, maybe-uninitialized)

# disable invalid "can't wrap" optimizations for signed / pointers
KBUILD_CFLAGS	+= -fno-strict-overflow

# Make sure -fstack-check isn't enabled (like gentoo apparently did)
KBUILD_CFLAGS  += -fno-stack-check

# Prohibit date/time macros, which would make the build non-deterministic
KBUILD_CFLAGS   += -Werror=date-time

# enforce correct pointer usage
KBUILD_CFLAGS   += $(call cc-option,-Werror=incompatible-pointer-types)

# Require designated initializers for all marked structures
KBUILD_CFLAGS   += $(call cc-option,-Werror=designated-init)

# change __FILE__ to the relative path from the srctree
KBUILD_CPPFLAGS += $(call cc-option,-fmacro-prefix-map=$(srctree)/=)

# include additional Makefiles when needed
include-y			:= scripts/Makefile.extrawarn
include-$(CONFIG_KASAN)		+= scripts/Makefile.kasan
include-$(CONFIG_KCSAN)		+= scripts/Makefile.kcsan
include-$(CONFIG_UBSAN)		+= scripts/Makefile.ubsan
include-$(CONFIG_KCOV)		+= scripts/Makefile.kcov
include-$(CONFIG_GCC_PLUGINS)	+= scripts/Makefile.gcc-plugins

include $(addprefix $(srctree)/, $(include-y))

# scripts/Makefile.gcc-plugins is intentionally included last.
# Do not add $(call cc-option,...) below this line. When you build the kernel
# from the clean source tree, the GCC plugins do not exist at this point.

# Add user supplied CPPFLAGS, AFLAGS and CFLAGS as the last assignments
KBUILD_CPPFLAGS += $(KCPPFLAGS)
KBUILD_AFLAGS   += $(KAFLAGS)
KBUILD_CFLAGS   += $(KCFLAGS)

KBUILD_LDFLAGS_MODULE += --build-id=sha1
LDFLAGS_vmlinux += --build-id=sha1

ifeq ($(CONFIG_STRIP_ASM_SYMS),y)
LDFLAGS_vmlinux	+= $(call ld-option, -X,)
endif

ifeq ($(CONFIG_RELR),y)
LDFLAGS_vmlinux	+= --pack-dyn-relocs=relr --use-android-relr-tags
endif

# We never want expected sections to be placed heuristically by the
# linker. All sections should be explicitly named in the linker script.
ifdef CONFIG_LD_ORPHAN_WARN
LDFLAGS_vmlinux += --orphan-handling=warn
endif

# Align the bit size of userspace programs with the kernel
KBUILD_USERCFLAGS  += $(filter -m32 -m64 --target=%, $(KBUILD_CFLAGS))
KBUILD_USERLDFLAGS += $(filter -m32 -m64 --target=%, $(KBUILD_CFLAGS))

# make the checker run with the right architecture
CHECKFLAGS += --arch=$(ARCH)

# insure the checker run with the right endianness
CHECKFLAGS += $(if $(CONFIG_CPU_BIG_ENDIAN),-mbig-endian,-mlittle-endian)

# the checker needs the correct machine size
CHECKFLAGS += $(if $(CONFIG_64BIT),-m64,-m32)

# Default kernel image to build when no specific target is given.
# KBUILD_IMAGE may be overruled on the command line or
# set in the environment
# Also any assignments in arch/$(ARCH)/Makefile take precedence over
# this default value
export KBUILD_IMAGE ?= vmlinux

#
# INSTALL_PATH specifies where to place the updated kernel and system map
# images. Default is /boot, but you can set it to other values
export	INSTALL_PATH ?= /boot

#
# INSTALL_DTBS_PATH specifies a prefix for relocations required by build roots.
# Like INSTALL_MOD_PATH, it isn't defined in the Makefile, but can be passed as
# an argument if needed. Otherwise it defaults to the kernel install path
#
export INSTALL_DTBS_PATH ?= $(INSTALL_PATH)/dtbs/$(KERNELRELEASE)

#
# INSTALL_MOD_PATH specifies a prefix to MODLIB for module directory
# relocations required by build roots.  This is not defined in the
# makefile but the argument can be passed to make if needed.
#

MODLIB	= $(INSTALL_MOD_PATH)/lib/modules/$(KERNELRELEASE)
export MODLIB

PHONY += prepare0

export extmod_prefix = $(if $(KBUILD_EXTMOD),$(KBUILD_EXTMOD)/)
export MODORDER := $(extmod_prefix)modules.order
export MODULES_NSDEPS := $(extmod_prefix)modules.nsdeps

ifeq ($(KBUILD_EXTMOD),)
core-y		+= kernel/ certs/ mm/ fs/ ipc/ security/ crypto/ block/

vmlinux-dirs	:= $(patsubst %/,%,$(filter %/, \
		     $(core-y) $(core-m) $(drivers-y) $(drivers-m) \
		     $(libs-y) $(libs-m)))

vmlinux-alldirs	:= $(sort $(vmlinux-dirs) Documentation \
		     $(patsubst %/,%,$(filter %/, $(core-) \
			$(drivers-) $(libs-))))

subdir-modorder := $(addsuffix modules.order,$(filter %/, \
			$(core-y) $(core-m) $(libs-y) $(libs-m) \
			$(drivers-y) $(drivers-m)))

build-dirs	:= $(vmlinux-dirs)
clean-dirs	:= $(vmlinux-alldirs)

# Externally visible symbols (used by link-vmlinux.sh)
KBUILD_VMLINUX_OBJS := $(head-y) $(patsubst %/,%/built-in.a, $(core-y))
KBUILD_VMLINUX_OBJS += $(addsuffix built-in.a, $(filter %/, $(libs-y)))
ifdef CONFIG_MODULES
KBUILD_VMLINUX_OBJS += $(patsubst %/, %/lib.a, $(filter %/, $(libs-y)))
KBUILD_VMLINUX_LIBS := $(filter-out %/, $(libs-y))
else
KBUILD_VMLINUX_LIBS := $(patsubst %/,%/lib.a, $(libs-y))
endif
KBUILD_VMLINUX_OBJS += $(patsubst %/,%/built-in.a, $(drivers-y))

export KBUILD_VMLINUX_OBJS KBUILD_VMLINUX_LIBS
export KBUILD_LDS          := arch/$(SRCARCH)/kernel/vmlinux.lds
# used by scripts/Makefile.package
export KBUILD_ALLDIRS := $(sort $(filter-out arch/%,$(vmlinux-alldirs)) LICENSES arch include scripts tools)

vmlinux-deps := $(KBUILD_LDS) $(KBUILD_VMLINUX_OBJS) $(KBUILD_VMLINUX_LIBS)

# Recurse until adjust_autoksyms.sh is satisfied
PHONY += autoksyms_recursive
ifdef CONFIG_TRIM_UNUSED_KSYMS
# For the kernel to actually contain only the needed exported symbols,
# we have to build modules as well to determine what those symbols are.
# (this can be evaluated only once include/config/auto.conf has been included)
KBUILD_MODULES := 1

autoksyms_recursive: descend modules.order
	$(Q)$(CONFIG_SHELL) $(srctree)/scripts/adjust_autoksyms.sh \
	  "$(MAKE) -f $(srctree)/Makefile vmlinux"
endif

autoksyms_h := $(if $(CONFIG_TRIM_UNUSED_KSYMS), include/generated/autoksyms.h)

quiet_cmd_autoksyms_h = GEN     $@
      cmd_autoksyms_h = mkdir -p $(dir $@); \
			$(CONFIG_SHELL) $(srctree)/scripts/gen_autoksyms.sh $@

$(autoksyms_h):
	$(call cmd,autoksyms_h)

ARCH_POSTLINK := $(wildcard $(srctree)/arch/$(SRCARCH)/Makefile.postlink)

# Final link of vmlinux with optional arch pass after final link
cmd_link-vmlinux =                                                 \
	$(CONFIG_SHELL) $< "$(LD)" "$(KBUILD_LDFLAGS)" "$(LDFLAGS_vmlinux)";    \
	$(if $(ARCH_POSTLINK), $(MAKE) -f $(ARCH_POSTLINK) $@, true)

vmlinux: scripts/link-vmlinux.sh autoksyms_recursive $(vmlinux-deps) FORCE
	+$(call if_changed_dep,link-vmlinux)

targets := vmlinux

# The actual objects are generated when descending,
# make sure no implicit rule kicks in
$(sort $(vmlinux-deps) $(subdir-modorder)): descend ;

filechk_kernel.release = \
	echo "$(KERNELVERSION)$$($(CONFIG_SHELL) $(srctree)/scripts/setlocalversion $(srctree))"

# Store (new) KERNELRELEASE string in include/config/kernel.release
include/config/kernel.release: FORCE
	$(call filechk,kernel.release)

# Additional helpers built in scripts/
# Carefully list dependencies so we do not try to build scripts twice
# in parallel
PHONY += scripts
scripts: scripts_basic scripts_dtc
	$(Q)$(MAKE) $(build)=$(@)

# Things we need to do before we recursively start building the kernel
# or the modules are listed in "prepare".
# A multi level approach is used. prepareN is processed before prepareN-1.
# archprepare is used in arch Makefiles and when processed asm symlink,
# version.h and scripts_basic is processed / created.

PHONY += prepare archprepare

archprepare: outputmakefile archheaders archscripts scripts include/config/kernel.release \
	asm-generic $(version_h) $(autoksyms_h) include/generated/utsrelease.h \
	include/generated/autoconf.h remove-stale-files

prepare0: archprepare
	$(Q)$(MAKE) $(build)=scripts/mod
	$(Q)$(MAKE) $(build)=.

# All the preparing..
prepare: prepare0

PHONY += remove-stale-files
remove-stale-files:
	$(Q)$(srctree)/scripts/remove-stale-files

# Support for using generic headers in asm-generic
asm-generic := -f $(srctree)/scripts/Makefile.asm-generic obj

PHONY += asm-generic uapi-asm-generic
asm-generic: uapi-asm-generic
	$(Q)$(MAKE) $(asm-generic)=arch/$(SRCARCH)/include/generated/asm \
	generic=include/asm-generic
uapi-asm-generic:
	$(Q)$(MAKE) $(asm-generic)=arch/$(SRCARCH)/include/generated/uapi/asm \
	generic=include/uapi/asm-generic

# Generate some files
# ---------------------------------------------------------------------------

# KERNELRELEASE can change from a few different places, meaning version.h
# needs to be updated, so this check is forced on all builds

uts_len := 64
define filechk_utsrelease.h
	if [ `echo -n "$(KERNELRELEASE)" | wc -c ` -gt $(uts_len) ]; then \
	  echo '"$(KERNELRELEASE)" exceeds $(uts_len) characters' >&2;    \
	  exit 1;                                                         \
	fi;                                                               \
	echo \#define UTS_RELEASE \"$(KERNELRELEASE)\"
endef

define filechk_version.h
	if [ $(SUBLEVEL) -gt 255 ]; then                                 \
		echo \#define LINUX_VERSION_CODE $(shell                 \
		expr $(VERSION) \* 65536 + $(PATCHLEVEL) \* 256 + 255); \
	else                                                             \
		echo \#define LINUX_VERSION_CODE $(shell                 \
		expr $(VERSION) \* 65536 + $(PATCHLEVEL) \* 256 + $(SUBLEVEL)); \
	fi;                                                              \
	echo '#define KERNEL_VERSION(a,b,c) (((a) << 16) + ((b) << 8) +  \
	((c) > 255 ? 255 : (c)))';                                       \
	echo \#define LINUX_VERSION_MAJOR $(VERSION);                    \
	echo \#define LINUX_VERSION_PATCHLEVEL $(PATCHLEVEL);            \
	echo \#define LINUX_VERSION_SUBLEVEL $(SUBLEVEL)
endef

$(version_h): PATCHLEVEL := $(if $(PATCHLEVEL), $(PATCHLEVEL), 0)
$(version_h): SUBLEVEL := $(if $(SUBLEVEL), $(SUBLEVEL), 0)
$(version_h): FORCE
	$(call filechk,version.h)

include/generated/utsrelease.h: include/config/kernel.release FORCE
	$(call filechk,utsrelease.h)

PHONY += headerdep
headerdep:
	$(Q)find $(srctree)/include/ -name '*.h' | xargs --max-args 1 \
	$(srctree)/scripts/headerdep.pl -I$(srctree)/include

# ---------------------------------------------------------------------------
# Kernel headers

#Default location for installed headers
export INSTALL_HDR_PATH = $(objtree)/usr

quiet_cmd_headers_install = INSTALL $(INSTALL_HDR_PATH)/include
      cmd_headers_install = \
	mkdir -p $(INSTALL_HDR_PATH); \
	rsync -mrl --include='*/' --include='*\.h' --exclude='*' \
	usr/include $(INSTALL_HDR_PATH)

PHONY += headers_install
headers_install: headers
	$(call cmd,headers_install)

PHONY += archheaders archscripts

hdr-inst := -f $(srctree)/scripts/Makefile.headersinst obj

PHONY += headers
headers: $(version_h) scripts_unifdef uapi-asm-generic archheaders archscripts
	$(if $(wildcard $(srctree)/arch/$(SRCARCH)/include/uapi/asm/Kbuild),, \
	  $(error Headers not exportable for the $(SRCARCH) architecture))
	$(Q)$(MAKE) $(hdr-inst)=include/uapi
	$(Q)$(MAKE) $(hdr-inst)=arch/$(SRCARCH)/include/uapi

# Deprecated. It is no-op now.
PHONY += headers_check
headers_check:
	@echo >&2 "=================== WARNING ==================="
	@echo >&2 "Since Linux 5.5, 'make headers_check' is no-op,"
	@echo >&2 "and will be removed after Linux 5.15 release."
	@echo >&2 "Please remove headers_check from your scripts."
	@echo >&2 "==============================================="

ifdef CONFIG_HEADERS_INSTALL
prepare: headers
endif

PHONY += scripts_unifdef
scripts_unifdef: scripts_basic
	$(Q)$(MAKE) $(build)=scripts scripts/unifdef

# ---------------------------------------------------------------------------
# Install

# Many distributions have the custom install script, /sbin/installkernel.
# If DKMS is installed, 'make install' will eventually recuses back
# to the this Makefile to build and install external modules.
# Cancel sub_make_done so that options such as M=, V=, etc. are parsed.

install: sub_make_done :=

# ---------------------------------------------------------------------------
# Tools

ifdef CONFIG_STACK_VALIDATION
prepare: tools/objtool
endif

ifdef CONFIG_BPF
ifdef CONFIG_DEBUG_INFO_BTF
prepare: tools/bpf/resolve_btfids
endif
endif

PHONY += resolve_btfids_clean

resolve_btfids_O = $(abspath $(objtree))/tools/bpf/resolve_btfids

# tools/bpf/resolve_btfids directory might not exist
# in output directory, skip its clean in that case
resolve_btfids_clean:
ifneq ($(wildcard $(resolve_btfids_O)),)
	$(Q)$(MAKE) -sC $(srctree)/tools/bpf/resolve_btfids O=$(resolve_btfids_O) clean
endif

# Clear a bunch of variables before executing the submake
ifeq ($(quiet),silent_)
tools_silent=s
endif

tools/: FORCE
	$(Q)mkdir -p $(objtree)/tools
	$(Q)$(MAKE) LDFLAGS= MAKEFLAGS="$(tools_silent) $(filter --j% -j,$(MAKEFLAGS))" O=$(abspath $(objtree)) subdir=tools -C $(srctree)/tools/

tools/%: FORCE
	$(Q)mkdir -p $(objtree)/tools
	$(Q)$(MAKE) LDFLAGS= MAKEFLAGS="$(tools_silent) $(filter --j% -j,$(MAKEFLAGS))" O=$(abspath $(objtree)) subdir=tools -C $(srctree)/tools/ $*

# ---------------------------------------------------------------------------
# Kernel selftest

PHONY += kselftest
kselftest:
	$(Q)$(MAKE) -C $(srctree)/tools/testing/selftests run_tests

kselftest-%: FORCE
	$(Q)$(MAKE) -C $(srctree)/tools/testing/selftests $*

PHONY += kselftest-merge
kselftest-merge:
	$(if $(wildcard $(objtree)/.config),, $(error No .config exists, config your kernel first!))
	$(Q)find $(srctree)/tools/testing/selftests -name config | \
		xargs $(srctree)/scripts/kconfig/merge_config.sh -m $(objtree)/.config
	$(Q)$(MAKE) -f $(srctree)/Makefile olddefconfig

# ---------------------------------------------------------------------------
# Devicetree files

ifneq ($(wildcard $(srctree)/arch/$(SRCARCH)/boot/dts/),)
dtstree := arch/$(SRCARCH)/boot/dts
endif

ifneq ($(dtstree),)

%.dtb: include/config/kernel.release scripts_dtc
	$(Q)$(MAKE) $(build)=$(dtstree) $(dtstree)/$@

%.dtbo: include/config/kernel.release scripts_dtc
	$(Q)$(MAKE) $(build)=$(dtstree) $(dtstree)/$@

PHONY += dtbs dtbs_install dtbs_check
dtbs: include/config/kernel.release scripts_dtc
	$(Q)$(MAKE) $(build)=$(dtstree)

ifneq ($(filter dtbs_check, $(MAKECMDGOALS)),)
export CHECK_DTBS=y
dtbs: dt_binding_check
endif

dtbs_check: dtbs

dtbs_install:
	$(Q)$(MAKE) $(dtbinst)=$(dtstree) dst=$(INSTALL_DTBS_PATH)

ifdef CONFIG_OF_EARLY_FLATTREE
all: dtbs
endif

endif

PHONY += scripts_dtc
scripts_dtc: scripts_basic
	$(Q)$(MAKE) $(build)=scripts/dtc

ifneq ($(filter dt_binding_check, $(MAKECMDGOALS)),)
export CHECK_DT_BINDING=y
endif

PHONY += dt_binding_check
dt_binding_check: scripts_dtc
	$(Q)$(MAKE) $(build)=Documentation/devicetree/bindings

# ---------------------------------------------------------------------------
# Modules

ifdef CONFIG_MODULES

# By default, build modules as well

all: modules

# When we're building modules with modversions, we need to consider
# the built-in objects during the descend as well, in order to
# make sure the checksums are up to date before we record them.
ifdef CONFIG_MODVERSIONS
  KBUILD_BUILTIN := 1
endif

# Build modules
#
# A module can be listed more than once in obj-m resulting in
# duplicate lines in modules.order files.  Those are removed
# using awk while concatenating to the final file.

PHONY += modules
modules: $(if $(KBUILD_BUILTIN),vmlinux) modules_check modules_prepare

cmd_modules_order = $(AWK) '!x[$$0]++' $(real-prereqs) > $@

modules.order: $(subdir-modorder) FORCE
	$(call if_changed,modules_order)

targets += modules.order

# Target to prepare building external modules
PHONY += modules_prepare
modules_prepare: prepare
	$(Q)$(MAKE) $(build)=scripts scripts/module.lds

export modules_sign_only :=

ifeq ($(CONFIG_MODULE_SIG),y)
PHONY += modules_sign
modules_sign: modules_install
	@:

# modules_sign is a subset of modules_install.
# 'make modules_install modules_sign' is equivalent to 'make modules_install'.
ifeq ($(filter modules_install,$(MAKECMDGOALS)),)
modules_sign_only := y
endif
endif

modinst_pre :=
ifneq ($(filter modules_install,$(MAKECMDGOALS)),)
modinst_pre := __modinst_pre
endif

modules_install: $(modinst_pre)
PHONY += __modinst_pre
__modinst_pre:
	@rm -rf $(MODLIB)/kernel
	@rm -f $(MODLIB)/source
	@mkdir -p $(MODLIB)/kernel
	@ln -s $(abspath $(srctree)) $(MODLIB)/source
	@if [ ! $(objtree) -ef  $(MODLIB)/build ]; then \
		rm -f $(MODLIB)/build ; \
		ln -s $(CURDIR) $(MODLIB)/build ; \
	fi
	@sed 's:^:kernel/:' modules.order > $(MODLIB)/modules.order
	@cp -f modules.builtin $(MODLIB)/
	@cp -f $(objtree)/modules.builtin.modinfo $(MODLIB)/

endif # CONFIG_MODULES

###
# Cleaning is done on three levels.
# make clean     Delete most generated files
#                Leave enough to build external modules
# make mrproper  Delete the current configuration, and all generated files
# make distclean Remove editor backup files, patch leftover files and the like

# Directories & files removed with 'make clean'
CLEAN_FILES += include/ksym vmlinux.symvers modules-only.symvers \
	       modules.builtin modules.builtin.modinfo modules.nsdeps \
	       compile_commands.json .thinlto-cache

# Directories & files removed with 'make mrproper'
MRPROPER_FILES += include/config include/generated          \
		  arch/$(SRCARCH)/include/generated .tmp_objdiff \
		  debian snap tar-install \
		  .config .config.old .version \
		  Module.symvers \
		  certs/signing_key.pem certs/signing_key.x509 \
		  certs/x509.genkey \
		  vmlinux-gdb.py \
		  *.spec

# clean - Delete most, but leave enough to build external modules
#
clean: rm-files := $(CLEAN_FILES)

PHONY += archclean vmlinuxclean

vmlinuxclean:
	$(Q)$(CONFIG_SHELL) $(srctree)/scripts/link-vmlinux.sh clean
	$(Q)$(if $(ARCH_POSTLINK), $(MAKE) -f $(ARCH_POSTLINK) clean)

clean: archclean vmlinuxclean resolve_btfids_clean

# mrproper - Delete all generated files, including .config
#
mrproper: rm-files := $(wildcard $(MRPROPER_FILES))
mrproper-dirs      := $(addprefix _mrproper_,scripts)

PHONY += $(mrproper-dirs) mrproper
$(mrproper-dirs):
	$(Q)$(MAKE) $(clean)=$(patsubst _mrproper_%,%,$@)

mrproper: clean $(mrproper-dirs)
	$(call cmd,rmfiles)

# distclean
#
PHONY += distclean

distclean: mrproper
	@find . $(RCS_FIND_IGNORE) \
		\( -name '*.orig' -o -name '*.rej' -o -name '*~' \
		-o -name '*.bak' -o -name '#*#' -o -name '*%' \
		-o -name 'core' -o -name tags -o -name TAGS -o -name 'cscope*' \
		-o -name GPATH -o -name GRTAGS -o -name GSYMS -o -name GTAGS \) \
		-type f -print | xargs rm -f


# Packaging of the kernel to various formats
# ---------------------------------------------------------------------------

%src-pkg: FORCE
	$(Q)$(MAKE) -f $(srctree)/scripts/Makefile.package $@
%pkg: include/config/kernel.release FORCE
	$(Q)$(MAKE) -f $(srctree)/scripts/Makefile.package $@

# Brief documentation of the typical targets used
# ---------------------------------------------------------------------------

boards := $(wildcard $(srctree)/arch/$(SRCARCH)/configs/*_defconfig)
boards := $(sort $(notdir $(boards)))
board-dirs := $(dir $(wildcard $(srctree)/arch/$(SRCARCH)/configs/*/*_defconfig))
board-dirs := $(sort $(notdir $(board-dirs:/=)))

PHONY += help
help:
	@echo  'Cleaning targets:'
	@echo  '  clean		  - Remove most generated files but keep the config and'
	@echo  '                    enough build support to build external modules'
	@echo  '  mrproper	  - Remove all generated files + config + various backup files'
	@echo  '  distclean	  - mrproper + remove editor backup and patch files'
	@echo  ''
	@echo  'Configuration targets:'
	@$(MAKE) -f $(srctree)/scripts/kconfig/Makefile help
	@echo  ''
	@echo  'Other generic targets:'
	@echo  '  all		  - Build all targets marked with [*]'
	@echo  '* vmlinux	  - Build the bare kernel'
	@echo  '* modules	  - Build all modules'
	@echo  '  modules_install - Install all modules to INSTALL_MOD_PATH (default: /)'
	@echo  '  dir/            - Build all files in dir and below'
	@echo  '  dir/file.[ois]  - Build specified target only'
	@echo  '  dir/file.ll     - Build the LLVM assembly file'
	@echo  '                    (requires compiler support for LLVM assembly generation)'
	@echo  '  dir/file.lst    - Build specified mixed source/assembly target only'
	@echo  '                    (requires a recent binutils and recent build (System.map))'
	@echo  '  dir/file.ko     - Build module including final link'
	@echo  '  modules_prepare - Set up for building external modules'
	@echo  '  tags/TAGS	  - Generate tags file for editors'
	@echo  '  cscope	  - Generate cscope index'
	@echo  '  gtags           - Generate GNU GLOBAL index'
	@echo  '  kernelrelease	  - Output the release version string (use with make -s)'
	@echo  '  kernelversion	  - Output the version stored in Makefile (use with make -s)'
	@echo  '  image_name	  - Output the image name (use with make -s)'
	@echo  '  headers_install - Install sanitised kernel headers to INSTALL_HDR_PATH'; \
	 echo  '                    (default: $(INSTALL_HDR_PATH))'; \
	 echo  ''
	@echo  'Static analysers:'
	@echo  '  checkstack      - Generate a list of stack hogs'
	@echo  '  versioncheck    - Sanity check on version.h usage'
	@echo  '  includecheck    - Check for duplicate included header files'
	@echo  '  export_report   - List the usages of all exported symbols'
	@echo  '  headerdep       - Detect inclusion cycles in headers'
	@echo  '  coccicheck      - Check with Coccinelle'
	@echo  '  clang-analyzer  - Check with clang static analyzer'
	@echo  '  clang-tidy      - Check with clang-tidy'
	@echo  ''
	@echo  'Tools:'
	@echo  '  nsdeps          - Generate missing symbol namespace dependencies'
	@echo  ''
	@echo  'Kernel selftest:'
	@echo  '  kselftest         - Build and run kernel selftest'
	@echo  '                      Build, install, and boot kernel before'
	@echo  '                      running kselftest on it'
	@echo  '                      Run as root for full coverage'
	@echo  '  kselftest-all     - Build kernel selftest'
	@echo  '  kselftest-install - Build and install kernel selftest'
	@echo  '  kselftest-clean   - Remove all generated kselftest files'
	@echo  '  kselftest-merge   - Merge all the config dependencies of'
	@echo  '		      kselftest to existing .config.'
	@echo  ''
	@$(if $(dtstree), \
		echo 'Devicetree:'; \
		echo '* dtbs             - Build device tree blobs for enabled boards'; \
		echo '  dtbs_install     - Install dtbs to $(INSTALL_DTBS_PATH)'; \
		echo '  dt_binding_check - Validate device tree binding documents'; \
		echo '  dtbs_check       - Validate device tree source files';\
		echo '')

	@echo 'Userspace tools targets:'
	@echo '  use "make tools/help"'
	@echo '  or  "cd tools; make help"'
	@echo  ''
	@echo  'Kernel packaging:'
	@$(MAKE) -f $(srctree)/scripts/Makefile.package help
	@echo  ''
	@echo  'Documentation targets:'
	@$(MAKE) -f $(srctree)/Documentation/Makefile dochelp
	@echo  ''
	@echo  'Architecture specific targets ($(SRCARCH)):'
	@$(if $(archhelp),$(archhelp),\
		echo '  No architecture specific help defined for $(SRCARCH)')
	@echo  ''
	@$(if $(boards), \
		$(foreach b, $(boards), \
		printf "  %-27s - Build for %s\\n" $(b) $(subst _defconfig,,$(b));) \
		echo '')
	@$(if $(board-dirs), \
		$(foreach b, $(board-dirs), \
		printf "  %-16s - Show %s-specific targets\\n" help-$(b) $(b);) \
		printf "  %-16s - Show all of the above\\n" help-boards; \
		echo '')

	@echo  '  make V=0|1 [targets] 0 => quiet build (default), 1 => verbose build'
	@echo  '  make V=2   [targets] 2 => give reason for rebuild of target'
	@echo  '  make O=dir [targets] Locate all output files in "dir", including .config'
	@echo  '  make C=1   [targets] Check re-compiled c source with $$CHECK'
	@echo  '                       (sparse by default)'
	@echo  '  make C=2   [targets] Force check of all c source with $$CHECK'
	@echo  '  make RECORDMCOUNT_WARN=1 [targets] Warn about ignored mcount sections'
	@echo  '  make W=n   [targets] Enable extra build checks, n=1,2,3 where'
	@echo  '		1: warnings which may be relevant and do not occur too often'
	@echo  '		2: warnings which occur quite often but may still be relevant'
	@echo  '		3: more obscure warnings, can most likely be ignored'
	@echo  '		Multiple levels can be combined with W=12 or W=123'
	@echo  ''
	@echo  'Execute "make" or "make all" to build all targets marked with [*] '
	@echo  'For further info see the ./README file'


help-board-dirs := $(addprefix help-,$(board-dirs))

help-boards: $(help-board-dirs)

boards-per-dir = $(sort $(notdir $(wildcard $(srctree)/arch/$(SRCARCH)/configs/$*/*_defconfig)))

$(help-board-dirs): help-%:
	@echo  'Architecture specific targets ($(SRCARCH) $*):'
	@$(if $(boards-per-dir), \
		$(foreach b, $(boards-per-dir), \
		printf "  %-24s - Build for %s\\n" $*/$(b) $(subst _defconfig,,$(b));) \
		echo '')


# Documentation targets
# ---------------------------------------------------------------------------
DOC_TARGETS := xmldocs latexdocs pdfdocs htmldocs epubdocs cleandocs \
	       linkcheckdocs dochelp refcheckdocs
PHONY += $(DOC_TARGETS)
$(DOC_TARGETS):
	$(Q)$(MAKE) $(build)=Documentation $@

# Misc
# ---------------------------------------------------------------------------

PHONY += scripts_gdb
scripts_gdb: prepare0
	$(Q)$(MAKE) $(build)=scripts/gdb
	$(Q)ln -fsn $(abspath $(srctree)/scripts/gdb/vmlinux-gdb.py)

ifdef CONFIG_GDB_SCRIPTS
all: scripts_gdb
endif

else # KBUILD_EXTMOD

###
# External module support.
# When building external modules the kernel used as basis is considered
# read-only, and no consistency checks are made and the make
# system is not used on the basis kernel. If updates are required
# in the basis kernel ordinary make commands (without M=...) must be used.

# We are always building only modules.
KBUILD_BUILTIN :=
KBUILD_MODULES := 1

build-dirs := $(KBUILD_EXTMOD)
$(MODORDER): descend
	@:

compile_commands.json: $(extmod_prefix)compile_commands.json
PHONY += compile_commands.json

clean-dirs := $(KBUILD_EXTMOD)
clean: rm-files := $(KBUILD_EXTMOD)/Module.symvers $(KBUILD_EXTMOD)/modules.nsdeps \
	$(KBUILD_EXTMOD)/compile_commands.json $(KBUILD_EXTMOD)/.thinlto-cache

PHONY += help
help:
	@echo  '  Building external modules.'
	@echo  '  Syntax: make -C path/to/kernel/src M=$$PWD target'
	@echo  ''
	@echo  '  modules         - default target, build the module(s)'
	@echo  '  modules_install - install the module'
	@echo  '  clean           - remove generated files in module directory only'
	@echo  ''

# no-op for external module builds
PHONY += prepare modules_prepare

endif # KBUILD_EXTMOD

# ---------------------------------------------------------------------------
# Modules

PHONY += modules modules_install

ifdef CONFIG_MODULES

modules: modules_check
	$(Q)$(MAKE) -f $(srctree)/scripts/Makefile.modpost

PHONY += modules_check
modules_check: $(MODORDER)
	$(Q)$(CONFIG_SHELL) $(srctree)/scripts/modules-check.sh $<

quiet_cmd_depmod = DEPMOD  $(MODLIB)
      cmd_depmod = $(CONFIG_SHELL) $(srctree)/scripts/depmod.sh $(DEPMOD) \
                   $(KERNELRELEASE)

modules_install:
	$(Q)$(MAKE) -f $(srctree)/scripts/Makefile.modinst
	$(call cmd,depmod)

else # CONFIG_MODULES

# Modules not configured
# ---------------------------------------------------------------------------

modules modules_install:
	@echo >&2 '***'
	@echo >&2 '*** The present kernel configuration has modules disabled.'
	@echo >&2 '*** To use the module feature, please run "make menuconfig" etc.'
	@echo >&2 '*** to enable CONFIG_MODULES.'
	@echo >&2 '***'
	@exit 1

endif # CONFIG_MODULES

# Single targets
# ---------------------------------------------------------------------------
# To build individual files in subdirectories, you can do like this:
#
#   make foo/bar/baz.s
#
# The supported suffixes for single-target are listed in 'single-targets'
#
# To build only under specific subdirectories, you can do like this:
#
#   make foo/bar/baz/

ifdef single-build

# .ko is special because modpost is needed
single-ko := $(sort $(filter %.ko, $(MAKECMDGOALS)))
single-no-ko := $(sort $(patsubst %.ko,%.mod, $(MAKECMDGOALS)))

$(single-ko): single_modpost
	@:
$(single-no-ko): descend
	@:

ifeq ($(KBUILD_EXTMOD),)
# For the single build of in-tree modules, use a temporary file to avoid
# the situation of modules_install installing an invalid modules.order.
MODORDER := .modules.tmp
endif

PHONY += single_modpost
single_modpost: $(single-no-ko) modules_prepare
	$(Q){ $(foreach m, $(single-ko), echo $(extmod_prefix)$m;) } > $(MODORDER)
	$(Q)$(MAKE) -f $(srctree)/scripts/Makefile.modpost

KBUILD_MODULES := 1

export KBUILD_SINGLE_TARGETS := $(addprefix $(extmod_prefix), $(single-no-ko))

# trim unrelated directories
build-dirs := $(foreach d, $(build-dirs), \
			$(if $(filter $(d)/%, $(KBUILD_SINGLE_TARGETS)), $(d)))

endif

ifndef CONFIG_MODULES
KBUILD_MODULES :=
endif

# Handle descending into subdirectories listed in $(build-dirs)
# Preset locale variables to speed up the build process. Limit locale
# tweaks to this spot to avoid wrong language settings when running
# make menuconfig etc.
# Error messages still appears in the original language
PHONY += descend $(build-dirs)
descend: $(build-dirs)
$(build-dirs): prepare
	$(Q)$(MAKE) $(build)=$@ \
	single-build=$(if $(filter-out $@/, $(filter $@/%, $(KBUILD_SINGLE_TARGETS))),1) \
	need-builtin=1 need-modorder=1

clean-dirs := $(addprefix _clean_, $(clean-dirs))
PHONY += $(clean-dirs) clean
$(clean-dirs):
	$(Q)$(MAKE) $(clean)=$(patsubst _clean_%,%,$@)

clean: $(clean-dirs)
	$(call cmd,rmfiles)
	@find $(if $(KBUILD_EXTMOD), $(KBUILD_EXTMOD), .) $(RCS_FIND_IGNORE) \
		\( -name '*.[aios]' -o -name '*.ko' -o -name '.*.cmd' \
		-o -name '*.ko.*' \
		-o -name '*.dtb' -o -name '*.dtbo' -o -name '*.dtb.S' -o -name '*.dt.yaml' \
		-o -name '*.dwo' -o -name '*.lst' \
		-o -name '*.su' -o -name '*.mod' \
		-o -name '.*.d' -o -name '.*.tmp' -o -name '*.mod.c' \
		-o -name '*.lex.c' -o -name '*.tab.[ch]' \
		-o -name '*.asn1.[ch]' \
		-o -name '*.symtypes' -o -name 'modules.order' \
		-o -name '.tmp_*.o.*' \
		-o -name '*.c.[012]*.*' \
		-o -name '*.ll' \
		-o -name '*.gcno' \
		-o -name '*.*.symversions' \) -type f -print | xargs rm -f

# Generate tags for editors
# ---------------------------------------------------------------------------
quiet_cmd_tags = GEN     $@
      cmd_tags = $(BASH) $(srctree)/scripts/tags.sh $@

tags TAGS cscope gtags: FORCE
	$(call cmd,tags)

# Script to generate missing namespace dependencies
# ---------------------------------------------------------------------------

PHONY += nsdeps
nsdeps: export KBUILD_NSDEPS=1
nsdeps: modules
	$(Q)$(CONFIG_SHELL) $(srctree)/scripts/nsdeps

# Clang Tooling
# ---------------------------------------------------------------------------

quiet_cmd_gen_compile_commands = GEN     $@
      cmd_gen_compile_commands = $(PYTHON3) $< -a $(AR) -o $@ $(filter-out $<, $(real-prereqs))

$(extmod_prefix)compile_commands.json: scripts/clang-tools/gen_compile_commands.py \
	$(if $(KBUILD_EXTMOD),,$(KBUILD_VMLINUX_OBJS) $(KBUILD_VMLINUX_LIBS)) \
	$(if $(CONFIG_MODULES), $(MODORDER)) FORCE
	$(call if_changed,gen_compile_commands)

targets += $(extmod_prefix)compile_commands.json

PHONY += clang-tidy clang-analyzer

ifdef CONFIG_CC_IS_CLANG
quiet_cmd_clang_tools = CHECK   $<
      cmd_clang_tools = $(PYTHON3) $(srctree)/scripts/clang-tools/run-clang-tools.py $@ $<

clang-tidy clang-analyzer: $(extmod_prefix)compile_commands.json
	$(call cmd,clang_tools)
else
clang-tidy clang-analyzer:
	@echo "$@ requires CC=clang" >&2
	@false
endif

# Scripts to check various things for consistency
# ---------------------------------------------------------------------------

PHONY += includecheck versioncheck coccicheck export_report

includecheck:
	find $(srctree)/* $(RCS_FIND_IGNORE) \
		-name '*.[hcS]' -type f -print | sort \
		| xargs $(PERL) -w $(srctree)/scripts/checkincludes.pl

versioncheck:
	find $(srctree)/* $(RCS_FIND_IGNORE) \
		-name '*.[hcS]' -type f -print | sort \
		| xargs $(PERL) -w $(srctree)/scripts/checkversion.pl

coccicheck:
	$(Q)$(BASH) $(srctree)/scripts/$@

export_report:
	$(PERL) $(srctree)/scripts/export_report.pl

PHONY += checkstack kernelrelease kernelversion image_name

# UML needs a little special treatment here.  It wants to use the host
# toolchain, so needs $(SUBARCH) passed to checkstack.pl.  Everyone
# else wants $(ARCH), including people doing cross-builds, which means
# that $(SUBARCH) doesn't work here.
ifeq ($(ARCH), um)
CHECKSTACK_ARCH := $(SUBARCH)
else
CHECKSTACK_ARCH := $(ARCH)
endif
checkstack:
	$(OBJDUMP) -d vmlinux $$(find . -name '*.ko') | \
	$(PERL) $(srctree)/scripts/checkstack.pl $(CHECKSTACK_ARCH)

kernelrelease:
	@echo "$(KERNELVERSION)$$($(CONFIG_SHELL) $(srctree)/scripts/setlocalversion $(srctree))"

kernelversion:
	@echo $(KERNELVERSION)

image_name:
	@echo $(KBUILD_IMAGE)

quiet_cmd_rmfiles = $(if $(wildcard $(rm-files)),CLEAN   $(wildcard $(rm-files)))
      cmd_rmfiles = rm -rf $(rm-files)

# read saved command lines for existing targets
existing-targets := $(wildcard $(sort $(targets)))

-include $(foreach f,$(existing-targets),$(dir $(f)).$(notdir $(f)).cmd)

endif # config-build
endif # mixed-build
endif # need-sub-make

PHONY += FORCE
FORCE:

# Declare the contents of the PHONY variable as phony.  We keep that
# information in a variable so we can use it in if_changed and friends.
.PHONY: $(PHONY)<|MERGE_RESOLUTION|>--- conflicted
+++ resolved
@@ -1,15 +1,9 @@
 # SPDX-License-Identifier: GPL-2.0
 VERSION = 5
 PATCHLEVEL = 14
-<<<<<<< HEAD
-SUBLEVEL = 0
+SUBLEVEL = 1
 EXTRAVERSION = -zen
 NAME = The City on the Edge of Forever
-=======
-SUBLEVEL = 1
-EXTRAVERSION =
-NAME = Opossums on Parade
->>>>>>> 66a613c5
 
 # *DOCUMENTATION*
 # To see a list of typical targets execute "make help"

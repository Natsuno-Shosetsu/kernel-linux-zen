VERSION = 4
PATCHLEVEL = 12
<<<<<<< HEAD
SUBLEVEL = 4
EXTRAVERSION = -zen
NAME = Tin Olives
=======
SUBLEVEL = 5
EXTRAVERSION =
NAME = Fearless Coyote
>>>>>>> 45100eec

# *DOCUMENTATION*
# To see a list of typical targets execute "make help"
# More info can be located in ./README
# Comments in this file are targeted only to the developer, do not
# expect to learn how to build the kernel reading this file.

# o Do not use make's built-in rules and variables
#   (this increases performance and avoids hard-to-debug behaviour);
# o Look for make include files relative to root of kernel src
MAKEFLAGS += -rR --include-dir=$(CURDIR)

# Avoid funny character set dependencies
unexport LC_ALL
LC_COLLATE=C
LC_NUMERIC=C
export LC_COLLATE LC_NUMERIC

# Avoid interference with shell env settings
unexport GREP_OPTIONS

# We are using a recursive build, so we need to do a little thinking
# to get the ordering right.
#
# Most importantly: sub-Makefiles should only ever modify files in
# their own directory. If in some directory we have a dependency on
# a file in another dir (which doesn't happen often, but it's often
# unavoidable when linking the built-in.o targets which finally
# turn into vmlinux), we will call a sub make in that other dir, and
# after that we are sure that everything which is in that other dir
# is now up to date.
#
# The only cases where we need to modify files which have global
# effects are thus separated out and done before the recursive
# descending is started. They are now explicitly listed as the
# prepare rule.

# Beautify output
# ---------------------------------------------------------------------------
#
# Normally, we echo the whole command before executing it. By making
# that echo $($(quiet)$(cmd)), we now have the possibility to set
# $(quiet) to choose other forms of output instead, e.g.
#
#         quiet_cmd_cc_o_c = Compiling $(RELDIR)/$@
#         cmd_cc_o_c       = $(CC) $(c_flags) -c -o $@ $<
#
# If $(quiet) is empty, the whole command will be printed.
# If it is set to "quiet_", only the short version will be printed.
# If it is set to "silent_", nothing will be printed at all, since
# the variable $(silent_cmd_cc_o_c) doesn't exist.
#
# A simple variant is to prefix commands with $(Q) - that's useful
# for commands that shall be hidden in non-verbose mode.
#
#	$(Q)ln $@ :<
#
# If KBUILD_VERBOSE equals 0 then the above command will be hidden.
# If KBUILD_VERBOSE equals 1 then the above command is displayed.
#
# To put more focus on warnings, be less verbose as default
# Use 'make V=1' to see the full commands

ifeq ("$(origin V)", "command line")
  KBUILD_VERBOSE = $(V)
endif
ifndef KBUILD_VERBOSE
  KBUILD_VERBOSE = 0
endif

ifeq ($(KBUILD_VERBOSE),1)
  quiet =
  Q =
else
  quiet=quiet_
  Q = @
endif

# If the user is running make -s (silent mode), suppress echoing of
# commands

ifneq ($(filter 4.%,$(MAKE_VERSION)),)	# make-4
ifneq ($(filter %s ,$(firstword x$(MAKEFLAGS))),)
  quiet=silent_
  tools_silent=s
endif
else					# make-3.8x
ifneq ($(filter s% -s%,$(MAKEFLAGS)),)
  quiet=silent_
  tools_silent=-s
endif
endif

export quiet Q KBUILD_VERBOSE

# kbuild supports saving output files in a separate directory.
# To locate output files in a separate directory two syntaxes are supported.
# In both cases the working directory must be the root of the kernel src.
# 1) O=
# Use "make O=dir/to/store/output/files/"
#
# 2) Set KBUILD_OUTPUT
# Set the environment variable KBUILD_OUTPUT to point to the directory
# where the output files shall be placed.
# export KBUILD_OUTPUT=dir/to/store/output/files/
# make
#
# The O= assignment takes precedence over the KBUILD_OUTPUT environment
# variable.

# KBUILD_SRC is set on invocation of make in OBJ directory
# KBUILD_SRC is not intended to be used by the regular user (for now)
ifeq ($(KBUILD_SRC),)

# OK, Make called in directory where kernel src resides
# Do we want to locate output files in a separate directory?
ifeq ("$(origin O)", "command line")
  KBUILD_OUTPUT := $(O)
endif

# That's our default target when none is given on the command line
PHONY := _all
_all:

# Cancel implicit rules on top Makefile
$(CURDIR)/Makefile Makefile: ;

ifneq ($(words $(subst :, ,$(CURDIR))), 1)
  $(error main directory cannot contain spaces nor colons)
endif

ifneq ($(KBUILD_OUTPUT),)
# Invoke a second make in the output directory, passing relevant variables
# check that the output directory actually exists
saved-output := $(KBUILD_OUTPUT)
KBUILD_OUTPUT := $(shell mkdir -p $(KBUILD_OUTPUT) && cd $(KBUILD_OUTPUT) \
								&& /bin/pwd)
$(if $(KBUILD_OUTPUT),, \
     $(error failed to create output directory "$(saved-output)"))

PHONY += $(MAKECMDGOALS) sub-make

$(filter-out _all sub-make $(CURDIR)/Makefile, $(MAKECMDGOALS)) _all: sub-make
	@:

sub-make:
	$(Q)$(MAKE) -C $(KBUILD_OUTPUT) KBUILD_SRC=$(CURDIR) \
	-f $(CURDIR)/Makefile $(filter-out _all sub-make,$(MAKECMDGOALS))

# Leave processing to above invocation of make
skip-makefile := 1
endif # ifneq ($(KBUILD_OUTPUT),)
endif # ifeq ($(KBUILD_SRC),)

# We process the rest of the Makefile if this is the final invocation of make
ifeq ($(skip-makefile),)

# Do not print "Entering directory ...",
# but we want to display it when entering to the output directory
# so that IDEs/editors are able to understand relative filenames.
MAKEFLAGS += --no-print-directory

# Call a source code checker (by default, "sparse") as part of the
# C compilation.
#
# Use 'make C=1' to enable checking of only re-compiled files.
# Use 'make C=2' to enable checking of *all* source files, regardless
# of whether they are re-compiled or not.
#
# See the file "Documentation/dev-tools/sparse.rst" for more details,
# including where to get the "sparse" utility.

ifeq ("$(origin C)", "command line")
  KBUILD_CHECKSRC = $(C)
endif
ifndef KBUILD_CHECKSRC
  KBUILD_CHECKSRC = 0
endif

# Use make M=dir to specify directory of external module to build
# Old syntax make ... SUBDIRS=$PWD is still supported
# Setting the environment variable KBUILD_EXTMOD take precedence
ifdef SUBDIRS
  KBUILD_EXTMOD ?= $(SUBDIRS)
endif

ifeq ("$(origin M)", "command line")
  KBUILD_EXTMOD := $(M)
endif

# If building an external module we do not care about the all: rule
# but instead _all depend on modules
PHONY += all
ifeq ($(KBUILD_EXTMOD),)
_all: all
else
_all: modules
endif

ifeq ($(KBUILD_SRC),)
        # building in the source tree
        srctree := .
else
        ifeq ($(KBUILD_SRC)/,$(dir $(CURDIR)))
                # building in a subdirectory of the source tree
                srctree := ..
        else
                srctree := $(KBUILD_SRC)
        endif
endif
objtree		:= .
src		:= $(srctree)
obj		:= $(objtree)

VPATH		:= $(srctree)$(if $(KBUILD_EXTMOD),:$(KBUILD_EXTMOD))

export srctree objtree VPATH

# SUBARCH tells the usermode build what the underlying arch is.  That is set
# first, and if a usermode build is happening, the "ARCH=um" on the command
# line overrides the setting of ARCH below.  If a native build is happening,
# then ARCH is assigned, getting whatever value it gets normally, and
# SUBARCH is subsequently ignored.

SUBARCH := $(shell uname -m | sed -e s/i.86/x86/ -e s/x86_64/x86/ \
				  -e s/sun4u/sparc64/ \
				  -e s/arm.*/arm/ -e s/sa110/arm/ \
				  -e s/s390x/s390/ -e s/parisc64/parisc/ \
				  -e s/ppc.*/powerpc/ -e s/mips.*/mips/ \
				  -e s/sh[234].*/sh/ -e s/aarch64.*/arm64/ )

# Cross compiling and selecting different set of gcc/bin-utils
# ---------------------------------------------------------------------------
#
# When performing cross compilation for other architectures ARCH shall be set
# to the target architecture. (See arch/* for the possibilities).
# ARCH can be set during invocation of make:
# make ARCH=ia64
# Another way is to have ARCH set in the environment.
# The default ARCH is the host where make is executed.

# CROSS_COMPILE specify the prefix used for all executables used
# during compilation. Only gcc and related bin-utils executables
# are prefixed with $(CROSS_COMPILE).
# CROSS_COMPILE can be set on the command line
# make CROSS_COMPILE=ia64-linux-
# Alternatively CROSS_COMPILE can be set in the environment.
# A third alternative is to store a setting in .config so that plain
# "make" in the configured kernel build directory always uses that.
# Default value for CROSS_COMPILE is not to prefix executables
# Note: Some architectures assign CROSS_COMPILE in their arch/*/Makefile
ARCH		?= $(SUBARCH)
CROSS_COMPILE	?= $(CONFIG_CROSS_COMPILE:"%"=%)

# Architecture as present in compile.h
UTS_MACHINE 	:= $(ARCH)
SRCARCH 	:= $(ARCH)

# Additional ARCH settings for x86
ifeq ($(ARCH),i386)
        SRCARCH := x86
endif
ifeq ($(ARCH),x86_64)
        SRCARCH := x86
endif

# Additional ARCH settings for sparc
ifeq ($(ARCH),sparc32)
       SRCARCH := sparc
endif
ifeq ($(ARCH),sparc64)
       SRCARCH := sparc
endif

# Additional ARCH settings for sh
ifeq ($(ARCH),sh64)
       SRCARCH := sh
endif

# Additional ARCH settings for tile
ifeq ($(ARCH),tilepro)
       SRCARCH := tile
endif
ifeq ($(ARCH),tilegx)
       SRCARCH := tile
endif

# Where to locate arch specific headers
hdr-arch  := $(SRCARCH)

KCONFIG_CONFIG	?= .config
export KCONFIG_CONFIG

# SHELL used by kbuild
CONFIG_SHELL := $(shell if [ -x "$$BASH" ]; then echo $$BASH; \
	  else if [ -x /bin/bash ]; then echo /bin/bash; \
	  else echo sh; fi ; fi)

HOSTCC       = gcc
HOSTCXX      = g++
HOSTCFLAGS   = -Wall -Wmissing-prototypes -Wstrict-prototypes -O2 -fomit-frame-pointer -std=gnu89
HOSTCXXFLAGS = -O2

ifeq ($(shell $(HOSTCC) -v 2>&1 | grep -c "clang version"), 1)
HOSTCFLAGS  += -Wno-unused-value -Wno-unused-parameter \
		-Wno-missing-field-initializers -fno-delete-null-pointer-checks
endif

# Decide whether to build built-in, modular, or both.
# Normally, just do built-in.

KBUILD_MODULES :=
KBUILD_BUILTIN := 1

# If we have only "make modules", don't compile built-in objects.
# When we're building modules with modversions, we need to consider
# the built-in objects during the descend as well, in order to
# make sure the checksums are up to date before we record them.

ifeq ($(MAKECMDGOALS),modules)
  KBUILD_BUILTIN := $(if $(CONFIG_MODVERSIONS),1)
endif

# If we have "make <whatever> modules", compile modules
# in addition to whatever we do anyway.
# Just "make" or "make all" shall build modules as well

ifneq ($(filter all _all modules,$(MAKECMDGOALS)),)
  KBUILD_MODULES := 1
endif

ifeq ($(MAKECMDGOALS),)
  KBUILD_MODULES := 1
endif

export KBUILD_MODULES KBUILD_BUILTIN
export KBUILD_CHECKSRC KBUILD_SRC KBUILD_EXTMOD

# We need some generic definitions (do not try to remake the file).
scripts/Kbuild.include: ;
include scripts/Kbuild.include

# Make variables (CC, etc...)
AS		= $(CROSS_COMPILE)as
LD		= $(CROSS_COMPILE)ld
CC		= $(CROSS_COMPILE)gcc
CPP		= $(CC) -E
AR		= $(CROSS_COMPILE)ar
NM		= $(CROSS_COMPILE)nm
STRIP		= $(CROSS_COMPILE)strip
OBJCOPY		= $(CROSS_COMPILE)objcopy
OBJDUMP		= $(CROSS_COMPILE)objdump
AWK		= awk
GENKSYMS	= scripts/genksyms/genksyms
INSTALLKERNEL  := installkernel
DEPMOD		= /sbin/depmod
PERL		= perl
PYTHON		= python
CHECK		= sparse

CHECKFLAGS     := -D__linux__ -Dlinux -D__STDC__ -Dunix -D__unix__ \
		  -Wbitwise -Wno-return-void $(CF)
NOSTDINC_FLAGS  =
CFLAGS_MODULE   =
AFLAGS_MODULE   =
LDFLAGS_MODULE  =
CFLAGS_KERNEL	=
AFLAGS_KERNEL	=
LDFLAGS_vmlinux =
CFLAGS_GCOV	:= -fprofile-arcs -ftest-coverage -fno-tree-loop-im $(call cc-disable-warning,maybe-uninitialized,)
CFLAGS_KCOV	:= $(call cc-option,-fsanitize-coverage=trace-pc,)


# Use USERINCLUDE when you must reference the UAPI directories only.
USERINCLUDE    := \
		-I$(srctree)/arch/$(hdr-arch)/include/uapi \
		-I$(objtree)/arch/$(hdr-arch)/include/generated/uapi \
		-I$(srctree)/include/uapi \
		-I$(objtree)/include/generated/uapi \
                -include $(srctree)/include/linux/kconfig.h

# Use LINUXINCLUDE when you must reference the include/ directory.
# Needed to be compatible with the O= option
LINUXINCLUDE    := \
		-I$(srctree)/arch/$(hdr-arch)/include \
		-I$(objtree)/arch/$(hdr-arch)/include/generated/uapi \
		-I$(objtree)/arch/$(hdr-arch)/include/generated \
		$(if $(KBUILD_SRC), -I$(srctree)/include) \
		-I$(objtree)/include

LINUXINCLUDE	+= $(filter-out $(LINUXINCLUDE),$(USERINCLUDE))

KBUILD_CPPFLAGS := -D__KERNEL__

KBUILD_CFLAGS   := -Wall -Wundef -Wstrict-prototypes -Wno-trigraphs \
		   -fno-strict-aliasing -fno-common \
		   -Werror-implicit-function-declaration \
		   -Wno-format-security \
		   -std=gnu89 $(call cc-option,-fno-PIE)


KBUILD_AFLAGS_KERNEL :=
KBUILD_CFLAGS_KERNEL :=
KBUILD_AFLAGS   := -D__ASSEMBLY__ $(call cc-option,-fno-PIE)
KBUILD_AFLAGS_MODULE  := -DMODULE
KBUILD_CFLAGS_MODULE  := -DMODULE
KBUILD_LDFLAGS_MODULE := -T $(srctree)/scripts/module-common.lds

# Read KERNELRELEASE from include/config/kernel.release (if it exists)
KERNELRELEASE = $(shell cat include/config/kernel.release 2> /dev/null)
KERNELVERSION = $(VERSION)$(if $(PATCHLEVEL),.$(PATCHLEVEL)$(if $(SUBLEVEL),.$(SUBLEVEL)))$(EXTRAVERSION)

export VERSION PATCHLEVEL SUBLEVEL KERNELRELEASE KERNELVERSION
export ARCH SRCARCH CONFIG_SHELL HOSTCC HOSTCFLAGS CROSS_COMPILE AS LD CC
export CPP AR NM STRIP OBJCOPY OBJDUMP
export MAKE AWK GENKSYMS INSTALLKERNEL PERL PYTHON UTS_MACHINE
export HOSTCXX HOSTCXXFLAGS LDFLAGS_MODULE CHECK CHECKFLAGS

export KBUILD_CPPFLAGS NOSTDINC_FLAGS LINUXINCLUDE OBJCOPYFLAGS LDFLAGS
export KBUILD_CFLAGS CFLAGS_KERNEL CFLAGS_MODULE CFLAGS_GCOV CFLAGS_KCOV CFLAGS_KASAN CFLAGS_UBSAN
export KBUILD_AFLAGS AFLAGS_KERNEL AFLAGS_MODULE
export KBUILD_AFLAGS_MODULE KBUILD_CFLAGS_MODULE KBUILD_LDFLAGS_MODULE
export KBUILD_AFLAGS_KERNEL KBUILD_CFLAGS_KERNEL
export KBUILD_ARFLAGS

# When compiling out-of-tree modules, put MODVERDIR in the module
# tree rather than in the kernel tree. The kernel tree might
# even be read-only.
export MODVERDIR := $(if $(KBUILD_EXTMOD),$(firstword $(KBUILD_EXTMOD))/).tmp_versions

# Files to ignore in find ... statements

export RCS_FIND_IGNORE := \( -name SCCS -o -name BitKeeper -o -name .svn -o    \
			  -name CVS -o -name .pc -o -name .hg -o -name .git \) \
			  -prune -o
export RCS_TAR_IGNORE := --exclude SCCS --exclude BitKeeper --exclude .svn \
			 --exclude CVS --exclude .pc --exclude .hg --exclude .git

# ===========================================================================
# Rules shared between *config targets and build targets

# Basic helpers built in scripts/
PHONY += scripts_basic
scripts_basic:
	$(Q)$(MAKE) $(build)=scripts/basic
	$(Q)rm -f .tmp_quiet_recordmcount

# To avoid any implicit rule to kick in, define an empty command.
scripts/basic/%: scripts_basic ;

PHONY += outputmakefile
# outputmakefile generates a Makefile in the output directory, if using a
# separate output directory. This allows convenient use of make in the
# output directory.
outputmakefile:
ifneq ($(KBUILD_SRC),)
	$(Q)ln -fsn $(srctree) source
	$(Q)$(CONFIG_SHELL) $(srctree)/scripts/mkmakefile \
	    $(srctree) $(objtree) $(VERSION) $(PATCHLEVEL)
endif

# Support for using generic headers in asm-generic
PHONY += asm-generic
asm-generic:
	$(Q)$(MAKE) -f $(srctree)/scripts/Makefile.asm-generic \
	            src=asm obj=arch/$(SRCARCH)/include/generated/asm
	$(Q)$(MAKE) -f $(srctree)/scripts/Makefile.asm-generic \
	            src=uapi/asm obj=arch/$(SRCARCH)/include/generated/uapi/asm

# To make sure we do not include .config for any of the *config targets
# catch them early, and hand them over to scripts/kconfig/Makefile
# It is allowed to specify more targets when calling make, including
# mixing *config targets and build targets.
# For example 'make oldconfig all'.
# Detect when mixed targets is specified, and make a second invocation
# of make so .config is not included in this case either (for *config).

version_h := include/generated/uapi/linux/version.h
old_version_h := include/linux/version.h

no-dot-config-targets := clean mrproper distclean \
			 cscope gtags TAGS tags help% %docs check% coccicheck \
			 $(version_h) headers_% archheaders archscripts \
			 kernelversion %src-pkg

config-targets := 0
mixed-targets  := 0
dot-config     := 1

ifneq ($(filter $(no-dot-config-targets), $(MAKECMDGOALS)),)
	ifeq ($(filter-out $(no-dot-config-targets), $(MAKECMDGOALS)),)
		dot-config := 0
	endif
endif

ifeq ($(KBUILD_EXTMOD),)
        ifneq ($(filter config %config,$(MAKECMDGOALS)),)
                config-targets := 1
                ifneq ($(words $(MAKECMDGOALS)),1)
                        mixed-targets := 1
                endif
        endif
endif
# install and module_install need also be processed one by one
ifneq ($(filter install,$(MAKECMDGOALS)),)
        ifneq ($(filter modules_install,$(MAKECMDGOALS)),)
	        mixed-targets := 1
        endif
endif

ifeq ($(mixed-targets),1)
# ===========================================================================
# We're called with mixed targets (*config and build targets).
# Handle them one by one.

PHONY += $(MAKECMDGOALS) __build_one_by_one

$(filter-out __build_one_by_one, $(MAKECMDGOALS)): __build_one_by_one
	@:

__build_one_by_one:
	$(Q)set -e; \
	for i in $(MAKECMDGOALS); do \
		$(MAKE) -f $(srctree)/Makefile $$i; \
	done

else
ifeq ($(config-targets),1)
# ===========================================================================
# *config targets only - make sure prerequisites are updated, and descend
# in scripts/kconfig to make the *config target

# Read arch specific Makefile to set KBUILD_DEFCONFIG as needed.
# KBUILD_DEFCONFIG may point out an alternative default configuration
# used for 'make defconfig'
include arch/$(SRCARCH)/Makefile
export KBUILD_DEFCONFIG KBUILD_KCONFIG

config: scripts_basic outputmakefile FORCE
	$(Q)$(MAKE) $(build)=scripts/kconfig $@

%config: scripts_basic outputmakefile FORCE
	$(Q)$(MAKE) $(build)=scripts/kconfig $@

else
# ===========================================================================
# Build targets only - this includes vmlinux, arch specific targets, clean
# targets and others. In general all targets except *config targets.

ifeq ($(KBUILD_EXTMOD),)
# Additional helpers built in scripts/
# Carefully list dependencies so we do not try to build scripts twice
# in parallel
PHONY += scripts
scripts: scripts_basic include/config/auto.conf include/config/tristate.conf \
	 asm-generic gcc-plugins
	$(Q)$(MAKE) $(build)=$(@)

# Objects we will link into vmlinux / subdirs we need to visit
init-y		:= init/
drivers-y	:= drivers/ sound/ firmware/
net-y		:= net/
libs-y		:= lib/
core-y		:= usr/
virt-y		:= virt/
endif # KBUILD_EXTMOD

ifeq ($(dot-config),1)
# Read in config
-include include/config/auto.conf

ifeq ($(KBUILD_EXTMOD),)
# Read in dependencies to all Kconfig* files, make sure to run
# oldconfig if changes are detected.
-include include/config/auto.conf.cmd

# To avoid any implicit rule to kick in, define an empty command
$(KCONFIG_CONFIG) include/config/auto.conf.cmd: ;

# If .config is newer than include/config/auto.conf, someone tinkered
# with it and forgot to run make oldconfig.
# if auto.conf.cmd is missing then we are probably in a cleaned tree so
# we execute the config step to be sure to catch updated Kconfig files
include/config/%.conf: $(KCONFIG_CONFIG) include/config/auto.conf.cmd
	$(Q)$(MAKE) -f $(srctree)/Makefile silentoldconfig
else
# external modules needs include/generated/autoconf.h and include/config/auto.conf
# but do not care if they are up-to-date. Use auto.conf to trigger the test
PHONY += include/config/auto.conf

include/config/auto.conf:
	$(Q)test -e include/generated/autoconf.h -a -e $@ || (		\
	echo >&2;							\
	echo >&2 "  ERROR: Kernel configuration is invalid.";		\
	echo >&2 "         include/generated/autoconf.h or $@ are missing.";\
	echo >&2 "         Run 'make oldconfig && make prepare' on kernel src to fix it.";	\
	echo >&2 ;							\
	/bin/false)

endif # KBUILD_EXTMOD

else
# Dummy target needed, because used as prerequisite
include/config/auto.conf: ;
endif # $(dot-config)

# For the kernel to actually contain only the needed exported symbols,
# we have to build modules as well to determine what those symbols are.
# (this can be evaluated only once include/config/auto.conf has been included)
ifdef CONFIG_TRIM_UNUSED_KSYMS
  KBUILD_MODULES := 1
endif

# The all: target is the default when no target is given on the
# command line.
# This allow a user to issue only 'make' to build a kernel including modules
# Defaults to vmlinux, but the arch makefile usually adds further targets
all: vmlinux

# The arch Makefile can set ARCH_{CPP,A,C}FLAGS to override the default
# values of the respective KBUILD_* variables
ARCH_CPPFLAGS :=
ARCH_AFLAGS :=
ARCH_CFLAGS :=
include arch/$(SRCARCH)/Makefile

KBUILD_CFLAGS	+= $(call cc-option,-fno-delete-null-pointer-checks,)
KBUILD_CFLAGS	+= $(call cc-disable-warning,frame-address,)
KBUILD_CFLAGS	+= $(call cc-disable-warning, format-truncation)
KBUILD_CFLAGS	+= $(call cc-disable-warning, format-overflow)
KBUILD_CFLAGS	+= $(call cc-disable-warning, int-in-bool-context)

ifdef CONFIG_CC_OPTIMIZE_FOR_SIZE
KBUILD_CFLAGS	+= $(call cc-option,-Oz,-Os)
KBUILD_CFLAGS	+= $(call cc-disable-warning,maybe-uninitialized,)
else
ifdef CONFIG_CC_OPTIMIZE_HARDER
KBUILD_CFLAGS	+= -O3 $(call cc-disable-warning,maybe-uninitialized,)
else
ifdef CONFIG_PROFILE_ALL_BRANCHES
KBUILD_CFLAGS	+= -O2 $(call cc-disable-warning,maybe-uninitialized,)
else
KBUILD_CFLAGS   += -O2
endif
endif
endif

KBUILD_CFLAGS += $(call cc-ifversion, -lt, 0409, \
			$(call cc-disable-warning,maybe-uninitialized,))

# Tell gcc to never replace conditional load with a non-conditional one
KBUILD_CFLAGS	+= $(call cc-option,--param=allow-store-data-races=0)

# check for 'asm goto'
ifeq ($(shell $(CONFIG_SHELL) $(srctree)/scripts/gcc-goto.sh $(CC) $(KBUILD_CFLAGS)), y)
	KBUILD_CFLAGS += -DCC_HAVE_ASM_GOTO
	KBUILD_AFLAGS += -DCC_HAVE_ASM_GOTO
endif

include scripts/Makefile.gcc-plugins

ifdef CONFIG_READABLE_ASM
# Disable optimizations that make assembler listings hard to read.
# reorder blocks reorders the control in the function
# ipa clone creates specialized cloned functions
# partial inlining inlines only parts of functions
KBUILD_CFLAGS += $(call cc-option,-fno-reorder-blocks,) \
                 $(call cc-option,-fno-ipa-cp-clone,) \
                 $(call cc-option,-fno-partial-inlining)
endif

ifneq ($(CONFIG_FRAME_WARN),0)
KBUILD_CFLAGS += $(call cc-option,-Wframe-larger-than=${CONFIG_FRAME_WARN})
endif

# This selects the stack protector compiler flag. Testing it is delayed
# until after .config has been reprocessed, in the prepare-compiler-check
# target.
ifdef CONFIG_CC_STACKPROTECTOR_REGULAR
  stackp-flag := -fstack-protector
  stackp-name := REGULAR
else
ifdef CONFIG_CC_STACKPROTECTOR_STRONG
  stackp-flag := -fstack-protector-strong
  stackp-name := STRONG
else
  # Force off for distro compilers that enable stack protector by default.
  stackp-flag := $(call cc-option, -fno-stack-protector)
endif
endif
# Find arch-specific stack protector compiler sanity-checking script.
ifdef CONFIG_CC_STACKPROTECTOR
  stackp-path := $(srctree)/scripts/gcc-$(SRCARCH)_$(BITS)-has-stack-protector.sh
  stackp-check := $(wildcard $(stackp-path))
endif
KBUILD_CFLAGS += $(stackp-flag)

ifeq ($(cc-name),clang)
ifneq ($(CROSS_COMPILE),)
CLANG_TARGET	:= -target $(notdir $(CROSS_COMPILE:%-=%))
GCC_TOOLCHAIN	:= $(realpath $(dir $(shell which $(LD)))/..)
endif
ifneq ($(GCC_TOOLCHAIN),)
CLANG_GCC_TC	:= -gcc-toolchain $(GCC_TOOLCHAIN)
endif
KBUILD_CFLAGS += $(CLANG_TARGET) $(CLANG_GCC_TC)
KBUILD_AFLAGS += $(CLANG_TARGET) $(CLANG_GCC_TC)
KBUILD_CPPFLAGS += $(call cc-option,-Qunused-arguments,)
KBUILD_CFLAGS += $(call cc-disable-warning, unused-variable)
KBUILD_CFLAGS += $(call cc-disable-warning, format-invalid-specifier)
KBUILD_CFLAGS += $(call cc-disable-warning, gnu)
# Quiet clang warning: comparison of unsigned expression < 0 is always false
KBUILD_CFLAGS += $(call cc-disable-warning, tautological-compare)
# CLANG uses a _MergedGlobals as optimization, but this breaks modpost, as the
# source of a reference will be _MergedGlobals and not on of the whitelisted names.
# See modpost pattern 2
KBUILD_CFLAGS += $(call cc-option, -mno-global-merge,)
KBUILD_CFLAGS += $(call cc-option, -fcatch-undefined-behavior)
KBUILD_CFLAGS += $(call cc-option, -no-integrated-as)
KBUILD_AFLAGS += $(call cc-option, -no-integrated-as)
else

# These warnings generated too much noise in a regular build.
# Use make W=1 to enable them (see scripts/Makefile.extrawarn)
KBUILD_CFLAGS += $(call cc-disable-warning, unused-but-set-variable)
KBUILD_CFLAGS += $(call cc-disable-warning, unused-const-variable)
endif

ifdef CONFIG_FRAME_POINTER
KBUILD_CFLAGS	+= -fno-omit-frame-pointer -fno-optimize-sibling-calls
else
# Some targets (ARM with Thumb2, for example), can't be built with frame
# pointers.  For those, we don't have FUNCTION_TRACER automatically
# select FRAME_POINTER.  However, FUNCTION_TRACER adds -pg, and this is
# incompatible with -fomit-frame-pointer with current GCC, so we don't use
# -fomit-frame-pointer with FUNCTION_TRACER.
ifndef CONFIG_FUNCTION_TRACER
KBUILD_CFLAGS	+= -fomit-frame-pointer
endif
endif

KBUILD_CFLAGS   += $(call cc-option, -fno-var-tracking-assignments)

ifdef CONFIG_DEBUG_INFO
ifdef CONFIG_DEBUG_INFO_SPLIT
KBUILD_CFLAGS   += $(call cc-option, -gsplit-dwarf, -g)
else
KBUILD_CFLAGS	+= -g
endif
KBUILD_AFLAGS	+= -Wa,-gdwarf-2
endif
ifdef CONFIG_DEBUG_INFO_DWARF4
KBUILD_CFLAGS	+= $(call cc-option, -gdwarf-4,)
endif

ifdef CONFIG_DEBUG_INFO_REDUCED
KBUILD_CFLAGS 	+= $(call cc-option, -femit-struct-debug-baseonly) \
		   $(call cc-option,-fno-var-tracking)
endif

ifdef CONFIG_FUNCTION_TRACER
ifndef CC_FLAGS_FTRACE
CC_FLAGS_FTRACE := -pg
endif
export CC_FLAGS_FTRACE
ifdef CONFIG_HAVE_FENTRY
CC_USING_FENTRY	:= $(call cc-option, -mfentry -DCC_USING_FENTRY)
endif
KBUILD_CFLAGS	+= $(CC_FLAGS_FTRACE) $(CC_USING_FENTRY)
KBUILD_AFLAGS	+= $(CC_USING_FENTRY)
ifdef CONFIG_DYNAMIC_FTRACE
	ifdef CONFIG_HAVE_C_RECORDMCOUNT
		BUILD_C_RECORDMCOUNT := y
		export BUILD_C_RECORDMCOUNT
	endif
endif
endif

# We trigger additional mismatches with less inlining
ifdef CONFIG_DEBUG_SECTION_MISMATCH
KBUILD_CFLAGS += $(call cc-option, -fno-inline-functions-called-once)
endif

ifdef CONFIG_LD_DEAD_CODE_DATA_ELIMINATION
KBUILD_CFLAGS	+= $(call cc-option,-ffunction-sections,)
KBUILD_CFLAGS	+= $(call cc-option,-fdata-sections,)
endif

# arch Makefile may override CC so keep this after arch Makefile is included
NOSTDINC_FLAGS += -nostdinc -isystem $(shell $(CC) -print-file-name=include)
CHECKFLAGS     += $(NOSTDINC_FLAGS)

# warn about C99 declaration after statement
KBUILD_CFLAGS += $(call cc-option,-Wdeclaration-after-statement,)

# disable pointer signed / unsigned warnings in gcc 4.0
KBUILD_CFLAGS += $(call cc-disable-warning, pointer-sign)

# disable invalid "can't wrap" optimizations for signed / pointers
KBUILD_CFLAGS	+= $(call cc-option,-fno-strict-overflow)

# conserve stack if available
KBUILD_CFLAGS   += $(call cc-option,-fconserve-stack)

# disallow errors like 'EXPORT_GPL(foo);' with missing header
KBUILD_CFLAGS   += $(call cc-option,-Werror=implicit-int)

# require functions to have arguments in prototypes, not empty 'int foo()'
KBUILD_CFLAGS   += $(call cc-option,-Werror=strict-prototypes)

# Prohibit date/time macros, which would make the build non-deterministic
KBUILD_CFLAGS   += $(call cc-option,-Werror=date-time)

# enforce correct pointer usage
KBUILD_CFLAGS   += $(call cc-option,-Werror=incompatible-pointer-types)

# Require designated initializers for all marked structures
KBUILD_CFLAGS   += $(call cc-option,-Werror=designated-init)

# use the deterministic mode of AR if available
KBUILD_ARFLAGS := $(call ar-option,D)

include scripts/Makefile.kasan
include scripts/Makefile.extrawarn
include scripts/Makefile.ubsan

# Add any arch overrides and user supplied CPPFLAGS, AFLAGS and CFLAGS as the
# last assignments
KBUILD_CPPFLAGS += $(ARCH_CPPFLAGS) $(KCPPFLAGS)
KBUILD_AFLAGS   += $(ARCH_AFLAGS)   $(KAFLAGS)
KBUILD_CFLAGS   += $(ARCH_CFLAGS)   $(KCFLAGS)

# Use --build-id when available.
LDFLAGS_BUILD_ID := $(patsubst -Wl$(comma)%,%,\
			      $(call cc-ldoption, -Wl$(comma)--build-id,))
KBUILD_LDFLAGS_MODULE += $(LDFLAGS_BUILD_ID)
LDFLAGS_vmlinux += $(LDFLAGS_BUILD_ID)

ifdef CONFIG_LD_DEAD_CODE_DATA_ELIMINATION
LDFLAGS_vmlinux	+= $(call ld-option, --gc-sections,)
endif

ifeq ($(CONFIG_STRIP_ASM_SYMS),y)
LDFLAGS_vmlinux	+= $(call ld-option, -X,)
endif

# Default kernel image to build when no specific target is given.
# KBUILD_IMAGE may be overruled on the command line or
# set in the environment
# Also any assignments in arch/$(ARCH)/Makefile take precedence over
# this default value
export KBUILD_IMAGE ?= vmlinux

#
# INSTALL_PATH specifies where to place the updated kernel and system map
# images. Default is /boot, but you can set it to other values
export	INSTALL_PATH ?= /boot

#
# INSTALL_DTBS_PATH specifies a prefix for relocations required by build roots.
# Like INSTALL_MOD_PATH, it isn't defined in the Makefile, but can be passed as
# an argument if needed. Otherwise it defaults to the kernel install path
#
export INSTALL_DTBS_PATH ?= $(INSTALL_PATH)/dtbs/$(KERNELRELEASE)

#
# INSTALL_MOD_PATH specifies a prefix to MODLIB for module directory
# relocations required by build roots.  This is not defined in the
# makefile but the argument can be passed to make if needed.
#

MODLIB	= $(INSTALL_MOD_PATH)/lib/modules/$(KERNELRELEASE)
export MODLIB

#
# INSTALL_MOD_STRIP, if defined, will cause modules to be
# stripped after they are installed.  If INSTALL_MOD_STRIP is '1', then
# the default option --strip-debug will be used.  Otherwise,
# INSTALL_MOD_STRIP value will be used as the options to the strip command.

ifdef INSTALL_MOD_STRIP
ifeq ($(INSTALL_MOD_STRIP),1)
mod_strip_cmd = $(STRIP) --strip-debug
else
mod_strip_cmd = $(STRIP) $(INSTALL_MOD_STRIP)
endif # INSTALL_MOD_STRIP=1
else
mod_strip_cmd = true
endif # INSTALL_MOD_STRIP
export mod_strip_cmd

# CONFIG_MODULE_COMPRESS, if defined, will cause module to be compressed
# after they are installed in agreement with CONFIG_MODULE_COMPRESS_GZIP
# or CONFIG_MODULE_COMPRESS_XZ.

mod_compress_cmd = true
ifdef CONFIG_MODULE_COMPRESS
  ifdef CONFIG_MODULE_COMPRESS_GZIP
    mod_compress_cmd = gzip -n -f
  endif # CONFIG_MODULE_COMPRESS_GZIP
  ifdef CONFIG_MODULE_COMPRESS_XZ
    mod_compress_cmd = xz -f
  endif # CONFIG_MODULE_COMPRESS_XZ
endif # CONFIG_MODULE_COMPRESS
export mod_compress_cmd

# Select initial ramdisk compression format, default is gzip(1).
# This shall be used by the dracut(8) tool while creating an initramfs image.
#
INITRD_COMPRESS-y                  := gzip
INITRD_COMPRESS-$(CONFIG_RD_BZIP2) := bzip2
INITRD_COMPRESS-$(CONFIG_RD_LZMA)  := lzma
INITRD_COMPRESS-$(CONFIG_RD_XZ)    := xz
INITRD_COMPRESS-$(CONFIG_RD_LZO)   := lzo
INITRD_COMPRESS-$(CONFIG_RD_LZ4)   := lz4
# do not export INITRD_COMPRESS, since we didn't actually
# choose a sane default compression above.
# export INITRD_COMPRESS := $(INITRD_COMPRESS-y)

ifdef CONFIG_MODULE_SIG_ALL
$(eval $(call config_filename,MODULE_SIG_KEY))

mod_sign_cmd = scripts/sign-file $(CONFIG_MODULE_SIG_HASH) $(MODULE_SIG_KEY_SRCPREFIX)$(CONFIG_MODULE_SIG_KEY) certs/signing_key.x509
else
mod_sign_cmd = true
endif
export mod_sign_cmd

ifdef CONFIG_STACK_VALIDATION
  has_libelf := $(call try-run,\
		echo "int main() {}" | $(HOSTCC) -xc -o /dev/null -lelf -,1,0)
  ifeq ($(has_libelf),1)
    objtool_target := tools/objtool FORCE
  else
    $(warning "Cannot use CONFIG_STACK_VALIDATION, please install libelf-dev, libelf-devel or elfutils-libelf-devel")
    SKIP_STACK_VALIDATION := 1
    export SKIP_STACK_VALIDATION
  endif
endif


ifeq ($(KBUILD_EXTMOD),)
core-y		+= kernel/ certs/ mm/ fs/ ipc/ security/ crypto/ block/

vmlinux-dirs	:= $(patsubst %/,%,$(filter %/, $(init-y) $(init-m) \
		     $(core-y) $(core-m) $(drivers-y) $(drivers-m) \
		     $(net-y) $(net-m) $(libs-y) $(libs-m) $(virt-y)))

vmlinux-alldirs	:= $(sort $(vmlinux-dirs) $(patsubst %/,%,$(filter %/, \
		     $(init-) $(core-) $(drivers-) $(net-) $(libs-) $(virt-))))

init-y		:= $(patsubst %/, %/built-in.o, $(init-y))
core-y		:= $(patsubst %/, %/built-in.o, $(core-y))
drivers-y	:= $(patsubst %/, %/built-in.o, $(drivers-y))
net-y		:= $(patsubst %/, %/built-in.o, $(net-y))
libs-y1		:= $(patsubst %/, %/lib.a, $(libs-y))
libs-y2		:= $(patsubst %/, %/built-in.o, $(libs-y))
libs-y		:= $(libs-y1) $(libs-y2)
virt-y		:= $(patsubst %/, %/built-in.o, $(virt-y))

# Externally visible symbols (used by link-vmlinux.sh)
export KBUILD_VMLINUX_INIT := $(head-y) $(init-y)
export KBUILD_VMLINUX_MAIN := $(core-y) $(libs-y) $(drivers-y) $(net-y) $(virt-y)
export KBUILD_LDS          := arch/$(SRCARCH)/kernel/vmlinux.lds
export LDFLAGS_vmlinux
# used by scripts/pacmage/Makefile
export KBUILD_ALLDIRS := $(sort $(filter-out arch/%,$(vmlinux-alldirs)) arch Documentation include samples scripts tools)

vmlinux-deps := $(KBUILD_LDS) $(KBUILD_VMLINUX_INIT) $(KBUILD_VMLINUX_MAIN)

# Include targets which we want to execute sequentially if the rest of the
# kernel build went well. If CONFIG_TRIM_UNUSED_KSYMS is set, this might be
# evaluated more than once.
PHONY += vmlinux_prereq
vmlinux_prereq: $(vmlinux-deps) FORCE
ifdef CONFIG_HEADERS_CHECK
	$(Q)$(MAKE) -f $(srctree)/Makefile headers_check
endif
ifdef CONFIG_GDB_SCRIPTS
	$(Q)ln -fsn `cd $(srctree) && /bin/pwd`/scripts/gdb/vmlinux-gdb.py
endif
ifdef CONFIG_TRIM_UNUSED_KSYMS
	$(Q)$(CONFIG_SHELL) $(srctree)/scripts/adjust_autoksyms.sh \
	  "$(MAKE) -f $(srctree)/Makefile vmlinux"
endif

# standalone target for easier testing
include/generated/autoksyms.h: FORCE
	$(Q)$(CONFIG_SHELL) $(srctree)/scripts/adjust_autoksyms.sh true

ARCH_POSTLINK := $(wildcard $(srctree)/arch/$(SRCARCH)/Makefile.postlink)

# Final link of vmlinux with optional arch pass after final link
    cmd_link-vmlinux =                                                 \
	$(CONFIG_SHELL) $< $(LD) $(LDFLAGS) $(LDFLAGS_vmlinux) ;       \
	$(if $(ARCH_POSTLINK), $(MAKE) -f $(ARCH_POSTLINK) $@, true)

vmlinux: scripts/link-vmlinux.sh vmlinux_prereq $(vmlinux-deps) FORCE
	+$(call if_changed,link-vmlinux)

# Build samples along the rest of the kernel
ifdef CONFIG_SAMPLES
vmlinux-dirs += samples
endif

# The actual objects are generated when descending,
# make sure no implicit rule kicks in
$(sort $(vmlinux-deps)): $(vmlinux-dirs) ;

# Handle descending into subdirectories listed in $(vmlinux-dirs)
# Preset locale variables to speed up the build process. Limit locale
# tweaks to this spot to avoid wrong language settings when running
# make menuconfig etc.
# Error messages still appears in the original language

PHONY += $(vmlinux-dirs)
$(vmlinux-dirs): prepare scripts
	$(Q)$(MAKE) $(build)=$@

define filechk_kernel.release
	echo "$(KERNELVERSION)$$($(CONFIG_SHELL) $(srctree)/scripts/setlocalversion $(srctree))"
endef

# Store (new) KERNELRELEASE string in include/config/kernel.release
include/config/kernel.release: include/config/auto.conf FORCE
	$(call filechk,kernel.release)


# Things we need to do before we recursively start building the kernel
# or the modules are listed in "prepare".
# A multi level approach is used. prepareN is processed before prepareN-1.
# archprepare is used in arch Makefiles and when processed asm symlink,
# version.h and scripts_basic is processed / created.

# Listed in dependency order
PHONY += prepare archprepare prepare0 prepare1 prepare2 prepare3

# prepare3 is used to check if we are building in a separate output directory,
# and if so do:
# 1) Check that make has not been executed in the kernel src $(srctree)
prepare3: include/config/kernel.release
ifneq ($(KBUILD_SRC),)
	@$(kecho) '  Using $(srctree) as source for kernel'
	$(Q)if [ -f $(srctree)/.config -o -d $(srctree)/include/config ]; then \
		echo >&2 "  $(srctree) is not clean, please run 'make mrproper'"; \
		echo >&2 "  in the '$(srctree)' directory.";\
		/bin/false; \
	fi;
endif

# prepare2 creates a makefile if using a separate output directory.
# From this point forward, .config has been reprocessed, so any rules
# that need to depend on updated CONFIG_* values can be checked here.
prepare2: prepare3 prepare-compiler-check outputmakefile asm-generic

prepare1: prepare2 $(version_h) include/generated/utsrelease.h \
                   include/config/auto.conf
	$(cmd_crmodverdir)

archprepare: archheaders archscripts prepare1 scripts_basic

prepare0: archprepare gcc-plugins
	$(Q)$(MAKE) $(build)=.

# All the preparing..
prepare: prepare0 prepare-objtool

PHONY += prepare-objtool
prepare-objtool: $(objtool_target)

# Check for CONFIG flags that require compiler support. Abort the build
# after .config has been processed, but before the kernel build starts.
#
# For security-sensitive CONFIG options, we don't want to fallback and/or
# silently change which compiler flags will be used, since that leads to
# producing kernels with different security feature characteristics
# depending on the compiler used. (For example, "But I selected
# CC_STACKPROTECTOR_STRONG! Why did it build with _REGULAR?!")
PHONY += prepare-compiler-check
prepare-compiler-check: FORCE
# Make sure compiler supports requested stack protector flag.
ifdef stackp-name
  ifeq ($(call cc-option, $(stackp-flag)),)
	@echo Cannot use CONFIG_CC_STACKPROTECTOR_$(stackp-name): \
		  $(stackp-flag) not supported by compiler >&2 && exit 1
  endif
endif
# Make sure compiler does not have buggy stack-protector support.
ifdef stackp-check
  ifneq ($(shell $(CONFIG_SHELL) $(stackp-check) $(CC) $(KBUILD_CPPFLAGS) $(biarch)),y)
	@echo Cannot use CONFIG_CC_STACKPROTECTOR_$(stackp-name): \
                  $(stackp-flag) available but compiler is broken >&2 && exit 1
  endif
endif
	@:

# Generate some files
# ---------------------------------------------------------------------------

# KERNELRELEASE can change from a few different places, meaning version.h
# needs to be updated, so this check is forced on all builds

uts_len := 64
define filechk_utsrelease.h
	if [ `echo -n "$(KERNELRELEASE)" | wc -c ` -gt $(uts_len) ]; then \
	  echo '"$(KERNELRELEASE)" exceeds $(uts_len) characters' >&2;    \
	  exit 1;                                                         \
	fi;                                                               \
	(echo \#define UTS_RELEASE \"$(KERNELRELEASE)\";)
endef

define filechk_version.h
	(echo \#define LINUX_VERSION_CODE $(shell                         \
	expr $(VERSION) \* 65536 + 0$(PATCHLEVEL) \* 256 + 0$(SUBLEVEL)); \
	echo '#define KERNEL_VERSION(a,b,c) (((a) << 16) + ((b) << 8) + (c))';)
endef

$(version_h): $(srctree)/Makefile FORCE
	$(call filechk,version.h)
	$(Q)rm -f $(old_version_h)

include/generated/utsrelease.h: include/config/kernel.release FORCE
	$(call filechk,utsrelease.h)

PHONY += headerdep
headerdep:
	$(Q)find $(srctree)/include/ -name '*.h' | xargs --max-args 1 \
	$(srctree)/scripts/headerdep.pl -I$(srctree)/include

# ---------------------------------------------------------------------------
# Firmware install
INSTALL_FW_PATH=$(INSTALL_MOD_PATH)/lib/firmware
export INSTALL_FW_PATH

PHONY += firmware_install
firmware_install:
	@mkdir -p $(objtree)/firmware
	$(Q)$(MAKE) -f $(srctree)/scripts/Makefile.fwinst obj=firmware __fw_install

# ---------------------------------------------------------------------------
# Kernel headers

#Default location for installed headers
export INSTALL_HDR_PATH = $(objtree)/usr

# If we do an all arch process set dst to asm-$(hdr-arch)
hdr-dst = $(if $(KBUILD_HEADERS), dst=include/arch-$(hdr-arch), dst=include)

PHONY += archheaders
archheaders:

PHONY += archscripts
archscripts:

PHONY += __headers
__headers: $(version_h) scripts_basic asm-generic archheaders archscripts
	$(Q)$(MAKE) $(build)=scripts build_unifdef

PHONY += headers_install_all
headers_install_all:
	$(Q)$(CONFIG_SHELL) $(srctree)/scripts/headers.sh install

PHONY += headers_install
headers_install: __headers
	$(if $(wildcard $(srctree)/arch/$(hdr-arch)/include/uapi/asm/Kbuild),, \
	  $(error Headers not exportable for the $(SRCARCH) architecture))
	$(Q)$(MAKE) $(hdr-inst)=include/uapi
	$(Q)$(MAKE) $(hdr-inst)=arch/$(hdr-arch)/include/uapi $(hdr-dst)

PHONY += headers_check_all
headers_check_all: headers_install_all
	$(Q)$(CONFIG_SHELL) $(srctree)/scripts/headers.sh check

PHONY += headers_check
headers_check: headers_install
	$(Q)$(MAKE) $(hdr-inst)=include/uapi HDRCHECK=1
	$(Q)$(MAKE) $(hdr-inst)=arch/$(hdr-arch)/include/uapi $(hdr-dst) HDRCHECK=1

# ---------------------------------------------------------------------------
# Kernel selftest

PHONY += kselftest
kselftest:
	$(Q)$(MAKE) -C tools/testing/selftests run_tests

kselftest-clean:
	$(Q)$(MAKE) -C tools/testing/selftests clean

PHONY += kselftest-merge
kselftest-merge:
	$(if $(wildcard $(objtree)/.config),, $(error No .config exists, config your kernel first!))
	$(Q)$(CONFIG_SHELL) $(srctree)/scripts/kconfig/merge_config.sh \
		-m $(objtree)/.config \
		$(srctree)/tools/testing/selftests/*/config
	+$(Q)$(MAKE) -f $(srctree)/Makefile olddefconfig

# ---------------------------------------------------------------------------
# Modules

ifdef CONFIG_MODULES

# By default, build modules as well

all: modules

# Build modules
#
# A module can be listed more than once in obj-m resulting in
# duplicate lines in modules.order files.  Those are removed
# using awk while concatenating to the final file.

PHONY += modules
modules: $(vmlinux-dirs) $(if $(KBUILD_BUILTIN),vmlinux) modules.builtin
	$(Q)$(AWK) '!x[$$0]++' $(vmlinux-dirs:%=$(objtree)/%/modules.order) > $(objtree)/modules.order
	@$(kecho) '  Building modules, stage 2.';
	$(Q)$(MAKE) -f $(srctree)/scripts/Makefile.modpost
	$(Q)$(MAKE) -f $(srctree)/scripts/Makefile.fwinst obj=firmware __fw_modbuild

modules.builtin: $(vmlinux-dirs:%=%/modules.builtin)
	$(Q)$(AWK) '!x[$$0]++' $^ > $(objtree)/modules.builtin

%/modules.builtin: include/config/auto.conf
	$(Q)$(MAKE) $(modbuiltin)=$*


# Target to prepare building external modules
PHONY += modules_prepare
modules_prepare: prepare scripts

# Target to install modules
PHONY += modules_install
modules_install: _modinst_ _modinst_post

PHONY += _modinst_
_modinst_:
	@rm -rf $(MODLIB)/kernel
	@rm -f $(MODLIB)/source
	@mkdir -p $(MODLIB)/kernel
	@ln -s `cd $(srctree) && /bin/pwd` $(MODLIB)/source
	@if [ ! $(objtree) -ef  $(MODLIB)/build ]; then \
		rm -f $(MODLIB)/build ; \
		ln -s $(CURDIR) $(MODLIB)/build ; \
	fi
	@cp -f $(objtree)/modules.order $(MODLIB)/
	@cp -f $(objtree)/modules.builtin $(MODLIB)/
	$(Q)$(MAKE) -f $(srctree)/scripts/Makefile.modinst

# This depmod is only for convenience to give the initial
# boot a modules.dep even before / is mounted read-write.  However the
# boot script depmod is the master version.
PHONY += _modinst_post
_modinst_post: _modinst_
	$(Q)$(MAKE) -f $(srctree)/scripts/Makefile.fwinst obj=firmware __fw_modinst
	$(call cmd,depmod)

ifeq ($(CONFIG_MODULE_SIG), y)
PHONY += modules_sign
modules_sign:
	$(Q)$(MAKE) -f $(srctree)/scripts/Makefile.modsign
endif

else # CONFIG_MODULES

# Modules not configured
# ---------------------------------------------------------------------------

PHONY += modules modules_install
modules modules_install:
	@echo >&2
	@echo >&2 "The present kernel configuration has modules disabled."
	@echo >&2 "Type 'make config' and enable loadable module support."
	@echo >&2 "Then build a kernel with module support enabled."
	@echo >&2
	@exit 1

endif # CONFIG_MODULES

###
# Cleaning is done on three levels.
# make clean     Delete most generated files
#                Leave enough to build external modules
# make mrproper  Delete the current configuration, and all generated files
# make distclean Remove editor backup files, patch leftover files and the like

# Directories & files removed with 'make clean'
CLEAN_DIRS  += $(MODVERDIR)

# Directories & files removed with 'make mrproper'
MRPROPER_DIRS  += include/config usr/include include/generated          \
		  arch/*/include/generated .tmp_objdiff
MRPROPER_FILES += .config .config.old .version .old_version \
		  Module.symvers tags TAGS cscope* GPATH GTAGS GRTAGS GSYMS \
		  signing_key.pem signing_key.priv signing_key.x509	\
		  x509.genkey extra_certificates signing_key.x509.keyid	\
		  signing_key.x509.signer vmlinux-gdb.py

# clean - Delete most, but leave enough to build external modules
#
clean: rm-dirs  := $(CLEAN_DIRS)
clean: rm-files := $(CLEAN_FILES)
clean-dirs      := $(addprefix _clean_, . $(vmlinux-alldirs) Documentation samples)

PHONY += $(clean-dirs) clean archclean vmlinuxclean
$(clean-dirs):
	$(Q)$(MAKE) $(clean)=$(patsubst _clean_%,%,$@)

vmlinuxclean:
	$(Q)$(CONFIG_SHELL) $(srctree)/scripts/link-vmlinux.sh clean
	$(Q)$(if $(ARCH_POSTLINK), $(MAKE) -f $(ARCH_POSTLINK) clean)

clean: archclean vmlinuxclean

# mrproper - Delete all generated files, including .config
#
mrproper: rm-dirs  := $(wildcard $(MRPROPER_DIRS))
mrproper: rm-files := $(wildcard $(MRPROPER_FILES))
mrproper-dirs      := $(addprefix _mrproper_,Documentation/DocBook scripts)

PHONY += $(mrproper-dirs) mrproper archmrproper
$(mrproper-dirs):
	$(Q)$(MAKE) $(clean)=$(patsubst _mrproper_%,%,$@)

mrproper: clean archmrproper $(mrproper-dirs)
	$(call cmd,rmdirs)
	$(call cmd,rmfiles)

# distclean
#
PHONY += distclean

distclean: mrproper
	@find $(srctree) $(RCS_FIND_IGNORE) \
		\( -name '*.orig' -o -name '*.rej' -o -name '*~' \
		-o -name '*.bak' -o -name '#*#' -o -name '*%' \
		-o -name 'core' \) \
		-type f -print | xargs rm -f


# Packaging of the kernel to various formats
# ---------------------------------------------------------------------------
# rpm target kept for backward compatibility
package-dir	:= scripts/package

%src-pkg: FORCE
	$(Q)$(MAKE) $(build)=$(package-dir) $@
%pkg: include/config/kernel.release FORCE
	$(Q)$(MAKE) $(build)=$(package-dir) $@
rpm: include/config/kernel.release FORCE
	$(Q)$(MAKE) $(build)=$(package-dir) $@


# Brief documentation of the typical targets used
# ---------------------------------------------------------------------------

boards := $(wildcard $(srctree)/arch/$(SRCARCH)/configs/*_defconfig)
boards := $(sort $(notdir $(boards)))
board-dirs := $(dir $(wildcard $(srctree)/arch/$(SRCARCH)/configs/*/*_defconfig))
board-dirs := $(sort $(notdir $(board-dirs:/=)))

PHONY += help
help:
	@echo  'Cleaning targets:'
	@echo  '  clean		  - Remove most generated files but keep the config and'
	@echo  '                    enough build support to build external modules'
	@echo  '  mrproper	  - Remove all generated files + config + various backup files'
	@echo  '  distclean	  - mrproper + remove editor backup and patch files'
	@echo  ''
	@echo  'Configuration targets:'
	@$(MAKE) -f $(srctree)/scripts/kconfig/Makefile help
	@echo  ''
	@echo  'Other generic targets:'
	@echo  '  all		  - Build all targets marked with [*]'
	@echo  '* vmlinux	  - Build the bare kernel'
	@echo  '* modules	  - Build all modules'
	@echo  '  modules_install - Install all modules to INSTALL_MOD_PATH (default: /)'
	@echo  '  firmware_install- Install all firmware to INSTALL_FW_PATH'
	@echo  '                    (default: $$(INSTALL_MOD_PATH)/lib/firmware)'
	@echo  '  dir/            - Build all files in dir and below'
	@echo  '  dir/file.[ois]  - Build specified target only'
	@echo  '  dir/file.ll     - Build the LLVM assembly file'
	@echo  '                    (requires compiler support for LLVM assembly generation)'
	@echo  '  dir/file.lst    - Build specified mixed source/assembly target only'
	@echo  '                    (requires a recent binutils and recent build (System.map))'
	@echo  '  dir/file.ko     - Build module including final link'
	@echo  '  modules_prepare - Set up for building external modules'
	@echo  '  tags/TAGS	  - Generate tags file for editors'
	@echo  '  cscope	  - Generate cscope index'
	@echo  '  gtags           - Generate GNU GLOBAL index'
	@echo  '  kernelrelease	  - Output the release version string (use with make -s)'
	@echo  '  kernelversion	  - Output the version stored in Makefile (use with make -s)'
	@echo  '  image_name	  - Output the image name (use with make -s)'
	@echo  '  headers_install - Install sanitised kernel headers to INSTALL_HDR_PATH'; \
	 echo  '                    (default: $(INSTALL_HDR_PATH))'; \
	 echo  ''
	@echo  'Static analysers:'
	@echo  '  checkstack      - Generate a list of stack hogs'
	@echo  '  namespacecheck  - Name space analysis on compiled kernel'
	@echo  '  versioncheck    - Sanity check on version.h usage'
	@echo  '  includecheck    - Check for duplicate included header files'
	@echo  '  export_report   - List the usages of all exported symbols'
	@echo  '  headers_check   - Sanity check on exported headers'
	@echo  '  headerdep       - Detect inclusion cycles in headers'
	@$(MAKE) -f $(srctree)/scripts/Makefile.help checker-help
	@echo  ''
	@echo  'Kernel selftest:'
	@echo  '  kselftest       - Build and run kernel selftest (run as root)'
	@echo  '                    Build, install, and boot kernel before'
	@echo  '                    running kselftest on it'
	@echo  '  kselftest-clean - Remove all generated kselftest files'
	@echo  '  kselftest-merge - Merge all the config dependencies of kselftest to existed'
	@echo  '                    .config.'
	@echo  ''
	@echo 'Userspace tools targets:'
	@echo '  use "make tools/help"'
	@echo '  or  "cd tools; make help"'
	@echo  ''
	@echo  'Kernel packaging:'
	@$(MAKE) $(build)=$(package-dir) help
	@echo  ''
	@echo  'Documentation targets:'
	@$(MAKE) -f $(srctree)/Documentation/Makefile.sphinx dochelp
	@echo  ''
	@$(MAKE) -f $(srctree)/Documentation/DocBook/Makefile dochelp
	@echo  ''
	@echo  'Architecture specific targets ($(SRCARCH)):'
	@$(if $(archhelp),$(archhelp),\
		echo '  No architecture specific help defined for $(SRCARCH)')
	@echo  ''
	@$(if $(boards), \
		$(foreach b, $(boards), \
		printf "  %-24s - Build for %s\\n" $(b) $(subst _defconfig,,$(b));) \
		echo '')
	@$(if $(board-dirs), \
		$(foreach b, $(board-dirs), \
		printf "  %-16s - Show %s-specific targets\\n" help-$(b) $(b);) \
		printf "  %-16s - Show all of the above\\n" help-boards; \
		echo '')

	@echo  '  make V=0|1 [targets] 0 => quiet build (default), 1 => verbose build'
	@echo  '  make V=2   [targets] 2 => give reason for rebuild of target'
	@echo  '  make O=dir [targets] Locate all output files in "dir", including .config'
	@echo  '  make C=1   [targets] Check re-compiled c source with $$CHECK (sparse by default)'
	@echo  '  make C=2   [targets] Force check of all c source with $$CHECK'
	@echo  '  make RECORDMCOUNT_WARN=1 [targets] Warn about ignored mcount sections'
	@echo  '  make W=n   [targets] Enable extra gcc checks, n=1,2,3 where'
	@echo  '		1: warnings which may be relevant and do not occur too often'
	@echo  '		2: warnings which occur quite often but may still be relevant'
	@echo  '		3: more obscure warnings, can most likely be ignored'
	@echo  '		Multiple levels can be combined with W=12 or W=123'
	@echo  ''
	@echo  'Execute "make" or "make all" to build all targets marked with [*] '
	@echo  'For further info see the ./README file'


help-board-dirs := $(addprefix help-,$(board-dirs))

help-boards: $(help-board-dirs)

boards-per-dir = $(sort $(notdir $(wildcard $(srctree)/arch/$(SRCARCH)/configs/$*/*_defconfig)))

$(help-board-dirs): help-%:
	@echo  'Architecture specific targets ($(SRCARCH) $*):'
	@$(if $(boards-per-dir), \
		$(foreach b, $(boards-per-dir), \
		printf "  %-24s - Build for %s\\n" $*/$(b) $(subst _defconfig,,$(b));) \
		echo '')


# Documentation targets
# ---------------------------------------------------------------------------
DOC_TARGETS := xmldocs sgmldocs psdocs latexdocs pdfdocs htmldocs mandocs installmandocs epubdocs cleandocs linkcheckdocs
PHONY += $(DOC_TARGETS)
$(DOC_TARGETS): scripts_basic FORCE
	$(Q)$(MAKE) $(build)=scripts build_docproc build_check-lc_ctype
	$(Q)$(MAKE) $(build)=Documentation -f $(srctree)/Documentation/Makefile.sphinx $@
	$(Q)$(MAKE) $(build)=Documentation/DocBook $@

else # KBUILD_EXTMOD

###
# External module support.
# When building external modules the kernel used as basis is considered
# read-only, and no consistency checks are made and the make
# system is not used on the basis kernel. If updates are required
# in the basis kernel ordinary make commands (without M=...) must
# be used.
#
# The following are the only valid targets when building external
# modules.
# make M=dir clean     Delete all automatically generated files
# make M=dir modules   Make all modules in specified dir
# make M=dir	       Same as 'make M=dir modules'
# make M=dir modules_install
#                      Install the modules built in the module directory
#                      Assumes install directory is already created

# We are always building modules
KBUILD_MODULES := 1
PHONY += crmodverdir
crmodverdir:
	$(cmd_crmodverdir)

PHONY += $(objtree)/Module.symvers
$(objtree)/Module.symvers:
	@test -e $(objtree)/Module.symvers || ( \
	echo; \
	echo "  WARNING: Symbol version dump $(objtree)/Module.symvers"; \
	echo "           is missing; modules will have no dependencies and modversions."; \
	echo )

module-dirs := $(addprefix _module_,$(KBUILD_EXTMOD))
PHONY += $(module-dirs) modules
$(module-dirs): crmodverdir $(objtree)/Module.symvers
	$(Q)$(MAKE) $(build)=$(patsubst _module_%,%,$@)

modules: $(module-dirs)
	@$(kecho) '  Building modules, stage 2.';
	$(Q)$(MAKE) -f $(srctree)/scripts/Makefile.modpost

PHONY += modules_install
modules_install: _emodinst_ _emodinst_post

install-dir := $(if $(INSTALL_MOD_DIR),$(INSTALL_MOD_DIR),extra)
PHONY += _emodinst_
_emodinst_:
	$(Q)mkdir -p $(MODLIB)/$(install-dir)
	$(Q)$(MAKE) -f $(srctree)/scripts/Makefile.modinst

PHONY += _emodinst_post
_emodinst_post: _emodinst_
	$(call cmd,depmod)

clean-dirs := $(addprefix _clean_,$(KBUILD_EXTMOD))

PHONY += $(clean-dirs) clean
$(clean-dirs):
	$(Q)$(MAKE) $(clean)=$(patsubst _clean_%,%,$@)

clean:	rm-dirs := $(MODVERDIR)
clean: rm-files := $(KBUILD_EXTMOD)/Module.symvers

PHONY += help
help:
	@echo  '  Building external modules.'
	@echo  '  Syntax: make -C path/to/kernel/src M=$$PWD target'
	@echo  ''
	@echo  '  modules         - default target, build the module(s)'
	@echo  '  modules_install - install the module'
	@echo  '  clean           - remove generated files in module directory only'
	@echo  ''

# Dummies...
PHONY += prepare scripts
prepare: ;
scripts: ;
endif # KBUILD_EXTMOD

clean: $(clean-dirs)
	$(call cmd,rmdirs)
	$(call cmd,rmfiles)
	@find $(if $(KBUILD_EXTMOD), $(KBUILD_EXTMOD), .) $(RCS_FIND_IGNORE) \
		\( -name '*.[oas]' -o -name '*.ko' -o -name '.*.cmd' \
		-o -name '*.ko.*' \
		-o -name '*.dwo'  \
		-o -name '*.su'  \
		-o -name '.*.d' -o -name '.*.tmp' -o -name '*.mod.c' \
		-o -name '*.symtypes' -o -name 'modules.order' \
		-o -name modules.builtin -o -name '.tmp_*.o.*' \
		-o -name '*.c.[012]*.*' \
		-o -name '*.ll' \
		-o -name '*.gcno' \) -type f -print | xargs rm -f

# Generate tags for editors
# ---------------------------------------------------------------------------
quiet_cmd_tags = GEN     $@
      cmd_tags = $(CONFIG_SHELL) $(srctree)/scripts/tags.sh $@

tags TAGS cscope gtags: FORCE
	$(call cmd,tags)

# Scripts to check various things for consistency
# ---------------------------------------------------------------------------

PHONY += includecheck versioncheck coccicheck namespacecheck export_report

includecheck:
	find $(srctree)/* $(RCS_FIND_IGNORE) \
		-name '*.[hcS]' -type f -print | sort \
		| xargs $(PERL) -w $(srctree)/scripts/checkincludes.pl

versioncheck:
	find $(srctree)/* $(RCS_FIND_IGNORE) \
		-name '*.[hcS]' -type f -print | sort \
		| xargs $(PERL) -w $(srctree)/scripts/checkversion.pl

coccicheck:
	$(Q)$(CONFIG_SHELL) $(srctree)/scripts/$@

namespacecheck:
	$(PERL) $(srctree)/scripts/namespace.pl

export_report:
	$(PERL) $(srctree)/scripts/export_report.pl

endif #ifeq ($(config-targets),1)
endif #ifeq ($(mixed-targets),1)

PHONY += checkstack kernelrelease kernelversion image_name

# UML needs a little special treatment here.  It wants to use the host
# toolchain, so needs $(SUBARCH) passed to checkstack.pl.  Everyone
# else wants $(ARCH), including people doing cross-builds, which means
# that $(SUBARCH) doesn't work here.
ifeq ($(ARCH), um)
CHECKSTACK_ARCH := $(SUBARCH)
else
CHECKSTACK_ARCH := $(ARCH)
endif
checkstack:
	$(OBJDUMP) -d vmlinux $$(find . -name '*.ko') | \
	$(PERL) $(src)/scripts/checkstack.pl $(CHECKSTACK_ARCH)

kernelrelease:
	@echo "$(KERNELVERSION)$$($(CONFIG_SHELL) $(srctree)/scripts/setlocalversion $(srctree))"

kernelversion:
	@echo $(KERNELVERSION)

image_name:
	@echo $(KBUILD_IMAGE)

# Clear a bunch of variables before executing the submake
tools/: FORCE
	$(Q)mkdir -p $(objtree)/tools
	$(Q)$(MAKE) LDFLAGS= MAKEFLAGS="$(tools_silent) $(filter --j% -j,$(MAKEFLAGS))" O=$(shell cd $(objtree) && /bin/pwd) subdir=tools -C $(src)/tools/

tools/%: FORCE
	$(Q)mkdir -p $(objtree)/tools
	$(Q)$(MAKE) LDFLAGS= MAKEFLAGS="$(tools_silent) $(filter --j% -j,$(MAKEFLAGS))" O=$(shell cd $(objtree) && /bin/pwd) subdir=tools -C $(src)/tools/ $*

# Single targets
# ---------------------------------------------------------------------------
# Single targets are compatible with:
# - build with mixed source and output
# - build with separate output dir 'make O=...'
# - external modules
#
#  target-dir => where to store outputfile
#  build-dir  => directory in kernel source tree to use

ifeq ($(KBUILD_EXTMOD),)
        build-dir  = $(patsubst %/,%,$(dir $@))
        target-dir = $(dir $@)
else
        zap-slash=$(filter-out .,$(patsubst %/,%,$(dir $@)))
        build-dir  = $(KBUILD_EXTMOD)$(if $(zap-slash),/$(zap-slash))
        target-dir = $(if $(KBUILD_EXTMOD),$(dir $<),$(dir $@))
endif

%.s: %.c prepare scripts FORCE
	$(Q)$(MAKE) $(build)=$(build-dir) $(target-dir)$(notdir $@)
%.i: %.c prepare scripts FORCE
	$(Q)$(MAKE) $(build)=$(build-dir) $(target-dir)$(notdir $@)
%.o: %.c prepare scripts FORCE
	$(Q)$(MAKE) $(build)=$(build-dir) $(target-dir)$(notdir $@)
%.lst: %.c prepare scripts FORCE
	$(Q)$(MAKE) $(build)=$(build-dir) $(target-dir)$(notdir $@)
%.s: %.S prepare scripts FORCE
	$(Q)$(MAKE) $(build)=$(build-dir) $(target-dir)$(notdir $@)
%.o: %.S prepare scripts FORCE
	$(Q)$(MAKE) $(build)=$(build-dir) $(target-dir)$(notdir $@)
%.symtypes: %.c prepare scripts FORCE
	$(Q)$(MAKE) $(build)=$(build-dir) $(target-dir)$(notdir $@)
%.ll: %.c prepare scripts FORCE
	$(Q)$(MAKE) $(build)=$(build-dir) $(target-dir)$(notdir $@)

# Modules
/: prepare scripts FORCE
	$(cmd_crmodverdir)
	$(Q)$(MAKE) KBUILD_MODULES=$(if $(CONFIG_MODULES),1) \
	$(build)=$(build-dir)
# Make sure the latest headers are built for Documentation
Documentation/ samples/: headers_install
%/: prepare scripts FORCE
	$(cmd_crmodverdir)
	$(Q)$(MAKE) KBUILD_MODULES=$(if $(CONFIG_MODULES),1) \
	$(build)=$(build-dir)
%.ko: prepare scripts FORCE
	$(cmd_crmodverdir)
	$(Q)$(MAKE) KBUILD_MODULES=$(if $(CONFIG_MODULES),1)   \
	$(build)=$(build-dir) $(@:.ko=.o)
	$(Q)$(MAKE) -f $(srctree)/scripts/Makefile.modpost

# FIXME Should go into a make.lib or something
# ===========================================================================

quiet_cmd_rmdirs = $(if $(wildcard $(rm-dirs)),CLEAN   $(wildcard $(rm-dirs)))
      cmd_rmdirs = rm -rf $(rm-dirs)

quiet_cmd_rmfiles = $(if $(wildcard $(rm-files)),CLEAN   $(wildcard $(rm-files)))
      cmd_rmfiles = rm -f $(rm-files)

# Run depmod only if we have System.map and depmod is executable
quiet_cmd_depmod = DEPMOD  $(KERNELRELEASE)
      cmd_depmod = $(CONFIG_SHELL) $(srctree)/scripts/depmod.sh $(DEPMOD) \
                   $(KERNELRELEASE) "$(patsubst y,_,$(CONFIG_HAVE_UNDERSCORE_SYMBOL_PREFIX))"

# Create temporary dir for module support files
# clean it up only when building all modules
cmd_crmodverdir = $(Q)mkdir -p $(MODVERDIR) \
                  $(if $(KBUILD_MODULES),; rm -f $(MODVERDIR)/*)

# read all saved command lines

targets := $(wildcard $(sort $(targets)))
cmd_files := $(wildcard .*.cmd $(foreach f,$(targets),$(dir $(f)).$(notdir $(f)).cmd))

ifneq ($(cmd_files),)
  $(cmd_files): ;	# Do not try to update included dependency files
  include $(cmd_files)
endif

endif	# skip-makefile

PHONY += FORCE
FORCE:

# Declare the contents of the .PHONY variable as phony.  We keep that
# information in a variable so we can use it in if_changed and friends.
.PHONY: $(PHONY)<|MERGE_RESOLUTION|>--- conflicted
+++ resolved
@@ -1,14 +1,8 @@
 VERSION = 4
 PATCHLEVEL = 12
-<<<<<<< HEAD
-SUBLEVEL = 4
+SUBLEVEL = 5
 EXTRAVERSION = -zen
 NAME = Tin Olives
-=======
-SUBLEVEL = 5
-EXTRAVERSION =
-NAME = Fearless Coyote
->>>>>>> 45100eec
 
 # *DOCUMENTATION*
 # To see a list of typical targets execute "make help"

--- conflicted
+++ resolved
@@ -1,15 +1,9 @@
 # SPDX-License-Identifier: GPL-2.0
 VERSION = 4
 PATCHLEVEL = 19
-<<<<<<< HEAD
-SUBLEVEL = 67
+SUBLEVEL = 68
 EXTRAVERSION = -zen
 NAME = Neo Mir
-=======
-SUBLEVEL = 68
-EXTRAVERSION =
-NAME = "People's Front"
->>>>>>> def4c11b
 
 # *DOCUMENTATION*
 # To see a list of typical targets execute "make help"

--- conflicted
+++ resolved
@@ -1,15 +1,9 @@
 # SPDX-License-Identifier: GPL-2.0
 VERSION = 4
 PATCHLEVEL = 20
-<<<<<<< HEAD
-SUBLEVEL = 13
+SUBLEVEL = 14
 EXTRAVERSION = -zen
 NAME = Sparky Falcon
-=======
-SUBLEVEL = 14
-EXTRAVERSION =
-NAME = Shy Crocodile
->>>>>>> bc3041f2
 
 # *DOCUMENTATION*
 # To see a list of typical targets execute "make help"

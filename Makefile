--- conflicted
+++ resolved
@@ -1,15 +1,9 @@
 # SPDX-License-Identifier: GPL-2.0
 VERSION = 5
 PATCHLEVEL = 0
-<<<<<<< HEAD
-SUBLEVEL = 11
+SUBLEVEL = 12
 EXTRAVERSION = -zen
 NAME = High Five
-=======
-SUBLEVEL = 12
-EXTRAVERSION =
-NAME = Shy Crocodile
->>>>>>> 6006d5b0
 
 # *DOCUMENTATION*
 # To see a list of typical targets execute "make help"

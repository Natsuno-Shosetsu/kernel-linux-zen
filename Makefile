--- conflicted
+++ resolved
@@ -1,15 +1,9 @@
 # SPDX-License-Identifier: GPL-2.0
 VERSION = 5
 PATCHLEVEL = 11
-<<<<<<< HEAD
-SUBLEVEL = 20
+SUBLEVEL = 21
 EXTRAVERSION = -zen
 NAME = 🤗 Hugs & Kisses 😚
-=======
-SUBLEVEL = 21
-EXTRAVERSION =
-NAME = 💕 Valentine's Day Edition 💕
->>>>>>> 207ee8ff
 
 # *DOCUMENTATION*
 # To see a list of typical targets execute "make help"
@@ -941,6 +935,7 @@
 
 # Make sure -fstack-check isn't enabled (like gentoo apparently did)
 KBUILD_CFLAGS  += -fno-stack-check
+
 
 
 

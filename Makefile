--- conflicted
+++ resolved
@@ -1,15 +1,9 @@
 # SPDX-License-Identifier: GPL-2.0
 VERSION = 5
 PATCHLEVEL = 13
-<<<<<<< HEAD
 SUBLEVEL = 1
-EXTRAVERSION =
-NAME = Opossums on Parade
-=======
-SUBLEVEL = 0
 EXTRAVERSION = -zen
 NAME = The City on the Edge of Forever
->>>>>>> 732e5405
 
 # *DOCUMENTATION*
 # To see a list of typical targets execute "make help"

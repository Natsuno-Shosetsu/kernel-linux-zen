# SPDX-License-Identifier: GPL-2.0
VERSION = 6
PATCHLEVEL = 7
<<<<<<< HEAD
SUBLEVEL = 3
EXTRAVERSION = -zen
NAME = Finding Humor In Nothing
=======
SUBLEVEL = 4
EXTRAVERSION =
NAME = Hurr durr I'ma ninja sloth
>>>>>>> 18d179e1

# *DOCUMENTATION*
# To see a list of typical targets execute "make help"
# More info can be located in ./README
# Comments in this file are targeted only to the developer, do not
# expect to learn how to build the kernel reading this file.

ifeq ($(filter undefine,$(.FEATURES)),)
$(error GNU Make >= 3.82 is required. Your Make version is $(MAKE_VERSION))
endif

$(if $(filter __%, $(MAKECMDGOALS)), \
	$(error targets prefixed with '__' are only for internal use))

# That's our default target when none is given on the command line
PHONY := __all
__all:

# We are using a recursive build, so we need to do a little thinking
# to get the ordering right.
#
# Most importantly: sub-Makefiles should only ever modify files in
# their own directory. If in some directory we have a dependency on
# a file in another dir (which doesn't happen often, but it's often
# unavoidable when linking the built-in.a targets which finally
# turn into vmlinux), we will call a sub make in that other dir, and
# after that we are sure that everything which is in that other dir
# is now up to date.
#
# The only cases where we need to modify files which have global
# effects are thus separated out and done before the recursive
# descending is started. They are now explicitly listed as the
# prepare rule.

this-makefile := $(lastword $(MAKEFILE_LIST))
export abs_srctree := $(realpath $(dir $(this-makefile)))
export abs_objtree := $(CURDIR)

ifneq ($(sub_make_done),1)

# Do not use make's built-in rules and variables
# (this increases performance and avoids hard-to-debug behaviour)
MAKEFLAGS += -rR

# Avoid funny character set dependencies
unexport LC_ALL
LC_COLLATE=C
LC_NUMERIC=C
export LC_COLLATE LC_NUMERIC

# Avoid interference with shell env settings
unexport GREP_OPTIONS

# Beautify output
# ---------------------------------------------------------------------------
#
# Most of build commands in Kbuild start with "cmd_". You can optionally define
# "quiet_cmd_*". If defined, the short log is printed. Otherwise, no log from
# that command is printed by default.
#
# e.g.)
#    quiet_cmd_depmod = DEPMOD  $(MODLIB)
#          cmd_depmod = $(srctree)/scripts/depmod.sh $(DEPMOD) $(KERNELRELEASE)
#
# A simple variant is to prefix commands with $(Q) - that's useful
# for commands that shall be hidden in non-verbose mode.
#
#    $(Q)$(MAKE) $(build)=scripts/basic
#
# If KBUILD_VERBOSE contains 1, the whole command is echoed.
# If KBUILD_VERBOSE contains 2, the reason for rebuilding is printed.
#
# To put more focus on warnings, be less verbose as default
# Use 'make V=1' to see the full commands

ifeq ("$(origin V)", "command line")
  KBUILD_VERBOSE = $(V)
endif

quiet = quiet_
Q = @

ifneq ($(findstring 1, $(KBUILD_VERBOSE)),)
  quiet =
  Q =
endif

# If the user is running make -s (silent mode), suppress echoing of
# commands
# make-4.0 (and later) keep single letter options in the 1st word of MAKEFLAGS.

ifeq ($(filter 3.%,$(MAKE_VERSION)),)
short-opts := $(firstword -$(MAKEFLAGS))
else
short-opts := $(filter-out --%,$(MAKEFLAGS))
endif

ifneq ($(findstring s,$(short-opts)),)
quiet=silent_
override KBUILD_VERBOSE :=
endif

export quiet Q KBUILD_VERBOSE

# Call a source code checker (by default, "sparse") as part of the
# C compilation.
#
# Use 'make C=1' to enable checking of only re-compiled files.
# Use 'make C=2' to enable checking of *all* source files, regardless
# of whether they are re-compiled or not.
#
# See the file "Documentation/dev-tools/sparse.rst" for more details,
# including where to get the "sparse" utility.

ifeq ("$(origin C)", "command line")
  KBUILD_CHECKSRC = $(C)
endif
ifndef KBUILD_CHECKSRC
  KBUILD_CHECKSRC = 0
endif

export KBUILD_CHECKSRC

# Enable "clippy" (a linter) as part of the Rust compilation.
#
# Use 'make CLIPPY=1' to enable it.
ifeq ("$(origin CLIPPY)", "command line")
  KBUILD_CLIPPY := $(CLIPPY)
endif

export KBUILD_CLIPPY

# Use make M=dir or set the environment variable KBUILD_EXTMOD to specify the
# directory of external module to build. Setting M= takes precedence.
ifeq ("$(origin M)", "command line")
  KBUILD_EXTMOD := $(M)
endif

$(if $(word 2, $(KBUILD_EXTMOD)), \
	$(error building multiple external modules is not supported))

$(foreach x, % :, $(if $(findstring $x, $(KBUILD_EXTMOD)), \
	$(error module directory path cannot contain '$x')))

# Remove trailing slashes
ifneq ($(filter %/, $(KBUILD_EXTMOD)),)
KBUILD_EXTMOD := $(shell dirname $(KBUILD_EXTMOD).)
endif

export KBUILD_EXTMOD

# Kbuild will save output files in the current working directory.
# This does not need to match to the root of the kernel source tree.
#
# For example, you can do this:
#
#  cd /dir/to/store/output/files; make -f /dir/to/kernel/source/Makefile
#
# If you want to save output files in a different location, there are
# two syntaxes to specify it.
#
# 1) O=
# Use "make O=dir/to/store/output/files/"
#
# 2) Set KBUILD_OUTPUT
# Set the environment variable KBUILD_OUTPUT to point to the output directory.
# export KBUILD_OUTPUT=dir/to/store/output/files/; make
#
# The O= assignment takes precedence over the KBUILD_OUTPUT environment
# variable.

# Do we want to change the working directory?
ifeq ("$(origin O)", "command line")
  KBUILD_OUTPUT := $(O)
endif

ifneq ($(KBUILD_OUTPUT),)
# Make's built-in functions such as $(abspath ...), $(realpath ...) cannot
# expand a shell special character '~'. We use a somewhat tedious way here.
abs_objtree := $(shell mkdir -p $(KBUILD_OUTPUT) && cd $(KBUILD_OUTPUT) && pwd)
$(if $(abs_objtree),, \
     $(error failed to create output directory "$(KBUILD_OUTPUT)"))

# $(realpath ...) resolves symlinks
abs_objtree := $(realpath $(abs_objtree))
endif # ifneq ($(KBUILD_OUTPUT),)

ifneq ($(words $(subst :, ,$(abs_srctree))), 1)
$(error source directory cannot contain spaces or colons)
endif

ifneq ($(filter 3.%,$(MAKE_VERSION)),)
# 'MAKEFLAGS += -rR' does not immediately become effective for GNU Make 3.x
# We need to invoke sub-make to avoid implicit rules in the top Makefile.
need-sub-make := 1
# Cancel implicit rules for this Makefile.
$(this-makefile): ;
endif

export sub_make_done := 1

endif # sub_make_done

ifeq ($(abs_objtree),$(CURDIR))
# Suppress "Entering directory ..." if we are at the final work directory.
no-print-directory := --no-print-directory
else
# Recursion to show "Entering directory ..."
need-sub-make := 1
endif

ifeq ($(filter --no-print-directory, $(MAKEFLAGS)),)
# If --no-print-directory is unset, recurse once again to set it.
# You may end up recursing into __sub-make twice. This is needed due to the
# behavior change in GNU Make 4.4.1.
need-sub-make := 1
endif

ifeq ($(need-sub-make),1)

PHONY += $(MAKECMDGOALS) __sub-make

$(filter-out $(this-makefile), $(MAKECMDGOALS)) __all: __sub-make
	@:

# Invoke a second make in the output directory, passing relevant variables
__sub-make:
	$(Q)$(MAKE) $(no-print-directory) -C $(abs_objtree) \
	-f $(abs_srctree)/Makefile $(MAKECMDGOALS)

else # need-sub-make

# We process the rest of the Makefile if this is the final invocation of make

ifeq ($(abs_srctree),$(abs_objtree))
        # building in the source tree
        srctree := .
	building_out_of_srctree :=
else
        ifeq ($(abs_srctree)/,$(dir $(abs_objtree)))
                # building in a subdirectory of the source tree
                srctree := ..
        else
                srctree := $(abs_srctree)
        endif
	building_out_of_srctree := 1
endif

ifneq ($(KBUILD_ABS_SRCTREE),)
srctree := $(abs_srctree)
endif

objtree		:= .
VPATH		:= $(srctree)

export building_out_of_srctree srctree objtree VPATH

# To make sure we do not include .config for any of the *config targets
# catch them early, and hand them over to scripts/kconfig/Makefile
# It is allowed to specify more targets when calling make, including
# mixing *config targets and build targets.
# For example 'make oldconfig all'.
# Detect when mixed targets is specified, and make a second invocation
# of make so .config is not included in this case either (for *config).

version_h := include/generated/uapi/linux/version.h

clean-targets := %clean mrproper cleandocs
no-dot-config-targets := $(clean-targets) \
			 cscope gtags TAGS tags help% %docs check% coccicheck \
			 $(version_h) headers headers_% archheaders archscripts \
			 %asm-generic kernelversion %src-pkg dt_binding_check \
			 outputmakefile rustavailable rustfmt rustfmtcheck
no-sync-config-targets := $(no-dot-config-targets) %install modules_sign kernelrelease \
			  image_name
single-targets := %.a %.i %.ko %.lds %.ll %.lst %.mod %.o %.rsi %.s %.symtypes %/

config-build	:=
mixed-build	:=
need-config	:= 1
may-sync-config	:= 1
single-build	:=

ifneq ($(filter $(no-dot-config-targets), $(MAKECMDGOALS)),)
	ifeq ($(filter-out $(no-dot-config-targets), $(MAKECMDGOALS)),)
		need-config :=
	endif
endif

ifneq ($(filter $(no-sync-config-targets), $(MAKECMDGOALS)),)
	ifeq ($(filter-out $(no-sync-config-targets), $(MAKECMDGOALS)),)
		may-sync-config :=
	endif
endif

need-compiler := $(may-sync-config)

ifneq ($(KBUILD_EXTMOD),)
	may-sync-config :=
endif

ifeq ($(KBUILD_EXTMOD),)
        ifneq ($(filter %config,$(MAKECMDGOALS)),)
		config-build := 1
                ifneq ($(words $(MAKECMDGOALS)),1)
			mixed-build := 1
                endif
        endif
endif

# We cannot build single targets and the others at the same time
ifneq ($(filter $(single-targets), $(MAKECMDGOALS)),)
	single-build := 1
	ifneq ($(filter-out $(single-targets), $(MAKECMDGOALS)),)
		mixed-build := 1
	endif
endif

# For "make -j clean all", "make -j mrproper defconfig all", etc.
ifneq ($(filter $(clean-targets),$(MAKECMDGOALS)),)
        ifneq ($(filter-out $(clean-targets),$(MAKECMDGOALS)),)
		mixed-build := 1
        endif
endif

# install and modules_install need also be processed one by one
ifneq ($(filter install,$(MAKECMDGOALS)),)
        ifneq ($(filter modules_install,$(MAKECMDGOALS)),)
		mixed-build := 1
        endif
endif

ifdef mixed-build
# ===========================================================================
# We're called with mixed targets (*config and build targets).
# Handle them one by one.

PHONY += $(MAKECMDGOALS) __build_one_by_one

$(MAKECMDGOALS): __build_one_by_one
	@:

__build_one_by_one:
	$(Q)set -e; \
	for i in $(MAKECMDGOALS); do \
		$(MAKE) -f $(srctree)/Makefile $$i; \
	done

else # !mixed-build

include $(srctree)/scripts/Kbuild.include

# Read KERNELRELEASE from include/config/kernel.release (if it exists)
KERNELRELEASE = $(call read-file, include/config/kernel.release)
KERNELVERSION = $(VERSION)$(if $(PATCHLEVEL),.$(PATCHLEVEL)$(if $(SUBLEVEL),.$(SUBLEVEL)))$(EXTRAVERSION)
export VERSION PATCHLEVEL SUBLEVEL KERNELRELEASE KERNELVERSION

include $(srctree)/scripts/subarch.include

# Cross compiling and selecting different set of gcc/bin-utils
# ---------------------------------------------------------------------------
#
# When performing cross compilation for other architectures ARCH shall be set
# to the target architecture. (See arch/* for the possibilities).
# ARCH can be set during invocation of make:
# make ARCH=arm64
# Another way is to have ARCH set in the environment.
# The default ARCH is the host where make is executed.

# CROSS_COMPILE specify the prefix used for all executables used
# during compilation. Only gcc and related bin-utils executables
# are prefixed with $(CROSS_COMPILE).
# CROSS_COMPILE can be set on the command line
# make CROSS_COMPILE=aarch64-linux-gnu-
# Alternatively CROSS_COMPILE can be set in the environment.
# Default value for CROSS_COMPILE is not to prefix executables
# Note: Some architectures assign CROSS_COMPILE in their arch/*/Makefile
ARCH		?= $(SUBARCH)

# Architecture as present in compile.h
UTS_MACHINE 	:= $(ARCH)
SRCARCH 	:= $(ARCH)

# Additional ARCH settings for x86
ifeq ($(ARCH),i386)
        SRCARCH := x86
endif
ifeq ($(ARCH),x86_64)
        SRCARCH := x86
endif

# Additional ARCH settings for sparc
ifeq ($(ARCH),sparc32)
       SRCARCH := sparc
endif
ifeq ($(ARCH),sparc64)
       SRCARCH := sparc
endif

# Additional ARCH settings for parisc
ifeq ($(ARCH),parisc64)
       SRCARCH := parisc
endif

export cross_compiling :=
ifneq ($(SRCARCH),$(SUBARCH))
cross_compiling := 1
endif

KCONFIG_CONFIG	?= .config
export KCONFIG_CONFIG

# SHELL used by kbuild
CONFIG_SHELL := sh

HOST_LFS_CFLAGS := $(shell getconf LFS_CFLAGS 2>/dev/null)
HOST_LFS_LDFLAGS := $(shell getconf LFS_LDFLAGS 2>/dev/null)
HOST_LFS_LIBS := $(shell getconf LFS_LIBS 2>/dev/null)

ifneq ($(LLVM),)
ifneq ($(filter %/,$(LLVM)),)
LLVM_PREFIX := $(LLVM)
else ifneq ($(filter -%,$(LLVM)),)
LLVM_SUFFIX := $(LLVM)
endif

HOSTCC	= $(LLVM_PREFIX)clang$(LLVM_SUFFIX)
HOSTCXX	= $(LLVM_PREFIX)clang++$(LLVM_SUFFIX)
else
HOSTCC	= gcc
HOSTCXX	= g++
endif
HOSTRUSTC = rustc
HOSTPKG_CONFIG	= pkg-config

KBUILD_USERHOSTCFLAGS := -Wall -Wmissing-prototypes -Wstrict-prototypes \
			 -O2 -fomit-frame-pointer -std=gnu11
KBUILD_USERCFLAGS  := $(KBUILD_USERHOSTCFLAGS) $(USERCFLAGS)
KBUILD_USERLDFLAGS := $(USERLDFLAGS)

# These flags apply to all Rust code in the tree, including the kernel and
# host programs.
export rust_common_flags := --edition=2021 \
			    -Zbinary_dep_depinfo=y \
			    -Dunsafe_op_in_unsafe_fn -Drust_2018_idioms \
			    -Dunreachable_pub -Dnon_ascii_idents \
			    -Wmissing_docs \
			    -Drustdoc::missing_crate_level_docs \
			    -Dclippy::correctness -Dclippy::style \
			    -Dclippy::suspicious -Dclippy::complexity \
			    -Dclippy::perf \
			    -Dclippy::let_unit_value -Dclippy::mut_mut \
			    -Dclippy::needless_bitwise_bool \
			    -Dclippy::needless_continue \
			    -Dclippy::no_mangle_with_rust_abi \
			    -Wclippy::dbg_macro

KBUILD_HOSTCFLAGS   := $(KBUILD_USERHOSTCFLAGS) $(HOST_LFS_CFLAGS) $(HOSTCFLAGS)
KBUILD_HOSTCXXFLAGS := -Wall -O2 $(HOST_LFS_CFLAGS) $(HOSTCXXFLAGS)
KBUILD_HOSTRUSTFLAGS := $(rust_common_flags) -O -Cstrip=debuginfo \
			-Zallow-features= $(HOSTRUSTFLAGS)
KBUILD_HOSTLDFLAGS  := $(HOST_LFS_LDFLAGS) $(HOSTLDFLAGS)
KBUILD_HOSTLDLIBS   := $(HOST_LFS_LIBS) $(HOSTLDLIBS)

# Make variables (CC, etc...)
CPP		= $(CC) -E
ifneq ($(LLVM),)
CC		= $(LLVM_PREFIX)clang$(LLVM_SUFFIX)
LD		= $(LLVM_PREFIX)ld.lld$(LLVM_SUFFIX)
AR		= $(LLVM_PREFIX)llvm-ar$(LLVM_SUFFIX)
NM		= $(LLVM_PREFIX)llvm-nm$(LLVM_SUFFIX)
OBJCOPY		= $(LLVM_PREFIX)llvm-objcopy$(LLVM_SUFFIX)
OBJDUMP		= $(LLVM_PREFIX)llvm-objdump$(LLVM_SUFFIX)
READELF		= $(LLVM_PREFIX)llvm-readelf$(LLVM_SUFFIX)
STRIP		= $(LLVM_PREFIX)llvm-strip$(LLVM_SUFFIX)
else
CC		= $(CROSS_COMPILE)gcc
LD		= $(CROSS_COMPILE)ld
AR		= $(CROSS_COMPILE)ar
NM		= $(CROSS_COMPILE)nm
OBJCOPY		= $(CROSS_COMPILE)objcopy
OBJDUMP		= $(CROSS_COMPILE)objdump
READELF		= $(CROSS_COMPILE)readelf
STRIP		= $(CROSS_COMPILE)strip
endif
RUSTC		= rustc
RUSTDOC		= rustdoc
RUSTFMT		= rustfmt
CLIPPY_DRIVER	= clippy-driver
BINDGEN		= bindgen
CARGO		= cargo
PAHOLE		= pahole
RESOLVE_BTFIDS	= $(objtree)/tools/bpf/resolve_btfids/resolve_btfids
LEX		= flex
YACC		= bison
AWK		= awk
INSTALLKERNEL  := installkernel
PERL		= perl
PYTHON3		= python3
CHECK		= sparse
BASH		= bash
KGZIP		= gzip
KBZIP2		= bzip2
KLZOP		= lzop
LZMA		= lzma
LZ4		= lz4c
XZ		= xz
ZSTD		= zstd

CHECKFLAGS     := -D__linux__ -Dlinux -D__STDC__ -Dunix -D__unix__ \
		  -Wbitwise -Wno-return-void -Wno-unknown-attribute $(CF)
NOSTDINC_FLAGS :=
CFLAGS_MODULE   =
RUSTFLAGS_MODULE =
AFLAGS_MODULE   =
LDFLAGS_MODULE  =
CFLAGS_KERNEL	=
RUSTFLAGS_KERNEL =
AFLAGS_KERNEL	=
LDFLAGS_vmlinux =

# Use USERINCLUDE when you must reference the UAPI directories only.
USERINCLUDE    := \
		-I$(srctree)/arch/$(SRCARCH)/include/uapi \
		-I$(objtree)/arch/$(SRCARCH)/include/generated/uapi \
		-I$(srctree)/include/uapi \
		-I$(objtree)/include/generated/uapi \
                -include $(srctree)/include/linux/compiler-version.h \
                -include $(srctree)/include/linux/kconfig.h

# Use LINUXINCLUDE when you must reference the include/ directory.
# Needed to be compatible with the O= option
LINUXINCLUDE    := \
		-I$(srctree)/arch/$(SRCARCH)/include \
		-I$(objtree)/arch/$(SRCARCH)/include/generated \
		$(if $(building_out_of_srctree),-I$(srctree)/include) \
		-I$(objtree)/include \
		$(USERINCLUDE)

KBUILD_AFLAGS   := -D__ASSEMBLY__ -fno-PIE

KBUILD_CFLAGS :=
KBUILD_CFLAGS += -std=gnu11
KBUILD_CFLAGS += -fshort-wchar
KBUILD_CFLAGS += -funsigned-char
KBUILD_CFLAGS += -fno-common
KBUILD_CFLAGS += -fno-PIE
KBUILD_CFLAGS += -fno-strict-aliasing

KBUILD_CPPFLAGS := -D__KERNEL__
KBUILD_RUSTFLAGS := $(rust_common_flags) \
		    --target=$(objtree)/scripts/target.json \
		    -Cpanic=abort -Cembed-bitcode=n -Clto=n \
		    -Cforce-unwind-tables=n -Ccodegen-units=1 \
		    -Csymbol-mangling-version=v0 \
		    -Crelocation-model=static \
		    -Zfunction-sections=n \
		    -Dclippy::float_arithmetic

KBUILD_AFLAGS_KERNEL :=
KBUILD_CFLAGS_KERNEL :=
KBUILD_RUSTFLAGS_KERNEL :=
KBUILD_AFLAGS_MODULE  := -DMODULE
KBUILD_CFLAGS_MODULE  := -DMODULE
KBUILD_RUSTFLAGS_MODULE := --cfg MODULE
KBUILD_LDFLAGS_MODULE :=
KBUILD_LDFLAGS :=
CLANG_FLAGS :=

ifeq ($(KBUILD_CLIPPY),1)
	RUSTC_OR_CLIPPY_QUIET := CLIPPY
	RUSTC_OR_CLIPPY = $(CLIPPY_DRIVER)
else
	RUSTC_OR_CLIPPY_QUIET := RUSTC
	RUSTC_OR_CLIPPY = $(RUSTC)
endif

ifdef RUST_LIB_SRC
	export RUST_LIB_SRC
endif

# Allows the usage of unstable features in stable compilers.
export RUSTC_BOOTSTRAP := 1

export ARCH SRCARCH CONFIG_SHELL BASH HOSTCC KBUILD_HOSTCFLAGS CROSS_COMPILE LD CC HOSTPKG_CONFIG
export RUSTC RUSTDOC RUSTFMT RUSTC_OR_CLIPPY_QUIET RUSTC_OR_CLIPPY BINDGEN CARGO
export HOSTRUSTC KBUILD_HOSTRUSTFLAGS
export CPP AR NM STRIP OBJCOPY OBJDUMP READELF PAHOLE RESOLVE_BTFIDS LEX YACC AWK INSTALLKERNEL
export PERL PYTHON3 CHECK CHECKFLAGS MAKE UTS_MACHINE HOSTCXX
export KGZIP KBZIP2 KLZOP LZMA LZ4 XZ ZSTD
export KBUILD_HOSTCXXFLAGS KBUILD_HOSTLDFLAGS KBUILD_HOSTLDLIBS LDFLAGS_MODULE
export KBUILD_USERCFLAGS KBUILD_USERLDFLAGS

export KBUILD_CPPFLAGS NOSTDINC_FLAGS LINUXINCLUDE OBJCOPYFLAGS KBUILD_LDFLAGS
export KBUILD_CFLAGS CFLAGS_KERNEL CFLAGS_MODULE
export KBUILD_RUSTFLAGS RUSTFLAGS_KERNEL RUSTFLAGS_MODULE
export KBUILD_AFLAGS AFLAGS_KERNEL AFLAGS_MODULE
export KBUILD_AFLAGS_MODULE KBUILD_CFLAGS_MODULE KBUILD_RUSTFLAGS_MODULE KBUILD_LDFLAGS_MODULE
export KBUILD_AFLAGS_KERNEL KBUILD_CFLAGS_KERNEL KBUILD_RUSTFLAGS_KERNEL

# Files to ignore in find ... statements

export RCS_FIND_IGNORE := \( -name SCCS -o -name BitKeeper -o -name .svn -o    \
			  -name CVS -o -name .pc -o -name .hg -o -name .git \) \
			  -prune -o
export RCS_TAR_IGNORE := --exclude SCCS --exclude BitKeeper --exclude .svn \
			 --exclude CVS --exclude .pc --exclude .hg --exclude .git

# ===========================================================================
# Rules shared between *config targets and build targets

# Basic helpers built in scripts/basic/
PHONY += scripts_basic
scripts_basic:
	$(Q)$(MAKE) $(build)=scripts/basic

PHONY += outputmakefile
ifdef building_out_of_srctree
# Before starting out-of-tree build, make sure the source tree is clean.
# outputmakefile generates a Makefile in the output directory, if using a
# separate output directory. This allows convenient use of make in the
# output directory.
# At the same time when output Makefile generated, generate .gitignore to
# ignore whole output directory

quiet_cmd_makefile = GEN     Makefile
      cmd_makefile = { \
	echo "\# Automatically generated by $(srctree)/Makefile: don't edit"; \
	echo "include $(srctree)/Makefile"; \
	} > Makefile

outputmakefile:
	@if [ -f $(srctree)/.config -o \
		 -d $(srctree)/include/config -o \
		 -d $(srctree)/arch/$(SRCARCH)/include/generated ]; then \
		echo >&2 "***"; \
		echo >&2 "*** The source tree is not clean, please run 'make$(if $(findstring command line, $(origin ARCH)), ARCH=$(ARCH)) mrproper'"; \
		echo >&2 "*** in $(abs_srctree)";\
		echo >&2 "***"; \
		false; \
	fi
	$(Q)ln -fsn $(srctree) source
	$(call cmd,makefile)
	$(Q)test -e .gitignore || \
	{ echo "# this is build directory, ignore it"; echo "*"; } > .gitignore
endif

# The expansion should be delayed until arch/$(SRCARCH)/Makefile is included.
# Some architectures define CROSS_COMPILE in arch/$(SRCARCH)/Makefile.
# CC_VERSION_TEXT is referenced from Kconfig (so it needs export),
# and from include/config/auto.conf.cmd to detect the compiler upgrade.
CC_VERSION_TEXT = $(subst $(pound),,$(shell LC_ALL=C $(CC) --version 2>/dev/null | head -n 1))

ifneq ($(findstring clang,$(CC_VERSION_TEXT)),)
include $(srctree)/scripts/Makefile.clang
endif

# Include this also for config targets because some architectures need
# cc-cross-prefix to determine CROSS_COMPILE.
ifdef need-compiler
include $(srctree)/scripts/Makefile.compiler
endif

ifdef config-build
# ===========================================================================
# *config targets only - make sure prerequisites are updated, and descend
# in scripts/kconfig to make the *config target

# Read arch-specific Makefile to set KBUILD_DEFCONFIG as needed.
# KBUILD_DEFCONFIG may point out an alternative default configuration
# used for 'make defconfig'
include $(srctree)/arch/$(SRCARCH)/Makefile
export KBUILD_DEFCONFIG KBUILD_KCONFIG CC_VERSION_TEXT

config: outputmakefile scripts_basic FORCE
	$(Q)$(MAKE) $(build)=scripts/kconfig $@

%config: outputmakefile scripts_basic FORCE
	$(Q)$(MAKE) $(build)=scripts/kconfig $@

else #!config-build
# ===========================================================================
# Build targets only - this includes vmlinux, arch-specific targets, clean
# targets and others. In general all targets except *config targets.

# If building an external module we do not care about the all: rule
# but instead __all depend on modules
PHONY += all
ifeq ($(KBUILD_EXTMOD),)
__all: all
else
__all: modules
endif

targets :=

# Decide whether to build built-in, modular, or both.
# Normally, just do built-in.

KBUILD_MODULES :=
KBUILD_BUILTIN := 1

# If we have only "make modules", don't compile built-in objects.
ifeq ($(MAKECMDGOALS),modules)
  KBUILD_BUILTIN :=
endif

# If we have "make <whatever> modules", compile modules
# in addition to whatever we do anyway.
# Just "make" or "make all" shall build modules as well

ifneq ($(filter all modules nsdeps %compile_commands.json clang-%,$(MAKECMDGOALS)),)
  KBUILD_MODULES := 1
endif

ifeq ($(MAKECMDGOALS),)
  KBUILD_MODULES := 1
endif

export KBUILD_MODULES KBUILD_BUILTIN

ifdef need-config
include include/config/auto.conf
endif

ifeq ($(KBUILD_EXTMOD),)
# Objects we will link into vmlinux / subdirs we need to visit
core-y		:=
drivers-y	:=
libs-y		:= lib/
endif # KBUILD_EXTMOD

# The all: target is the default when no target is given on the
# command line.
# This allow a user to issue only 'make' to build a kernel including modules
# Defaults to vmlinux, but the arch makefile usually adds further targets
all: vmlinux

CFLAGS_GCOV	:= -fprofile-arcs -ftest-coverage
ifdef CONFIG_CC_IS_GCC
CFLAGS_GCOV	+= -fno-tree-loop-im
endif
export CFLAGS_GCOV

# The arch Makefiles can override CC_FLAGS_FTRACE. We may also append it later.
ifdef CONFIG_FUNCTION_TRACER
  CC_FLAGS_FTRACE := -pg
endif

include $(srctree)/arch/$(SRCARCH)/Makefile

ifdef need-config
ifdef may-sync-config
# Read in dependencies to all Kconfig* files, make sure to run syncconfig if
# changes are detected. This should be included after arch/$(SRCARCH)/Makefile
# because some architectures define CROSS_COMPILE there.
include include/config/auto.conf.cmd

$(KCONFIG_CONFIG):
	@echo >&2 '***'
	@echo >&2 '*** Configuration file "$@" not found!'
	@echo >&2 '***'
	@echo >&2 '*** Please run some configurator (e.g. "make oldconfig" or'
	@echo >&2 '*** "make menuconfig" or "make xconfig").'
	@echo >&2 '***'
	@/bin/false

# The actual configuration files used during the build are stored in
# include/generated/ and include/config/. Update them if .config is newer than
# include/config/auto.conf (which mirrors .config).
#
# This exploits the 'multi-target pattern rule' trick.
# The syncconfig should be executed only once to make all the targets.
# (Note: use the grouped target '&:' when we bump to GNU Make 4.3)
#
# Do not use $(call cmd,...) here. That would suppress prompts from syncconfig,
# so you cannot notice that Kconfig is waiting for the user input.
%/config/auto.conf %/config/auto.conf.cmd %/generated/autoconf.h %/generated/rustc_cfg: $(KCONFIG_CONFIG)
	$(Q)$(kecho) "  SYNC    $@"
	$(Q)$(MAKE) -f $(srctree)/Makefile syncconfig
else # !may-sync-config
# External modules and some install targets need include/generated/autoconf.h
# and include/config/auto.conf but do not care if they are up-to-date.
# Use auto.conf to trigger the test
PHONY += include/config/auto.conf

include/config/auto.conf:
	@test -e include/generated/autoconf.h -a -e $@ || (		\
	echo >&2;							\
	echo >&2 "  ERROR: Kernel configuration is invalid.";		\
	echo >&2 "         include/generated/autoconf.h or $@ are missing.";\
	echo >&2 "         Run 'make oldconfig && make prepare' on kernel src to fix it.";	\
	echo >&2 ;							\
	/bin/false)

endif # may-sync-config
endif # need-config

KBUILD_CFLAGS	+= -fno-delete-null-pointer-checks

ifdef CONFIG_CC_OPTIMIZE_FOR_PERFORMANCE
KBUILD_CFLAGS += -O2
KBUILD_RUSTFLAGS += -Copt-level=2
else ifdef CONFIG_CC_OPTIMIZE_FOR_PERFORMANCE_O3
KBUILD_CFLAGS += -O3
KBUILD_RUSTFLAGS += -Copt-level=3
else ifdef CONFIG_CC_OPTIMIZE_FOR_SIZE
KBUILD_CFLAGS += -Os
KBUILD_RUSTFLAGS += -Copt-level=s
endif

# Always set `debug-assertions` and `overflow-checks` because their default
# depends on `opt-level` and `debug-assertions`, respectively.
KBUILD_RUSTFLAGS += -Cdebug-assertions=$(if $(CONFIG_RUST_DEBUG_ASSERTIONS),y,n)
KBUILD_RUSTFLAGS += -Coverflow-checks=$(if $(CONFIG_RUST_OVERFLOW_CHECKS),y,n)

# Tell gcc to never replace conditional load with a non-conditional one
ifdef CONFIG_CC_IS_GCC
# gcc-10 renamed --param=allow-store-data-races=0 to
# -fno-allow-store-data-races.
KBUILD_CFLAGS	+= $(call cc-option,--param=allow-store-data-races=0)
KBUILD_CFLAGS	+= $(call cc-option,-fno-allow-store-data-races)
endif

ifdef CONFIG_READABLE_ASM
# Disable optimizations that make assembler listings hard to read.
# reorder blocks reorders the control in the function
# ipa clone creates specialized cloned functions
# partial inlining inlines only parts of functions
KBUILD_CFLAGS += -fno-reorder-blocks -fno-ipa-cp-clone -fno-partial-inlining
endif

stackp-flags-y                                    := -fno-stack-protector
stackp-flags-$(CONFIG_STACKPROTECTOR)             := -fstack-protector
stackp-flags-$(CONFIG_STACKPROTECTOR_STRONG)      := -fstack-protector-strong

KBUILD_CFLAGS += $(stackp-flags-y)

KBUILD_RUSTFLAGS-$(CONFIG_WERROR) += -Dwarnings
KBUILD_RUSTFLAGS += $(KBUILD_RUSTFLAGS-y)

ifdef CONFIG_FRAME_POINTER
KBUILD_CFLAGS	+= -fno-omit-frame-pointer -fno-optimize-sibling-calls
KBUILD_RUSTFLAGS += -Cforce-frame-pointers=y
else
# Some targets (ARM with Thumb2, for example), can't be built with frame
# pointers.  For those, we don't have FUNCTION_TRACER automatically
# select FRAME_POINTER.  However, FUNCTION_TRACER adds -pg, and this is
# incompatible with -fomit-frame-pointer with current GCC, so we don't use
# -fomit-frame-pointer with FUNCTION_TRACER.
# In the Rust target specification, "frame-pointer" is set explicitly
# to "may-omit".
ifndef CONFIG_FUNCTION_TRACER
KBUILD_CFLAGS	+= -fomit-frame-pointer
endif
endif

# Initialize all stack variables with a 0xAA pattern.
ifdef CONFIG_INIT_STACK_ALL_PATTERN
KBUILD_CFLAGS	+= -ftrivial-auto-var-init=pattern
endif

# Initialize all stack variables with a zero value.
ifdef CONFIG_INIT_STACK_ALL_ZERO
KBUILD_CFLAGS	+= -ftrivial-auto-var-init=zero
ifdef CONFIG_CC_HAS_AUTO_VAR_INIT_ZERO_ENABLER
# https://github.com/llvm/llvm-project/issues/44842
CC_AUTO_VAR_INIT_ZERO_ENABLER := -enable-trivial-auto-var-init-zero-knowing-it-will-be-removed-from-clang
export CC_AUTO_VAR_INIT_ZERO_ENABLER
KBUILD_CFLAGS	+= $(CC_AUTO_VAR_INIT_ZERO_ENABLER)
endif
endif

# While VLAs have been removed, GCC produces unreachable stack probes
# for the randomize_kstack_offset feature. Disable it for all compilers.
KBUILD_CFLAGS	+= $(call cc-option, -fno-stack-clash-protection)

# Clear used registers at func exit (to reduce data lifetime and ROP gadgets).
ifdef CONFIG_ZERO_CALL_USED_REGS
KBUILD_CFLAGS	+= -fzero-call-used-regs=used-gpr
endif

ifdef CONFIG_FUNCTION_TRACER
ifdef CONFIG_FTRACE_MCOUNT_USE_CC
  CC_FLAGS_FTRACE	+= -mrecord-mcount
  ifdef CONFIG_HAVE_NOP_MCOUNT
    ifeq ($(call cc-option-yn, -mnop-mcount),y)
      CC_FLAGS_FTRACE	+= -mnop-mcount
      CC_FLAGS_USING	+= -DCC_USING_NOP_MCOUNT
    endif
  endif
endif
ifdef CONFIG_FTRACE_MCOUNT_USE_OBJTOOL
  ifdef CONFIG_HAVE_OBJTOOL_NOP_MCOUNT
    CC_FLAGS_USING	+= -DCC_USING_NOP_MCOUNT
  endif
endif
ifdef CONFIG_FTRACE_MCOUNT_USE_RECORDMCOUNT
  ifdef CONFIG_HAVE_C_RECORDMCOUNT
    BUILD_C_RECORDMCOUNT := y
    export BUILD_C_RECORDMCOUNT
  endif
endif
ifdef CONFIG_HAVE_FENTRY
  # s390-linux-gnu-gcc did not support -mfentry until gcc-9.
  ifeq ($(call cc-option-yn, -mfentry),y)
    CC_FLAGS_FTRACE	+= -mfentry
    CC_FLAGS_USING	+= -DCC_USING_FENTRY
  endif
endif
export CC_FLAGS_FTRACE
KBUILD_CFLAGS	+= $(CC_FLAGS_FTRACE) $(CC_FLAGS_USING)
KBUILD_AFLAGS	+= $(CC_FLAGS_USING)
endif

# We trigger additional mismatches with less inlining
ifdef CONFIG_DEBUG_SECTION_MISMATCH
KBUILD_CFLAGS += -fno-inline-functions-called-once
endif

# `rustc`'s `-Zfunction-sections` applies to data too (as of 1.59.0).
ifdef CONFIG_LD_DEAD_CODE_DATA_ELIMINATION
KBUILD_CFLAGS_KERNEL += -ffunction-sections -fdata-sections
KBUILD_RUSTFLAGS_KERNEL += -Zfunction-sections=y
LDFLAGS_vmlinux += --gc-sections
endif

ifdef CONFIG_SHADOW_CALL_STACK
ifndef CONFIG_DYNAMIC_SCS
CC_FLAGS_SCS	:= -fsanitize=shadow-call-stack
KBUILD_CFLAGS	+= $(CC_FLAGS_SCS)
endif
export CC_FLAGS_SCS
endif

ifdef CONFIG_LTO_CLANG
ifdef CONFIG_LTO_CLANG_THIN
CC_FLAGS_LTO	:= -flto=thin -fsplit-lto-unit
KBUILD_LDFLAGS	+= --thinlto-cache-dir=$(extmod_prefix).thinlto-cache
else
CC_FLAGS_LTO	:= -flto
endif
CC_FLAGS_LTO	+= -fvisibility=hidden

# Limit inlining across translation units to reduce binary size
KBUILD_LDFLAGS += -mllvm -import-instr-limit=5

# Check for frame size exceeding threshold during prolog/epilog insertion
# when using lld < 13.0.0.
ifneq ($(CONFIG_FRAME_WARN),0)
ifeq ($(call test-lt, $(CONFIG_LLD_VERSION), 130000),y)
KBUILD_LDFLAGS	+= -plugin-opt=-warn-stack-size=$(CONFIG_FRAME_WARN)
endif
endif
endif

ifdef CONFIG_LTO
KBUILD_CFLAGS	+= -fno-lto $(CC_FLAGS_LTO)
KBUILD_AFLAGS	+= -fno-lto
export CC_FLAGS_LTO
endif

ifdef CONFIG_CFI_CLANG
CC_FLAGS_CFI	:= -fsanitize=kcfi
KBUILD_CFLAGS	+= $(CC_FLAGS_CFI)
export CC_FLAGS_CFI
endif

ifneq ($(CONFIG_FUNCTION_ALIGNMENT),0)
KBUILD_CFLAGS += -falign-functions=$(CONFIG_FUNCTION_ALIGNMENT)
endif

# arch Makefile may override CC so keep this after arch Makefile is included
NOSTDINC_FLAGS += -nostdinc

# To gain proper coverage for CONFIG_UBSAN_BOUNDS and CONFIG_FORTIFY_SOURCE,
# the kernel uses only C99 flexible arrays for dynamically sized trailing
# arrays. Enforce this for everything that may examine structure sizes and
# perform bounds checking.
KBUILD_CFLAGS += $(call cc-option, -fstrict-flex-arrays=3)

# disable invalid "can't wrap" optimizations for signed / pointers
KBUILD_CFLAGS	+= -fno-strict-overflow

# Make sure -fstack-check isn't enabled (like gentoo apparently did)
KBUILD_CFLAGS  += -fno-stack-check

# change __FILE__ to the relative path from the srctree
KBUILD_CPPFLAGS += $(call cc-option,-fmacro-prefix-map=$(srctree)/=)

# include additional Makefiles when needed
include-y			:= scripts/Makefile.extrawarn
include-$(CONFIG_DEBUG_INFO)	+= scripts/Makefile.debug
include-$(CONFIG_DEBUG_INFO_BTF)+= scripts/Makefile.btf
include-$(CONFIG_KASAN)		+= scripts/Makefile.kasan
include-$(CONFIG_KCSAN)		+= scripts/Makefile.kcsan
include-$(CONFIG_KMSAN)		+= scripts/Makefile.kmsan
include-$(CONFIG_UBSAN)		+= scripts/Makefile.ubsan
include-$(CONFIG_KCOV)		+= scripts/Makefile.kcov
include-$(CONFIG_RANDSTRUCT)	+= scripts/Makefile.randstruct
include-$(CONFIG_GCC_PLUGINS)	+= scripts/Makefile.gcc-plugins

include $(addprefix $(srctree)/, $(include-y))

# scripts/Makefile.gcc-plugins is intentionally included last.
# Do not add $(call cc-option,...) below this line. When you build the kernel
# from the clean source tree, the GCC plugins do not exist at this point.

# Add user supplied CPPFLAGS, AFLAGS, CFLAGS and RUSTFLAGS as the last assignments
KBUILD_CPPFLAGS += $(KCPPFLAGS)
KBUILD_AFLAGS   += $(KAFLAGS)
KBUILD_CFLAGS   += $(KCFLAGS)
KBUILD_RUSTFLAGS += $(KRUSTFLAGS)

KBUILD_LDFLAGS_MODULE += --build-id=sha1
LDFLAGS_vmlinux += --build-id=sha1

KBUILD_LDFLAGS	+= -z noexecstack
ifeq ($(CONFIG_LD_IS_BFD),y)
KBUILD_LDFLAGS	+= $(call ld-option,--no-warn-rwx-segments)
endif

ifeq ($(CONFIG_STRIP_ASM_SYMS),y)
LDFLAGS_vmlinux	+= -X
endif

ifeq ($(CONFIG_RELR),y)
# ld.lld before 15 did not support -z pack-relative-relocs.
LDFLAGS_vmlinux	+= $(call ld-option,--pack-dyn-relocs=relr,-z pack-relative-relocs)
endif

# We never want expected sections to be placed heuristically by the
# linker. All sections should be explicitly named in the linker script.
ifdef CONFIG_LD_ORPHAN_WARN
LDFLAGS_vmlinux += --orphan-handling=$(CONFIG_LD_ORPHAN_WARN_LEVEL)
endif

# Align the bit size of userspace programs with the kernel
KBUILD_USERCFLAGS  += $(filter -m32 -m64 --target=%, $(KBUILD_CFLAGS))
KBUILD_USERLDFLAGS += $(filter -m32 -m64 --target=%, $(KBUILD_CFLAGS))

# make the checker run with the right architecture
CHECKFLAGS += --arch=$(ARCH)

# insure the checker run with the right endianness
CHECKFLAGS += $(if $(CONFIG_CPU_BIG_ENDIAN),-mbig-endian,-mlittle-endian)

# the checker needs the correct machine size
CHECKFLAGS += $(if $(CONFIG_64BIT),-m64,-m32)

# Default kernel image to build when no specific target is given.
# KBUILD_IMAGE may be overruled on the command line or
# set in the environment
# Also any assignments in arch/$(ARCH)/Makefile take precedence over
# this default value
export KBUILD_IMAGE ?= vmlinux

#
# INSTALL_PATH specifies where to place the updated kernel and system map
# images. Default is /boot, but you can set it to other values
export	INSTALL_PATH ?= /boot

#
# INSTALL_DTBS_PATH specifies a prefix for relocations required by build roots.
# Like INSTALL_MOD_PATH, it isn't defined in the Makefile, but can be passed as
# an argument if needed. Otherwise it defaults to the kernel install path
#
export INSTALL_DTBS_PATH ?= $(INSTALL_PATH)/dtbs/$(KERNELRELEASE)

#
# INSTALL_MOD_PATH specifies a prefix to MODLIB for module directory
# relocations required by build roots.  This is not defined in the
# makefile but the argument can be passed to make if needed.
#

MODLIB	= $(INSTALL_MOD_PATH)/lib/modules/$(KERNELRELEASE)
export MODLIB

PHONY += prepare0

export extmod_prefix = $(if $(KBUILD_EXTMOD),$(KBUILD_EXTMOD)/)
export MODORDER := $(extmod_prefix)modules.order
export MODULES_NSDEPS := $(extmod_prefix)modules.nsdeps

ifeq ($(KBUILD_EXTMOD),)

build-dir	:= .
clean-dirs	:= $(sort . Documentation \
		     $(patsubst %/,%,$(filter %/, $(core-) \
			$(drivers-) $(libs-))))

export ARCH_CORE	:= $(core-y)
export ARCH_LIB		:= $(filter %/, $(libs-y))
export ARCH_DRIVERS	:= $(drivers-y) $(drivers-m)
# Externally visible symbols (used by link-vmlinux.sh)

KBUILD_VMLINUX_OBJS := ./built-in.a
ifdef CONFIG_MODULES
KBUILD_VMLINUX_OBJS += $(patsubst %/, %/lib.a, $(filter %/, $(libs-y)))
KBUILD_VMLINUX_LIBS := $(filter-out %/, $(libs-y))
else
KBUILD_VMLINUX_LIBS := $(patsubst %/,%/lib.a, $(libs-y))
endif

export KBUILD_VMLINUX_LIBS
export KBUILD_LDS          := arch/$(SRCARCH)/kernel/vmlinux.lds

ifdef CONFIG_TRIM_UNUSED_KSYMS
# For the kernel to actually contain only the needed exported symbols,
# we have to build modules as well to determine what those symbols are.
KBUILD_MODULES := 1
endif

# '$(AR) mPi' needs 'T' to workaround the bug of llvm-ar <= 14
quiet_cmd_ar_vmlinux.a = AR      $@
      cmd_ar_vmlinux.a = \
	rm -f $@; \
	$(AR) cDPrST $@ $(KBUILD_VMLINUX_OBJS); \
	$(AR) mPiT $$($(AR) t $@ | sed -n 1p) $@ $$($(AR) t $@ | grep -F -f $(srctree)/scripts/head-object-list.txt)

targets += vmlinux.a
vmlinux.a: $(KBUILD_VMLINUX_OBJS) scripts/head-object-list.txt FORCE
	$(call if_changed,ar_vmlinux.a)

PHONY += vmlinux_o
vmlinux_o: vmlinux.a $(KBUILD_VMLINUX_LIBS)
	$(Q)$(MAKE) -f $(srctree)/scripts/Makefile.vmlinux_o

vmlinux.o modules.builtin.modinfo modules.builtin: vmlinux_o
	@:

PHONY += vmlinux
# LDFLAGS_vmlinux in the top Makefile defines linker flags for the top vmlinux,
# not for decompressors. LDFLAGS_vmlinux in arch/*/boot/compressed/Makefile is
# unrelated; the decompressors just happen to have the same base name,
# arch/*/boot/compressed/vmlinux.
# Export LDFLAGS_vmlinux only to scripts/Makefile.vmlinux.
#
# _LDFLAGS_vmlinux is a workaround for the 'private export' bug:
#   https://savannah.gnu.org/bugs/?61463
# For Make > 4.4, the following simple code will work:
#  vmlinux: private export LDFLAGS_vmlinux := $(LDFLAGS_vmlinux)
vmlinux: private _LDFLAGS_vmlinux := $(LDFLAGS_vmlinux)
vmlinux: export LDFLAGS_vmlinux = $(_LDFLAGS_vmlinux)
vmlinux: vmlinux.o $(KBUILD_LDS) modpost
	$(Q)$(MAKE) -f $(srctree)/scripts/Makefile.vmlinux

# The actual objects are generated when descending,
# make sure no implicit rule kicks in
$(sort $(KBUILD_LDS) $(KBUILD_VMLINUX_OBJS) $(KBUILD_VMLINUX_LIBS)): . ;

ifeq ($(origin KERNELRELEASE),file)
filechk_kernel.release = $(srctree)/scripts/setlocalversion $(srctree)
else
filechk_kernel.release = echo $(KERNELRELEASE)
endif

# Store (new) KERNELRELEASE string in include/config/kernel.release
include/config/kernel.release: FORCE
	$(call filechk,kernel.release)

# Additional helpers built in scripts/
# Carefully list dependencies so we do not try to build scripts twice
# in parallel
PHONY += scripts
scripts: scripts_basic scripts_dtc
	$(Q)$(MAKE) $(build)=$(@)

# Things we need to do before we recursively start building the kernel
# or the modules are listed in "prepare".
# A multi level approach is used. prepareN is processed before prepareN-1.
# archprepare is used in arch Makefiles and when processed asm symlink,
# version.h and scripts_basic is processed / created.

PHONY += prepare archprepare

archprepare: outputmakefile archheaders archscripts scripts include/config/kernel.release \
	asm-generic $(version_h) include/generated/utsrelease.h \
	include/generated/compile.h include/generated/autoconf.h remove-stale-files

prepare0: archprepare
	$(Q)$(MAKE) $(build)=scripts/mod
	$(Q)$(MAKE) $(build)=. prepare

# All the preparing..
prepare: prepare0
ifdef CONFIG_RUST
	$(Q)$(CONFIG_SHELL) $(srctree)/scripts/rust_is_available.sh
	$(Q)$(MAKE) $(build)=rust
endif

PHONY += remove-stale-files
remove-stale-files:
	$(Q)$(srctree)/scripts/remove-stale-files

# Support for using generic headers in asm-generic
asm-generic := -f $(srctree)/scripts/Makefile.asm-generic obj

PHONY += asm-generic uapi-asm-generic
asm-generic: uapi-asm-generic
	$(Q)$(MAKE) $(asm-generic)=arch/$(SRCARCH)/include/generated/asm \
	generic=include/asm-generic
uapi-asm-generic:
	$(Q)$(MAKE) $(asm-generic)=arch/$(SRCARCH)/include/generated/uapi/asm \
	generic=include/uapi/asm-generic

# Generate some files
# ---------------------------------------------------------------------------

# KERNELRELEASE can change from a few different places, meaning version.h
# needs to be updated, so this check is forced on all builds

uts_len := 64
define filechk_utsrelease.h
	if [ `echo -n "$(KERNELRELEASE)" | wc -c ` -gt $(uts_len) ]; then \
	  echo '"$(KERNELRELEASE)" exceeds $(uts_len) characters' >&2;    \
	  exit 1;                                                         \
	fi;                                                               \
	echo \#define UTS_RELEASE \"$(KERNELRELEASE)\"
endef

define filechk_version.h
	if [ $(SUBLEVEL) -gt 255 ]; then                                 \
		echo \#define LINUX_VERSION_CODE $(shell                 \
		expr $(VERSION) \* 65536 + $(PATCHLEVEL) \* 256 + 255); \
	else                                                             \
		echo \#define LINUX_VERSION_CODE $(shell                 \
		expr $(VERSION) \* 65536 + $(PATCHLEVEL) \* 256 + $(SUBLEVEL)); \
	fi;                                                              \
	echo '#define KERNEL_VERSION(a,b,c) (((a) << 16) + ((b) << 8) +  \
	((c) > 255 ? 255 : (c)))';                                       \
	echo \#define LINUX_VERSION_MAJOR $(VERSION);                    \
	echo \#define LINUX_VERSION_PATCHLEVEL $(PATCHLEVEL);            \
	echo \#define LINUX_VERSION_SUBLEVEL $(SUBLEVEL)
endef

$(version_h): PATCHLEVEL := $(or $(PATCHLEVEL), 0)
$(version_h): SUBLEVEL := $(or $(SUBLEVEL), 0)
$(version_h): FORCE
	$(call filechk,version.h)

include/generated/utsrelease.h: include/config/kernel.release FORCE
	$(call filechk,utsrelease.h)

filechk_compile.h = $(srctree)/scripts/mkcompile_h \
	"$(UTS_MACHINE)" "$(CONFIG_CC_VERSION_TEXT)" "$(LD)"

include/generated/compile.h: FORCE
	$(call filechk,compile.h)

PHONY += headerdep
headerdep:
	$(Q)find $(srctree)/include/ -name '*.h' | xargs --max-args 1 \
	$(srctree)/scripts/headerdep.pl -I$(srctree)/include

# ---------------------------------------------------------------------------
# Kernel headers

#Default location for installed headers
export INSTALL_HDR_PATH = $(objtree)/usr

quiet_cmd_headers_install = INSTALL $(INSTALL_HDR_PATH)/include
      cmd_headers_install = \
	mkdir -p $(INSTALL_HDR_PATH); \
	rsync -mrl --include='*/' --include='*\.h' --exclude='*' \
	usr/include $(INSTALL_HDR_PATH)

PHONY += headers_install
headers_install: headers
	$(call cmd,headers_install)

PHONY += archheaders archscripts

hdr-inst := -f $(srctree)/scripts/Makefile.headersinst obj

PHONY += headers
headers: $(version_h) scripts_unifdef uapi-asm-generic archheaders archscripts
	$(if $(filter um, $(SRCARCH)), $(error Headers not exportable for UML))
	$(Q)$(MAKE) $(hdr-inst)=include/uapi
	$(Q)$(MAKE) $(hdr-inst)=arch/$(SRCARCH)/include/uapi

ifdef CONFIG_HEADERS_INSTALL
prepare: headers
endif

PHONY += scripts_unifdef
scripts_unifdef: scripts_basic
	$(Q)$(MAKE) $(build)=scripts scripts/unifdef

# ---------------------------------------------------------------------------
# Install

# Many distributions have the custom install script, /sbin/installkernel.
# If DKMS is installed, 'make install' will eventually recurse back
# to this Makefile to build and install external modules.
# Cancel sub_make_done so that options such as M=, V=, etc. are parsed.

quiet_cmd_install = INSTALL $(INSTALL_PATH)
      cmd_install = unset sub_make_done; $(srctree)/scripts/install.sh

# ---------------------------------------------------------------------------
# vDSO install

PHONY += vdso_install
vdso_install: export INSTALL_FILES = $(vdso-install-y)
vdso_install:
	$(Q)$(MAKE) -f $(srctree)/scripts/Makefile.vdsoinst

# ---------------------------------------------------------------------------
# Tools

ifdef CONFIG_OBJTOOL
prepare: tools/objtool
endif

ifdef CONFIG_BPF
ifdef CONFIG_DEBUG_INFO_BTF
prepare: tools/bpf/resolve_btfids
endif
endif

PHONY += resolve_btfids_clean

resolve_btfids_O = $(abspath $(objtree))/tools/bpf/resolve_btfids

# tools/bpf/resolve_btfids directory might not exist
# in output directory, skip its clean in that case
resolve_btfids_clean:
ifneq ($(wildcard $(resolve_btfids_O)),)
	$(Q)$(MAKE) -sC $(srctree)/tools/bpf/resolve_btfids O=$(resolve_btfids_O) clean
endif

# Clear a bunch of variables before executing the submake
ifeq ($(quiet),silent_)
tools_silent=s
endif

tools/: FORCE
	$(Q)mkdir -p $(objtree)/tools
	$(Q)$(MAKE) LDFLAGS= MAKEFLAGS="$(tools_silent) $(filter --j% -j,$(MAKEFLAGS))" O=$(abspath $(objtree)) subdir=tools -C $(srctree)/tools/

tools/%: FORCE
	$(Q)mkdir -p $(objtree)/tools
	$(Q)$(MAKE) LDFLAGS= MAKEFLAGS="$(tools_silent) $(filter --j% -j,$(MAKEFLAGS))" O=$(abspath $(objtree)) subdir=tools -C $(srctree)/tools/ $*

# ---------------------------------------------------------------------------
# Kernel selftest

PHONY += kselftest
kselftest: headers
	$(Q)$(MAKE) -C $(srctree)/tools/testing/selftests run_tests

kselftest-%: headers FORCE
	$(Q)$(MAKE) -C $(srctree)/tools/testing/selftests $*

PHONY += kselftest-merge
kselftest-merge:
	$(if $(wildcard $(objtree)/.config),, $(error No .config exists, config your kernel first!))
	$(Q)find $(srctree)/tools/testing/selftests -name config -o -name config.$(UTS_MACHINE) | \
		xargs $(srctree)/scripts/kconfig/merge_config.sh -y -m $(objtree)/.config
	$(Q)$(MAKE) -f $(srctree)/Makefile olddefconfig

# ---------------------------------------------------------------------------
# Devicetree files

ifneq ($(wildcard $(srctree)/arch/$(SRCARCH)/boot/dts/),)
dtstree := arch/$(SRCARCH)/boot/dts
endif

ifneq ($(dtstree),)

%.dtb: dtbs_prepare
	$(Q)$(MAKE) $(build)=$(dtstree) $(dtstree)/$@

%.dtbo: dtbs_prepare
	$(Q)$(MAKE) $(build)=$(dtstree) $(dtstree)/$@

PHONY += dtbs dtbs_prepare dtbs_install dtbs_check
dtbs: dtbs_prepare
	$(Q)$(MAKE) $(build)=$(dtstree)

# include/config/kernel.release is actually needed when installing DTBs because
# INSTALL_DTBS_PATH contains $(KERNELRELEASE). However, we do not want to make
# dtbs_install depend on it as dtbs_install may run as root.
dtbs_prepare: include/config/kernel.release scripts_dtc

ifneq ($(filter dtbs_check, $(MAKECMDGOALS)),)
export CHECK_DTBS=y
endif

ifneq ($(CHECK_DTBS),)
dtbs_prepare: dt_binding_check
endif

dtbs_check: dtbs

dtbs_install:
	$(Q)$(MAKE) $(dtbinst)=$(dtstree) dst=$(INSTALL_DTBS_PATH)

ifdef CONFIG_OF_EARLY_FLATTREE
all: dtbs
endif

endif

PHONY += scripts_dtc
scripts_dtc: scripts_basic
	$(Q)$(MAKE) $(build)=scripts/dtc

ifneq ($(filter dt_binding_check, $(MAKECMDGOALS)),)
export CHECK_DT_BINDING=y
endif

PHONY += dt_binding_check
dt_binding_check: scripts_dtc
	$(Q)$(MAKE) $(build)=Documentation/devicetree/bindings

PHONY += dt_compatible_check
dt_compatible_check: dt_binding_check
	$(Q)$(MAKE) $(build)=Documentation/devicetree/bindings $@

# ---------------------------------------------------------------------------
# Modules

ifdef CONFIG_MODULES

# By default, build modules as well

all: modules

# When we're building modules with modversions, we need to consider
# the built-in objects during the descend as well, in order to
# make sure the checksums are up to date before we record them.
ifdef CONFIG_MODVERSIONS
  KBUILD_BUILTIN := 1
endif

# Build modules
#

# *.ko are usually independent of vmlinux, but CONFIG_DEBUG_INFO_BTF_MODULES
# is an exception.
ifdef CONFIG_DEBUG_INFO_BTF_MODULES
KBUILD_BUILTIN := 1
modules: vmlinux
endif

modules: modules_prepare

# Target to prepare building external modules
modules_prepare: prepare
	$(Q)$(MAKE) $(build)=scripts scripts/module.lds

endif # CONFIG_MODULES

###
# Cleaning is done on three levels.
# make clean     Delete most generated files
#                Leave enough to build external modules
# make mrproper  Delete the current configuration, and all generated files
# make distclean Remove editor backup files, patch leftover files and the like

# Directories & files removed with 'make clean'
CLEAN_FILES += vmlinux.symvers modules-only.symvers \
	       modules.builtin modules.builtin.modinfo modules.nsdeps \
	       compile_commands.json .thinlto-cache rust/test \
	       rust-project.json .vmlinux.objs .vmlinux.export.c

# Directories & files removed with 'make mrproper'
MRPROPER_FILES += include/config include/generated          \
		  arch/$(SRCARCH)/include/generated .objdiff \
		  debian snap tar-install \
		  .config .config.old .version \
		  Module.symvers \
		  certs/signing_key.pem \
		  certs/x509.genkey \
		  vmlinux-gdb.py \
		  rpmbuild \
		  rust/libmacros.so

# clean - Delete most, but leave enough to build external modules
#
clean: rm-files := $(CLEAN_FILES)

PHONY += archclean vmlinuxclean

vmlinuxclean:
	$(Q)$(CONFIG_SHELL) $(srctree)/scripts/link-vmlinux.sh clean
	$(Q)$(if $(ARCH_POSTLINK), $(MAKE) -f $(ARCH_POSTLINK) clean)

clean: archclean vmlinuxclean resolve_btfids_clean

# mrproper - Delete all generated files, including .config
#
mrproper: rm-files := $(wildcard $(MRPROPER_FILES))
mrproper-dirs      := $(addprefix _mrproper_,scripts)

PHONY += $(mrproper-dirs) mrproper
$(mrproper-dirs):
	$(Q)$(MAKE) $(clean)=$(patsubst _mrproper_%,%,$@)

mrproper: clean $(mrproper-dirs)
	$(call cmd,rmfiles)
	@find . $(RCS_FIND_IGNORE) \
		\( -name '*.rmeta' \) \
		-type f -print | xargs rm -f

# distclean
#
PHONY += distclean

distclean: mrproper
	@find . $(RCS_FIND_IGNORE) \
		\( -name '*.orig' -o -name '*.rej' -o -name '*~' \
		-o -name '*.bak' -o -name '#*#' -o -name '*%' \
		-o -name 'core' -o -name tags -o -name TAGS -o -name 'cscope*' \
		-o -name GPATH -o -name GRTAGS -o -name GSYMS -o -name GTAGS \) \
		-type f -print | xargs rm -f


# Packaging of the kernel to various formats
# ---------------------------------------------------------------------------

%src-pkg: FORCE
	$(Q)$(MAKE) -f $(srctree)/scripts/Makefile.package $@
%pkg: include/config/kernel.release FORCE
	$(Q)$(MAKE) -f $(srctree)/scripts/Makefile.package $@

# Brief documentation of the typical targets used
# ---------------------------------------------------------------------------

boards := $(wildcard $(srctree)/arch/$(SRCARCH)/configs/*_defconfig)
boards := $(sort $(notdir $(boards)))
board-dirs := $(dir $(wildcard $(srctree)/arch/$(SRCARCH)/configs/*/*_defconfig))
board-dirs := $(sort $(notdir $(board-dirs:/=)))

PHONY += help
help:
	@echo  'Cleaning targets:'
	@echo  '  clean		  - Remove most generated files but keep the config and'
	@echo  '                    enough build support to build external modules'
	@echo  '  mrproper	  - Remove all generated files + config + various backup files'
	@echo  '  distclean	  - mrproper + remove editor backup and patch files'
	@echo  ''
	@$(MAKE) -f $(srctree)/scripts/kconfig/Makefile help
	@echo  ''
	@echo  'Other generic targets:'
	@echo  '  all		  - Build all targets marked with [*]'
	@echo  '* vmlinux	  - Build the bare kernel'
	@echo  '* modules	  - Build all modules'
	@echo  '  modules_install - Install all modules to INSTALL_MOD_PATH (default: /)'
	@echo  '  vdso_install    - Install unstripped vdso to INSTALL_MOD_PATH (default: /)'
	@echo  '  dir/            - Build all files in dir and below'
	@echo  '  dir/file.[ois]  - Build specified target only'
	@echo  '  dir/file.ll     - Build the LLVM assembly file'
	@echo  '                    (requires compiler support for LLVM assembly generation)'
	@echo  '  dir/file.lst    - Build specified mixed source/assembly target only'
	@echo  '                    (requires a recent binutils and recent build (System.map))'
	@echo  '  dir/file.ko     - Build module including final link'
	@echo  '  modules_prepare - Set up for building external modules'
	@echo  '  tags/TAGS	  - Generate tags file for editors'
	@echo  '  cscope	  - Generate cscope index'
	@echo  '  gtags           - Generate GNU GLOBAL index'
	@echo  '  kernelrelease	  - Output the release version string (use with make -s)'
	@echo  '  kernelversion	  - Output the version stored in Makefile (use with make -s)'
	@echo  '  image_name	  - Output the image name (use with make -s)'
	@echo  '  headers_install - Install sanitised kernel headers to INSTALL_HDR_PATH'; \
	 echo  '                    (default: $(INSTALL_HDR_PATH))'; \
	 echo  ''
	@echo  'Static analysers:'
	@echo  '  checkstack      - Generate a list of stack hogs'
	@echo  '  versioncheck    - Sanity check on version.h usage'
	@echo  '  includecheck    - Check for duplicate included header files'
	@echo  '  export_report   - List the usages of all exported symbols'
	@echo  '  headerdep       - Detect inclusion cycles in headers'
	@echo  '  coccicheck      - Check with Coccinelle'
	@echo  '  clang-analyzer  - Check with clang static analyzer'
	@echo  '  clang-tidy      - Check with clang-tidy'
	@echo  ''
	@echo  'Tools:'
	@echo  '  nsdeps          - Generate missing symbol namespace dependencies'
	@echo  ''
	@echo  'Kernel selftest:'
	@echo  '  kselftest         - Build and run kernel selftest'
	@echo  '                      Build, install, and boot kernel before'
	@echo  '                      running kselftest on it'
	@echo  '                      Run as root for full coverage'
	@echo  '  kselftest-all     - Build kernel selftest'
	@echo  '  kselftest-install - Build and install kernel selftest'
	@echo  '  kselftest-clean   - Remove all generated kselftest files'
	@echo  '  kselftest-merge   - Merge all the config dependencies of'
	@echo  '		      kselftest to existing .config.'
	@echo  ''
	@echo  'Rust targets:'
	@echo  '  rustavailable   - Checks whether the Rust toolchain is'
	@echo  '		    available and, if not, explains why.'
	@echo  '  rustfmt	  - Reformat all the Rust code in the kernel'
	@echo  '  rustfmtcheck	  - Checks if all the Rust code in the kernel'
	@echo  '		    is formatted, printing a diff otherwise.'
	@echo  '  rustdoc	  - Generate Rust documentation'
	@echo  '		    (requires kernel .config)'
	@echo  '  rusttest        - Runs the Rust tests'
	@echo  '                    (requires kernel .config; downloads external repos)'
	@echo  '  rust-analyzer	  - Generate rust-project.json rust-analyzer support file'
	@echo  '		    (requires kernel .config)'
	@echo  '  dir/file.[os]   - Build specified target only'
	@echo  '  dir/file.rsi    - Build macro expanded source, similar to C preprocessing.'
	@echo  '                    Run with RUSTFMT=n to skip reformatting if needed.'
	@echo  '                    The output is not intended to be compilable.'
	@echo  '  dir/file.ll     - Build the LLVM assembly file'
	@echo  ''
	@$(if $(dtstree), \
		echo 'Devicetree:'; \
		echo '* dtbs             - Build device tree blobs for enabled boards'; \
		echo '  dtbs_install     - Install dtbs to $(INSTALL_DTBS_PATH)'; \
		echo '  dt_binding_check - Validate device tree binding documents'; \
		echo '  dtbs_check       - Validate device tree source files';\
		echo '')

	@echo 'Userspace tools targets:'
	@echo '  use "make tools/help"'
	@echo '  or  "cd tools; make help"'
	@echo  ''
	@echo  'Kernel packaging:'
	@$(MAKE) -f $(srctree)/scripts/Makefile.package help
	@echo  ''
	@echo  'Documentation targets:'
	@$(MAKE) -f $(srctree)/Documentation/Makefile dochelp
	@echo  ''
	@echo  'Architecture-specific targets ($(SRCARCH)):'
	@$(or $(archhelp),\
		echo '  No architecture-specific help defined for $(SRCARCH)')
	@echo  ''
	@$(if $(boards), \
		$(foreach b, $(boards), \
		printf "  %-27s - Build for %s\\n" $(b) $(subst _defconfig,,$(b));) \
		echo '')
	@$(if $(board-dirs), \
		$(foreach b, $(board-dirs), \
		printf "  %-16s - Show %s-specific targets\\n" help-$(b) $(b);) \
		printf "  %-16s - Show all of the above\\n" help-boards; \
		echo '')

	@echo  '  make V=n   [targets] 1: verbose build'
	@echo  '                       2: give reason for rebuild of target'
	@echo  '                       V=1 and V=2 can be combined with V=12'
	@echo  '  make O=dir [targets] Locate all output files in "dir", including .config'
	@echo  '  make C=1   [targets] Check re-compiled c source with $$CHECK'
	@echo  '                       (sparse by default)'
	@echo  '  make C=2   [targets] Force check of all c source with $$CHECK'
	@echo  '  make RECORDMCOUNT_WARN=1 [targets] Warn about ignored mcount sections'
	@echo  '  make W=n   [targets] Enable extra build checks, n=1,2,3 where'
	@echo  '		1: warnings which may be relevant and do not occur too often'
	@echo  '		2: warnings which occur quite often but may still be relevant'
	@echo  '		3: more obscure warnings, can most likely be ignored'
	@echo  '		e: warnings are being treated as errors'
	@echo  '		Multiple levels can be combined with W=12 or W=123'
	@$(if $(dtstree), \
		echo '  make CHECK_DTBS=1 [targets] Check all generated dtb files against schema'; \
		echo '         This can be applied both to "dtbs" and to individual "foo.dtb" targets' ; \
		)
	@echo  ''
	@echo  'Execute "make" or "make all" to build all targets marked with [*] '
	@echo  'For further info see the ./README file'


help-board-dirs := $(addprefix help-,$(board-dirs))

help-boards: $(help-board-dirs)

boards-per-dir = $(sort $(notdir $(wildcard $(srctree)/arch/$(SRCARCH)/configs/$*/*_defconfig)))

$(help-board-dirs): help-%:
	@echo  'Architecture-specific targets ($(SRCARCH) $*):'
	@$(if $(boards-per-dir), \
		$(foreach b, $(boards-per-dir), \
		printf "  %-24s - Build for %s\\n" $*/$(b) $(subst _defconfig,,$(b));) \
		echo '')


# Documentation targets
# ---------------------------------------------------------------------------
DOC_TARGETS := xmldocs latexdocs pdfdocs htmldocs epubdocs cleandocs \
	       linkcheckdocs dochelp refcheckdocs texinfodocs infodocs
PHONY += $(DOC_TARGETS)
$(DOC_TARGETS):
	$(Q)$(MAKE) $(build)=Documentation $@


# Rust targets
# ---------------------------------------------------------------------------

# "Is Rust available?" target
PHONY += rustavailable
rustavailable:
	$(Q)$(CONFIG_SHELL) $(srctree)/scripts/rust_is_available.sh && echo "Rust is available!"

# Documentation target
#
# Using the singular to avoid running afoul of `no-dot-config-targets`.
PHONY += rustdoc
rustdoc: prepare
	$(Q)$(MAKE) $(build)=rust $@

# Testing target
PHONY += rusttest
rusttest: prepare
	$(Q)$(MAKE) $(build)=rust $@

# Formatting targets
PHONY += rustfmt rustfmtcheck

# We skip `rust/alloc` since we want to minimize the diff w.r.t. upstream.
#
# We match using absolute paths since `find` does not resolve them
# when matching, which is a problem when e.g. `srctree` is `..`.
# We `grep` afterwards in order to remove the directory entry itself.
rustfmt:
	$(Q)find $(abs_srctree) -type f -name '*.rs' \
		-o -path $(abs_srctree)/rust/alloc -prune \
		-o -path $(abs_objtree)/rust/test -prune \
		| grep -Fv $(abs_srctree)/rust/alloc \
		| grep -Fv $(abs_objtree)/rust/test \
		| grep -Fv generated \
		| xargs $(RUSTFMT) $(rustfmt_flags)

rustfmtcheck: rustfmt_flags = --check
rustfmtcheck: rustfmt

# Misc
# ---------------------------------------------------------------------------

PHONY += misc-check
misc-check:
	$(Q)$(srctree)/scripts/misc-check

all: misc-check

PHONY += scripts_gdb
scripts_gdb: prepare0
	$(Q)$(MAKE) $(build)=scripts/gdb
	$(Q)ln -fsn $(abspath $(srctree)/scripts/gdb/vmlinux-gdb.py)

ifdef CONFIG_GDB_SCRIPTS
all: scripts_gdb
endif

else # KBUILD_EXTMOD

filechk_kernel.release = echo $(KERNELRELEASE)

###
# External module support.
# When building external modules the kernel used as basis is considered
# read-only, and no consistency checks are made and the make
# system is not used on the basis kernel. If updates are required
# in the basis kernel ordinary make commands (without M=...) must be used.

# We are always building only modules.
KBUILD_BUILTIN :=
KBUILD_MODULES := 1

build-dir := $(KBUILD_EXTMOD)

compile_commands.json: $(extmod_prefix)compile_commands.json
PHONY += compile_commands.json

clean-dirs := $(KBUILD_EXTMOD)
clean: rm-files := $(KBUILD_EXTMOD)/Module.symvers $(KBUILD_EXTMOD)/modules.nsdeps \
	$(KBUILD_EXTMOD)/compile_commands.json $(KBUILD_EXTMOD)/.thinlto-cache

PHONY += prepare
# now expand this into a simple variable to reduce the cost of shell evaluations
prepare: CC_VERSION_TEXT := $(CC_VERSION_TEXT)
prepare:
	@if [ "$(CC_VERSION_TEXT)" != "$(CONFIG_CC_VERSION_TEXT)" ]; then \
		echo >&2 "warning: the compiler differs from the one used to build the kernel"; \
		echo >&2 "  The kernel was built by: $(CONFIG_CC_VERSION_TEXT)"; \
		echo >&2 "  You are using:           $(CC_VERSION_TEXT)"; \
	fi

PHONY += help
help:
	@echo  '  Building external modules.'
	@echo  '  Syntax: make -C path/to/kernel/src M=$$PWD target'
	@echo  ''
	@echo  '  modules         - default target, build the module(s)'
	@echo  '  modules_install - install the module'
	@echo  '  clean           - remove generated files in module directory only'
	@echo  '  rust-analyzer	  - generate rust-project.json rust-analyzer support file'
	@echo  ''

ifndef CONFIG_MODULES
modules modules_install: __external_modules_error
__external_modules_error:
	@echo >&2 '***'
	@echo >&2 '*** The present kernel disabled CONFIG_MODULES.'
	@echo >&2 '*** You cannot build or install external modules.'
	@echo >&2 '***'
	@false
endif

endif # KBUILD_EXTMOD

# ---------------------------------------------------------------------------
# Modules

PHONY += modules modules_install modules_sign modules_prepare

modules_install:
	$(Q)$(MAKE) -f $(srctree)/scripts/Makefile.modinst \
	sign-only=$(if $(filter modules_install,$(MAKECMDGOALS)),,y)

ifeq ($(CONFIG_MODULE_SIG),y)
# modules_sign is a subset of modules_install.
# 'make modules_install modules_sign' is equivalent to 'make modules_install'.
modules_sign: modules_install
	@:
else
modules_sign:
	@echo >&2 '***'
	@echo >&2 '*** CONFIG_MODULE_SIG is disabled. You cannot sign modules.'
	@echo >&2 '***'
	@false
endif

ifdef CONFIG_MODULES

$(MODORDER): $(build-dir)
	@:

# KBUILD_MODPOST_NOFINAL can be set to skip the final link of modules.
# This is solely useful to speed up test compiles.
modules: modpost
ifneq ($(KBUILD_MODPOST_NOFINAL),1)
	$(Q)$(MAKE) -f $(srctree)/scripts/Makefile.modfinal
endif

PHONY += modules_check
modules_check: $(MODORDER)
	$(Q)$(CONFIG_SHELL) $(srctree)/scripts/modules-check.sh $<

else # CONFIG_MODULES

modules:
	@:

KBUILD_MODULES :=

endif # CONFIG_MODULES

PHONY += modpost
modpost: $(if $(single-build),, $(if $(KBUILD_BUILTIN), vmlinux.o)) \
	 $(if $(KBUILD_MODULES), modules_check)
	$(Q)$(MAKE) -f $(srctree)/scripts/Makefile.modpost

# Single targets
# ---------------------------------------------------------------------------
# To build individual files in subdirectories, you can do like this:
#
#   make foo/bar/baz.s
#
# The supported suffixes for single-target are listed in 'single-targets'
#
# To build only under specific subdirectories, you can do like this:
#
#   make foo/bar/baz/

ifdef single-build

# .ko is special because modpost is needed
single-ko := $(sort $(filter %.ko, $(MAKECMDGOALS)))
single-no-ko := $(filter-out $(single-ko), $(MAKECMDGOALS)) \
		$(foreach x, o mod, $(patsubst %.ko, %.$x, $(single-ko)))

$(single-ko): single_modules
	@:
$(single-no-ko): $(build-dir)
	@:

# Remove MODORDER when done because it is not the real one.
PHONY += single_modules
single_modules: $(single-no-ko) modules_prepare
	$(Q){ $(foreach m, $(single-ko), echo $(extmod_prefix)$(m:%.ko=%.o);) } > $(MODORDER)
	$(Q)$(MAKE) -f $(srctree)/scripts/Makefile.modpost
ifneq ($(KBUILD_MODPOST_NOFINAL),1)
	$(Q)$(MAKE) -f $(srctree)/scripts/Makefile.modfinal
endif
	$(Q)rm -f $(MODORDER)

single-goals := $(addprefix $(build-dir)/, $(single-no-ko))

KBUILD_MODULES := 1

endif

# Preset locale variables to speed up the build process. Limit locale
# tweaks to this spot to avoid wrong language settings when running
# make menuconfig etc.
# Error messages still appears in the original language
PHONY += $(build-dir)
$(build-dir): prepare
	$(Q)$(MAKE) $(build)=$@ need-builtin=1 need-modorder=1 $(single-goals)

clean-dirs := $(addprefix _clean_, $(clean-dirs))
PHONY += $(clean-dirs) clean
$(clean-dirs):
	$(Q)$(MAKE) $(clean)=$(patsubst _clean_%,%,$@)

clean: $(clean-dirs)
	$(call cmd,rmfiles)
	@find $(or $(KBUILD_EXTMOD), .) $(RCS_FIND_IGNORE) \
		\( -name '*.[aios]' -o -name '*.rsi' -o -name '*.ko' -o -name '.*.cmd' \
		-o -name '*.ko.*' \
		-o -name '*.dtb' -o -name '*.dtbo' \
		-o -name '*.dtb.S' -o -name '*.dtbo.S' \
		-o -name '*.dt.yaml' \
		-o -name '*.dwo' -o -name '*.lst' \
		-o -name '*.su' -o -name '*.mod' \
		-o -name '.*.d' -o -name '.*.tmp' -o -name '*.mod.c' \
		-o -name '*.lex.c' -o -name '*.tab.[ch]' \
		-o -name '*.asn1.[ch]' \
		-o -name '*.symtypes' -o -name 'modules.order' \
		-o -name '*.c.[012]*.*' \
		-o -name '*.ll' \
		-o -name '*.gcno' \
		-o -name '*.*.symversions' \) -type f -print \
		-o -name '.tmp_*' -print \
		| xargs rm -rf

# Generate tags for editors
# ---------------------------------------------------------------------------
quiet_cmd_tags = GEN     $@
      cmd_tags = $(BASH) $(srctree)/scripts/tags.sh $@

tags TAGS cscope gtags: FORCE
	$(call cmd,tags)

# IDE support targets
PHONY += rust-analyzer
rust-analyzer:
	$(Q)$(MAKE) $(build)=rust $@

# Script to generate missing namespace dependencies
# ---------------------------------------------------------------------------

PHONY += nsdeps
nsdeps: export KBUILD_NSDEPS=1
nsdeps: modules
	$(Q)$(CONFIG_SHELL) $(srctree)/scripts/nsdeps

# Clang Tooling
# ---------------------------------------------------------------------------

quiet_cmd_gen_compile_commands = GEN     $@
      cmd_gen_compile_commands = $(PYTHON3) $< -a $(AR) -o $@ $(filter-out $<, $(real-prereqs))

$(extmod_prefix)compile_commands.json: scripts/clang-tools/gen_compile_commands.py \
	$(if $(KBUILD_EXTMOD),, vmlinux.a $(KBUILD_VMLINUX_LIBS)) \
	$(if $(CONFIG_MODULES), $(MODORDER)) FORCE
	$(call if_changed,gen_compile_commands)

targets += $(extmod_prefix)compile_commands.json

PHONY += clang-tidy clang-analyzer

ifdef CONFIG_CC_IS_CLANG
quiet_cmd_clang_tools = CHECK   $<
      cmd_clang_tools = $(PYTHON3) $(srctree)/scripts/clang-tools/run-clang-tools.py $@ $<

clang-tidy clang-analyzer: $(extmod_prefix)compile_commands.json
	$(call cmd,clang_tools)
else
clang-tidy clang-analyzer:
	@echo "$@ requires CC=clang" >&2
	@false
endif

# Scripts to check various things for consistency
# ---------------------------------------------------------------------------

PHONY += includecheck versioncheck coccicheck export_report

includecheck:
	find $(srctree)/* $(RCS_FIND_IGNORE) \
		-name '*.[hcS]' -type f -print | sort \
		| xargs $(PERL) -w $(srctree)/scripts/checkincludes.pl

versioncheck:
	find $(srctree)/* $(RCS_FIND_IGNORE) \
		-name '*.[hcS]' -type f -print | sort \
		| xargs $(PERL) -w $(srctree)/scripts/checkversion.pl

coccicheck:
	$(Q)$(BASH) $(srctree)/scripts/$@

export_report:
	$(PERL) $(srctree)/scripts/export_report.pl

PHONY += checkstack kernelrelease kernelversion image_name

# UML needs a little special treatment here.  It wants to use the host
# toolchain, so needs $(SUBARCH) passed to checkstack.pl.  Everyone
# else wants $(ARCH), including people doing cross-builds, which means
# that $(SUBARCH) doesn't work here.
ifeq ($(ARCH), um)
CHECKSTACK_ARCH := $(SUBARCH)
else
CHECKSTACK_ARCH := $(ARCH)
endif
checkstack:
	$(OBJDUMP) -d vmlinux $$(find . -name '*.ko') | \
	$(PERL) $(srctree)/scripts/checkstack.pl $(CHECKSTACK_ARCH)

kernelrelease:
	@$(filechk_kernel.release)

kernelversion:
	@echo $(KERNELVERSION)

image_name:
	@echo $(KBUILD_IMAGE)

PHONY += run-command
run-command:
	$(Q)$(KBUILD_RUN_COMMAND)

quiet_cmd_rmfiles = $(if $(wildcard $(rm-files)),CLEAN   $(wildcard $(rm-files)))
      cmd_rmfiles = rm -rf $(rm-files)

# read saved command lines for existing targets
existing-targets := $(wildcard $(sort $(targets)))

-include $(foreach f,$(existing-targets),$(dir $(f)).$(notdir $(f)).cmd)

endif # config-build
endif # mixed-build
endif # need-sub-make

PHONY += FORCE
FORCE:

# Declare the contents of the PHONY variable as phony.  We keep that
# information in a variable so we can use it in if_changed and friends.
.PHONY: $(PHONY)<|MERGE_RESOLUTION|>--- conflicted
+++ resolved
@@ -1,15 +1,9 @@
 # SPDX-License-Identifier: GPL-2.0
 VERSION = 6
 PATCHLEVEL = 7
-<<<<<<< HEAD
-SUBLEVEL = 3
+SUBLEVEL = 4
 EXTRAVERSION = -zen
 NAME = Finding Humor In Nothing
-=======
-SUBLEVEL = 4
-EXTRAVERSION =
-NAME = Hurr durr I'ma ninja sloth
->>>>>>> 18d179e1
 
 # *DOCUMENTATION*
 # To see a list of typical targets execute "make help"

# SPDX-License-Identifier: GPL-2.0
VERSION = 4
PATCHLEVEL = 18
<<<<<<< HEAD
SUBLEVEL = 18
EXTRAVERSION = -zen
NAME = Short and Stout
=======
SUBLEVEL = 19
EXTRAVERSION =
NAME = Merciless Moray
>>>>>>> 6559b233

# *DOCUMENTATION*
# To see a list of typical targets execute "make help"
# More info can be located in ./README
# Comments in this file are targeted only to the developer, do not
# expect to learn how to build the kernel reading this file.

# That's our default target when none is given on the command line
PHONY := _all
_all:

# o Do not use make's built-in rules and variables
#   (this increases performance and avoids hard-to-debug behaviour);
# o Look for make include files relative to root of kernel src
MAKEFLAGS += -rR --include-dir=$(CURDIR)

# Avoid funny character set dependencies
unexport LC_ALL
LC_COLLATE=C
LC_NUMERIC=C
export LC_COLLATE LC_NUMERIC

# Avoid interference with shell env settings
unexport GREP_OPTIONS

# We are using a recursive build, so we need to do a little thinking
# to get the ordering right.
#
# Most importantly: sub-Makefiles should only ever modify files in
# their own directory. If in some directory we have a dependency on
# a file in another dir (which doesn't happen often, but it's often
# unavoidable when linking the built-in.a targets which finally
# turn into vmlinux), we will call a sub make in that other dir, and
# after that we are sure that everything which is in that other dir
# is now up to date.
#
# The only cases where we need to modify files which have global
# effects are thus separated out and done before the recursive
# descending is started. They are now explicitly listed as the
# prepare rule.

# Beautify output
# ---------------------------------------------------------------------------
#
# Normally, we echo the whole command before executing it. By making
# that echo $($(quiet)$(cmd)), we now have the possibility to set
# $(quiet) to choose other forms of output instead, e.g.
#
#         quiet_cmd_cc_o_c = Compiling $(RELDIR)/$@
#         cmd_cc_o_c       = $(CC) $(c_flags) -c -o $@ $<
#
# If $(quiet) is empty, the whole command will be printed.
# If it is set to "quiet_", only the short version will be printed.
# If it is set to "silent_", nothing will be printed at all, since
# the variable $(silent_cmd_cc_o_c) doesn't exist.
#
# A simple variant is to prefix commands with $(Q) - that's useful
# for commands that shall be hidden in non-verbose mode.
#
#	$(Q)ln $@ :<
#
# If KBUILD_VERBOSE equals 0 then the above command will be hidden.
# If KBUILD_VERBOSE equals 1 then the above command is displayed.
#
# To put more focus on warnings, be less verbose as default
# Use 'make V=1' to see the full commands

ifeq ("$(origin V)", "command line")
  KBUILD_VERBOSE = $(V)
endif
ifndef KBUILD_VERBOSE
  KBUILD_VERBOSE = 0
endif

ifeq ($(KBUILD_VERBOSE),1)
  quiet =
  Q =
else
  quiet=quiet_
  Q = @
endif

# If the user is running make -s (silent mode), suppress echoing of
# commands

ifneq ($(findstring s,$(filter-out --%,$(MAKEFLAGS))),)
  quiet=silent_
  tools_silent=s
endif

export quiet Q KBUILD_VERBOSE

# kbuild supports saving output files in a separate directory.
# To locate output files in a separate directory two syntaxes are supported.
# In both cases the working directory must be the root of the kernel src.
# 1) O=
# Use "make O=dir/to/store/output/files/"
#
# 2) Set KBUILD_OUTPUT
# Set the environment variable KBUILD_OUTPUT to point to the directory
# where the output files shall be placed.
# export KBUILD_OUTPUT=dir/to/store/output/files/
# make
#
# The O= assignment takes precedence over the KBUILD_OUTPUT environment
# variable.

# KBUILD_SRC is not intended to be used by the regular user (for now),
# it is set on invocation of make with KBUILD_OUTPUT or O= specified.
ifeq ($(KBUILD_SRC),)

# OK, Make called in directory where kernel src resides
# Do we want to locate output files in a separate directory?
ifeq ("$(origin O)", "command line")
  KBUILD_OUTPUT := $(O)
endif

# Cancel implicit rules on top Makefile
$(CURDIR)/Makefile Makefile: ;

ifneq ($(words $(subst :, ,$(CURDIR))), 1)
  $(error main directory cannot contain spaces nor colons)
endif

ifneq ($(KBUILD_OUTPUT),)
# check that the output directory actually exists
saved-output := $(KBUILD_OUTPUT)
KBUILD_OUTPUT := $(shell mkdir -p $(KBUILD_OUTPUT) && cd $(KBUILD_OUTPUT) \
								&& pwd)
$(if $(KBUILD_OUTPUT),, \
     $(error failed to create output directory "$(saved-output)"))

PHONY += $(MAKECMDGOALS) sub-make

$(filter-out _all sub-make $(CURDIR)/Makefile, $(MAKECMDGOALS)) _all: sub-make
	@:

# Invoke a second make in the output directory, passing relevant variables
sub-make:
	$(Q)$(MAKE) -C $(KBUILD_OUTPUT) KBUILD_SRC=$(CURDIR) \
	-f $(CURDIR)/Makefile $(filter-out _all sub-make,$(MAKECMDGOALS))

# Leave processing to above invocation of make
skip-makefile := 1
endif # ifneq ($(KBUILD_OUTPUT),)
endif # ifeq ($(KBUILD_SRC),)

# We process the rest of the Makefile if this is the final invocation of make
ifeq ($(skip-makefile),)

# Do not print "Entering directory ...",
# but we want to display it when entering to the output directory
# so that IDEs/editors are able to understand relative filenames.
MAKEFLAGS += --no-print-directory

# Call a source code checker (by default, "sparse") as part of the
# C compilation.
#
# Use 'make C=1' to enable checking of only re-compiled files.
# Use 'make C=2' to enable checking of *all* source files, regardless
# of whether they are re-compiled or not.
#
# See the file "Documentation/dev-tools/sparse.rst" for more details,
# including where to get the "sparse" utility.

ifeq ("$(origin C)", "command line")
  KBUILD_CHECKSRC = $(C)
endif
ifndef KBUILD_CHECKSRC
  KBUILD_CHECKSRC = 0
endif

# Use make M=dir to specify directory of external module to build
# Old syntax make ... SUBDIRS=$PWD is still supported
# Setting the environment variable KBUILD_EXTMOD take precedence
ifdef SUBDIRS
  KBUILD_EXTMOD ?= $(SUBDIRS)
endif

ifeq ("$(origin M)", "command line")
  KBUILD_EXTMOD := $(M)
endif

ifeq ($(KBUILD_SRC),)
        # building in the source tree
        srctree := .
else
        ifeq ($(KBUILD_SRC)/,$(dir $(CURDIR)))
                # building in a subdirectory of the source tree
                srctree := ..
        else
                srctree := $(KBUILD_SRC)
        endif
endif

export KBUILD_CHECKSRC KBUILD_EXTMOD KBUILD_SRC

objtree		:= .
src		:= $(srctree)
obj		:= $(objtree)

VPATH		:= $(srctree)$(if $(KBUILD_EXTMOD),:$(KBUILD_EXTMOD))

export srctree objtree VPATH

# To make sure we do not include .config for any of the *config targets
# catch them early, and hand them over to scripts/kconfig/Makefile
# It is allowed to specify more targets when calling make, including
# mixing *config targets and build targets.
# For example 'make oldconfig all'.
# Detect when mixed targets is specified, and make a second invocation
# of make so .config is not included in this case either (for *config).

version_h := include/generated/uapi/linux/version.h
old_version_h := include/linux/version.h

clean-targets := %clean mrproper cleandocs
no-dot-config-targets := $(clean-targets) \
			 cscope gtags TAGS tags help% %docs check% coccicheck \
			 $(version_h) headers_% archheaders archscripts \
			 kernelversion %src-pkg
no-sync-config-targets := $(no-dot-config-targets) install %install

config-targets  := 0
mixed-targets   := 0
dot-config      := 1
may-sync-config := 1

ifneq ($(filter $(no-dot-config-targets), $(MAKECMDGOALS)),)
	ifeq ($(filter-out $(no-dot-config-targets), $(MAKECMDGOALS)),)
		dot-config := 0
	endif
endif

ifneq ($(filter $(no-sync-config-targets), $(MAKECMDGOALS)),)
	ifeq ($(filter-out $(no-sync-config-targets), $(MAKECMDGOALS)),)
		may-sync-config := 0
	endif
endif

ifneq ($(KBUILD_EXTMOD),)
	may-sync-config := 0
endif

ifeq ($(KBUILD_EXTMOD),)
        ifneq ($(filter config %config,$(MAKECMDGOALS)),)
                config-targets := 1
                ifneq ($(words $(MAKECMDGOALS)),1)
                        mixed-targets := 1
                endif
        endif
endif

# For "make -j clean all", "make -j mrproper defconfig all", etc.
ifneq ($(filter $(clean-targets),$(MAKECMDGOALS)),)
        ifneq ($(filter-out $(clean-targets),$(MAKECMDGOALS)),)
                mixed-targets := 1
        endif
endif

# install and modules_install need also be processed one by one
ifneq ($(filter install,$(MAKECMDGOALS)),)
        ifneq ($(filter modules_install,$(MAKECMDGOALS)),)
	        mixed-targets := 1
        endif
endif

ifeq ($(mixed-targets),1)
# ===========================================================================
# We're called with mixed targets (*config and build targets).
# Handle them one by one.

PHONY += $(MAKECMDGOALS) __build_one_by_one

$(filter-out __build_one_by_one, $(MAKECMDGOALS)): __build_one_by_one
	@:

__build_one_by_one:
	$(Q)set -e; \
	for i in $(MAKECMDGOALS); do \
		$(MAKE) -f $(srctree)/Makefile $$i; \
	done

else

# We need some generic definitions (do not try to remake the file).
scripts/Kbuild.include: ;
include scripts/Kbuild.include

# Read KERNELRELEASE from include/config/kernel.release (if it exists)
KERNELRELEASE = $(shell cat include/config/kernel.release 2> /dev/null)
KERNELVERSION = $(VERSION)$(if $(PATCHLEVEL),.$(PATCHLEVEL)$(if $(SUBLEVEL),.$(SUBLEVEL)))$(EXTRAVERSION)
export VERSION PATCHLEVEL SUBLEVEL KERNELRELEASE KERNELVERSION

include scripts/subarch.include

# Cross compiling and selecting different set of gcc/bin-utils
# ---------------------------------------------------------------------------
#
# When performing cross compilation for other architectures ARCH shall be set
# to the target architecture. (See arch/* for the possibilities).
# ARCH can be set during invocation of make:
# make ARCH=ia64
# Another way is to have ARCH set in the environment.
# The default ARCH is the host where make is executed.

# CROSS_COMPILE specify the prefix used for all executables used
# during compilation. Only gcc and related bin-utils executables
# are prefixed with $(CROSS_COMPILE).
# CROSS_COMPILE can be set on the command line
# make CROSS_COMPILE=ia64-linux-
# Alternatively CROSS_COMPILE can be set in the environment.
# Default value for CROSS_COMPILE is not to prefix executables
# Note: Some architectures assign CROSS_COMPILE in their arch/*/Makefile
ARCH		?= $(SUBARCH)

# Architecture as present in compile.h
UTS_MACHINE 	:= $(ARCH)
SRCARCH 	:= $(ARCH)

# Additional ARCH settings for x86
ifeq ($(ARCH),i386)
        SRCARCH := x86
endif
ifeq ($(ARCH),x86_64)
        SRCARCH := x86
endif

# Additional ARCH settings for sparc
ifeq ($(ARCH),sparc32)
       SRCARCH := sparc
endif
ifeq ($(ARCH),sparc64)
       SRCARCH := sparc
endif

# Additional ARCH settings for sh
ifeq ($(ARCH),sh64)
       SRCARCH := sh
endif

KCONFIG_CONFIG	?= .config
export KCONFIG_CONFIG

# SHELL used by kbuild
CONFIG_SHELL := $(shell if [ -x "$$BASH" ]; then echo $$BASH; \
	  else if [ -x /bin/bash ]; then echo /bin/bash; \
	  else echo sh; fi ; fi)

HOST_LFS_CFLAGS := $(shell getconf LFS_CFLAGS 2>/dev/null)
HOST_LFS_LDFLAGS := $(shell getconf LFS_LDFLAGS 2>/dev/null)
HOST_LFS_LIBS := $(shell getconf LFS_LIBS 2>/dev/null)

HOSTCC       = gcc
HOSTCXX      = g++
HOSTCFLAGS   := -Wall -Wmissing-prototypes -Wstrict-prototypes -O2 \
		-fomit-frame-pointer -std=gnu89 $(HOST_LFS_CFLAGS)
HOSTCXXFLAGS := -O2 $(HOST_LFS_CFLAGS)
HOSTLDFLAGS  := $(HOST_LFS_LDFLAGS)
HOST_LOADLIBES := $(HOST_LFS_LIBS)

# Make variables (CC, etc...)
AS		= $(CROSS_COMPILE)as
LD		= $(CROSS_COMPILE)ld
CC		= $(CROSS_COMPILE)gcc
CPP		= $(CC) -E
AR		= $(CROSS_COMPILE)ar
NM		= $(CROSS_COMPILE)nm
STRIP		= $(CROSS_COMPILE)strip
OBJCOPY		= $(CROSS_COMPILE)objcopy
OBJDUMP		= $(CROSS_COMPILE)objdump
LEX		= flex
YACC		= bison
AWK		= awk
GENKSYMS	= scripts/genksyms/genksyms
INSTALLKERNEL  := installkernel
DEPMOD		= /sbin/depmod
PERL		= perl
PYTHON		= python
PYTHON2		= python2
PYTHON3		= python3
CHECK		= sparse

CHECKFLAGS     := -D__linux__ -Dlinux -D__STDC__ -Dunix -D__unix__ \
		  -Wbitwise -Wno-return-void -Wno-unknown-attribute $(CF)
NOSTDINC_FLAGS  =
CFLAGS_MODULE   =
AFLAGS_MODULE   =
LDFLAGS_MODULE  =
CFLAGS_KERNEL	=
AFLAGS_KERNEL	=
LDFLAGS_vmlinux =

# Use USERINCLUDE when you must reference the UAPI directories only.
USERINCLUDE    := \
		-I$(srctree)/arch/$(SRCARCH)/include/uapi \
		-I$(objtree)/arch/$(SRCARCH)/include/generated/uapi \
		-I$(srctree)/include/uapi \
		-I$(objtree)/include/generated/uapi \
                -include $(srctree)/include/linux/kconfig.h

# Use LINUXINCLUDE when you must reference the include/ directory.
# Needed to be compatible with the O= option
LINUXINCLUDE    := \
		-I$(srctree)/arch/$(SRCARCH)/include \
		-I$(objtree)/arch/$(SRCARCH)/include/generated \
		$(if $(KBUILD_SRC), -I$(srctree)/include) \
		-I$(objtree)/include \
		$(USERINCLUDE)

KBUILD_AFLAGS   := -D__ASSEMBLY__
KBUILD_CFLAGS   := -Wall -Wundef -Wstrict-prototypes -Wno-trigraphs \
		   -fno-strict-aliasing -fno-common -fshort-wchar \
		   -Werror-implicit-function-declaration \
		   -Wno-format-security \
		   -std=gnu89
KBUILD_CPPFLAGS := -D__KERNEL__
KBUILD_AFLAGS_KERNEL :=
KBUILD_CFLAGS_KERNEL :=
KBUILD_AFLAGS_MODULE  := -DMODULE
KBUILD_CFLAGS_MODULE  := -DMODULE
KBUILD_LDFLAGS_MODULE := -T $(srctree)/scripts/module-common.lds
LDFLAGS :=
GCC_PLUGINS_CFLAGS :=

export ARCH SRCARCH CONFIG_SHELL HOSTCC HOSTCFLAGS CROSS_COMPILE AS LD CC
export CPP AR NM STRIP OBJCOPY OBJDUMP HOSTLDFLAGS HOST_LOADLIBES
export MAKE LEX YACC AWK GENKSYMS INSTALLKERNEL PERL PYTHON PYTHON2 PYTHON3 UTS_MACHINE
export HOSTCXX HOSTCXXFLAGS LDFLAGS_MODULE CHECK CHECKFLAGS

export KBUILD_CPPFLAGS NOSTDINC_FLAGS LINUXINCLUDE OBJCOPYFLAGS LDFLAGS
export KBUILD_CFLAGS CFLAGS_KERNEL CFLAGS_MODULE
export CFLAGS_KASAN CFLAGS_KASAN_NOSANITIZE CFLAGS_UBSAN
export KBUILD_AFLAGS AFLAGS_KERNEL AFLAGS_MODULE
export KBUILD_AFLAGS_MODULE KBUILD_CFLAGS_MODULE KBUILD_LDFLAGS_MODULE
export KBUILD_AFLAGS_KERNEL KBUILD_CFLAGS_KERNEL
export KBUILD_ARFLAGS

# When compiling out-of-tree modules, put MODVERDIR in the module
# tree rather than in the kernel tree. The kernel tree might
# even be read-only.
export MODVERDIR := $(if $(KBUILD_EXTMOD),$(firstword $(KBUILD_EXTMOD))/).tmp_versions

# Files to ignore in find ... statements

export RCS_FIND_IGNORE := \( -name SCCS -o -name BitKeeper -o -name .svn -o    \
			  -name CVS -o -name .pc -o -name .hg -o -name .git \) \
			  -prune -o
export RCS_TAR_IGNORE := --exclude SCCS --exclude BitKeeper --exclude .svn \
			 --exclude CVS --exclude .pc --exclude .hg --exclude .git

# ===========================================================================
# Rules shared between *config targets and build targets

# Basic helpers built in scripts/basic/
PHONY += scripts_basic
scripts_basic:
	$(Q)$(MAKE) $(build)=scripts/basic
	$(Q)rm -f .tmp_quiet_recordmcount

# To avoid any implicit rule to kick in, define an empty command.
scripts/basic/%: scripts_basic ;

PHONY += outputmakefile
# outputmakefile generates a Makefile in the output directory, if using a
# separate output directory. This allows convenient use of make in the
# output directory.
outputmakefile:
ifneq ($(KBUILD_SRC),)
	$(Q)ln -fsn $(srctree) source
	$(Q)$(CONFIG_SHELL) $(srctree)/scripts/mkmakefile \
	    $(srctree) $(objtree) $(VERSION) $(PATCHLEVEL)
endif

ifeq ($(cc-name),clang)
ifneq ($(CROSS_COMPILE),)
CLANG_TARGET	:= --target=$(notdir $(CROSS_COMPILE:%-=%))
GCC_TOOLCHAIN	:= $(realpath $(dir $(shell which $(LD)))/..)
endif
ifneq ($(GCC_TOOLCHAIN),)
CLANG_GCC_TC	:= --gcc-toolchain=$(GCC_TOOLCHAIN)
endif
KBUILD_CFLAGS += $(CLANG_TARGET) $(CLANG_GCC_TC)
KBUILD_AFLAGS += $(CLANG_TARGET) $(CLANG_GCC_TC)
KBUILD_CFLAGS += $(call cc-option, -no-integrated-as)
KBUILD_AFLAGS += $(call cc-option, -no-integrated-as)
endif

RETPOLINE_CFLAGS_GCC := -mindirect-branch=thunk-extern -mindirect-branch-register
RETPOLINE_VDSO_CFLAGS_GCC := -mindirect-branch=thunk-inline -mindirect-branch-register
RETPOLINE_CFLAGS_CLANG := -mretpoline-external-thunk
RETPOLINE_VDSO_CFLAGS_CLANG := -mretpoline
RETPOLINE_CFLAGS := $(call cc-option,$(RETPOLINE_CFLAGS_GCC),$(call cc-option,$(RETPOLINE_CFLAGS_CLANG)))
RETPOLINE_VDSO_CFLAGS := $(call cc-option,$(RETPOLINE_VDSO_CFLAGS_GCC),$(call cc-option,$(RETPOLINE_VDSO_CFLAGS_CLANG)))
export RETPOLINE_CFLAGS
export RETPOLINE_VDSO_CFLAGS

KBUILD_CFLAGS	+= $(call cc-option,-fno-PIE)
KBUILD_AFLAGS	+= $(call cc-option,-fno-PIE)

# check for 'asm goto'
ifeq ($(shell $(CONFIG_SHELL) $(srctree)/scripts/gcc-goto.sh $(CC) $(KBUILD_CFLAGS)), y)
  CC_HAVE_ASM_GOTO := 1
  KBUILD_CFLAGS += -DCC_HAVE_ASM_GOTO
  KBUILD_AFLAGS += -DCC_HAVE_ASM_GOTO
endif

# The expansion should be delayed until arch/$(SRCARCH)/Makefile is included.
# Some architectures define CROSS_COMPILE in arch/$(SRCARCH)/Makefile.
# CC_VERSION_TEXT is referenced from Kconfig (so it needs export),
# and from include/config/auto.conf.cmd to detect the compiler upgrade.
CC_VERSION_TEXT = $(shell $(CC) --version | head -n 1)

ifeq ($(config-targets),1)
# ===========================================================================
# *config targets only - make sure prerequisites are updated, and descend
# in scripts/kconfig to make the *config target

# Read arch specific Makefile to set KBUILD_DEFCONFIG as needed.
# KBUILD_DEFCONFIG may point out an alternative default configuration
# used for 'make defconfig'
include arch/$(SRCARCH)/Makefile
export KBUILD_DEFCONFIG KBUILD_KCONFIG CC_VERSION_TEXT

config: scripts_basic outputmakefile FORCE
	$(Q)$(MAKE) $(build)=scripts/kconfig $@

%config: scripts_basic outputmakefile FORCE
	$(Q)$(MAKE) $(build)=scripts/kconfig $@

else
# ===========================================================================
# Build targets only - this includes vmlinux, arch specific targets, clean
# targets and others. In general all targets except *config targets.

# If building an external module we do not care about the all: rule
# but instead _all depend on modules
PHONY += all
ifeq ($(KBUILD_EXTMOD),)
_all: all
else
_all: modules
endif

# Decide whether to build built-in, modular, or both.
# Normally, just do built-in.

KBUILD_MODULES :=
KBUILD_BUILTIN := 1

# If we have only "make modules", don't compile built-in objects.
# When we're building modules with modversions, we need to consider
# the built-in objects during the descend as well, in order to
# make sure the checksums are up to date before we record them.

ifeq ($(MAKECMDGOALS),modules)
  KBUILD_BUILTIN := $(if $(CONFIG_MODVERSIONS),1)
endif

# If we have "make <whatever> modules", compile modules
# in addition to whatever we do anyway.
# Just "make" or "make all" shall build modules as well

ifneq ($(filter all _all modules,$(MAKECMDGOALS)),)
  KBUILD_MODULES := 1
endif

ifeq ($(MAKECMDGOALS),)
  KBUILD_MODULES := 1
endif

export KBUILD_MODULES KBUILD_BUILTIN

ifeq ($(KBUILD_EXTMOD),)
# Objects we will link into vmlinux / subdirs we need to visit
init-y		:= init/
drivers-y	:= drivers/ sound/ firmware/
net-y		:= net/
libs-y		:= lib/
core-y		:= usr/
virt-y		:= virt/
endif # KBUILD_EXTMOD

ifeq ($(dot-config),1)
-include include/config/auto.conf
endif

# The all: target is the default when no target is given on the
# command line.
# This allow a user to issue only 'make' to build a kernel including modules
# Defaults to vmlinux, but the arch makefile usually adds further targets
all: vmlinux

CFLAGS_GCOV	:= -fprofile-arcs -ftest-coverage \
	$(call cc-option,-fno-tree-loop-im) \
	$(call cc-disable-warning,maybe-uninitialized,)
export CFLAGS_GCOV

# The arch Makefile can set ARCH_{CPP,A,C}FLAGS to override the default
# values of the respective KBUILD_* variables
ARCH_CPPFLAGS :=
ARCH_AFLAGS :=
ARCH_CFLAGS :=
include arch/$(SRCARCH)/Makefile

ifeq ($(dot-config),1)
ifeq ($(may-sync-config),1)
# Read in dependencies to all Kconfig* files, make sure to run syncconfig if
# changes are detected. This should be included after arch/$(SRCARCH)/Makefile
# because some architectures define CROSS_COMPILE there.
-include include/config/auto.conf.cmd

# To avoid any implicit rule to kick in, define an empty command
$(KCONFIG_CONFIG) include/config/auto.conf.cmd: ;

# The actual configuration files used during the build are stored in
# include/generated/ and include/config/. Update them if .config is newer than
# include/config/auto.conf (which mirrors .config).
include/config/%.conf: $(KCONFIG_CONFIG) include/config/auto.conf.cmd
	$(Q)$(MAKE) -f $(srctree)/Makefile syncconfig
else
# External modules and some install targets need include/generated/autoconf.h
# and include/config/auto.conf but do not care if they are up-to-date.
# Use auto.conf to trigger the test
PHONY += include/config/auto.conf

include/config/auto.conf:
	$(Q)test -e include/generated/autoconf.h -a -e $@ || (		\
	echo >&2;							\
	echo >&2 "  ERROR: Kernel configuration is invalid.";		\
	echo >&2 "         include/generated/autoconf.h or $@ are missing.";\
	echo >&2 "         Run 'make oldconfig && make prepare' on kernel src to fix it.";	\
	echo >&2 ;							\
	/bin/false)

endif # may-sync-config

else
# Dummy target needed, because used as prerequisite
include/config/auto.conf: ;
endif # $(dot-config)

KBUILD_CFLAGS	+= $(call cc-option,-fno-delete-null-pointer-checks,)
KBUILD_CFLAGS	+= $(call cc-disable-warning,frame-address,)
KBUILD_CFLAGS	+= $(call cc-disable-warning, format-truncation)
KBUILD_CFLAGS	+= $(call cc-disable-warning, format-overflow)
KBUILD_CFLAGS	+= $(call cc-disable-warning, int-in-bool-context)

ifdef CONFIG_CC_OPTIMIZE_FOR_SIZE
KBUILD_CFLAGS	+= $(call cc-option,-Oz,-Os)
KBUILD_CFLAGS	+= $(call cc-disable-warning,maybe-uninitialized,)
else
ifdef CONFIG_CC_OPTIMIZE_HARDER
KBUILD_CFLAGS	+= -O3 $(call cc-disable-warning,maybe-uninitialized,)
else
ifdef CONFIG_PROFILE_ALL_BRANCHES
KBUILD_CFLAGS	+= -O2 $(call cc-disable-warning,maybe-uninitialized,)
else
KBUILD_CFLAGS   += -O2
endif
endif
endif

KBUILD_CFLAGS += $(call cc-ifversion, -lt, 0409, \
			$(call cc-disable-warning,maybe-uninitialized,))

# Tell gcc to never replace conditional load with a non-conditional one
KBUILD_CFLAGS	+= $(call cc-option,--param=allow-store-data-races=0)

include scripts/Makefile.kcov
include scripts/Makefile.gcc-plugins

ifdef CONFIG_READABLE_ASM
# Disable optimizations that make assembler listings hard to read.
# reorder blocks reorders the control in the function
# ipa clone creates specialized cloned functions
# partial inlining inlines only parts of functions
KBUILD_CFLAGS += $(call cc-option,-fno-reorder-blocks,) \
                 $(call cc-option,-fno-ipa-cp-clone,) \
                 $(call cc-option,-fno-partial-inlining)
endif

ifneq ($(CONFIG_FRAME_WARN),0)
KBUILD_CFLAGS += $(call cc-option,-Wframe-larger-than=${CONFIG_FRAME_WARN})
endif

stackp-flags-$(CONFIG_CC_HAS_STACKPROTECTOR_NONE) := -fno-stack-protector
stackp-flags-$(CONFIG_STACKPROTECTOR)             := -fstack-protector
stackp-flags-$(CONFIG_STACKPROTECTOR_STRONG)      := -fstack-protector-strong

KBUILD_CFLAGS += $(stackp-flags-y)

ifeq ($(cc-name),clang)
KBUILD_CPPFLAGS += $(call cc-option,-Qunused-arguments,)
KBUILD_CFLAGS += $(call cc-disable-warning, format-invalid-specifier)
KBUILD_CFLAGS += $(call cc-disable-warning, gnu)
KBUILD_CFLAGS += $(call cc-disable-warning, address-of-packed-member)
# Quiet clang warning: comparison of unsigned expression < 0 is always false
KBUILD_CFLAGS += $(call cc-disable-warning, tautological-compare)
# CLANG uses a _MergedGlobals as optimization, but this breaks modpost, as the
# source of a reference will be _MergedGlobals and not on of the whitelisted names.
# See modpost pattern 2
KBUILD_CFLAGS += $(call cc-option, -mno-global-merge,)
KBUILD_CFLAGS += $(call cc-option, -fcatch-undefined-behavior)
else

# These warnings generated too much noise in a regular build.
# Use make W=1 to enable them (see scripts/Makefile.extrawarn)
KBUILD_CFLAGS += $(call cc-disable-warning, unused-but-set-variable)
endif

KBUILD_CFLAGS += $(call cc-disable-warning, unused-const-variable)
ifdef CONFIG_FRAME_POINTER
KBUILD_CFLAGS	+= -fno-omit-frame-pointer -fno-optimize-sibling-calls
else
# Some targets (ARM with Thumb2, for example), can't be built with frame
# pointers.  For those, we don't have FUNCTION_TRACER automatically
# select FRAME_POINTER.  However, FUNCTION_TRACER adds -pg, and this is
# incompatible with -fomit-frame-pointer with current GCC, so we don't use
# -fomit-frame-pointer with FUNCTION_TRACER.
ifndef CONFIG_FUNCTION_TRACER
KBUILD_CFLAGS	+= -fomit-frame-pointer
endif
endif

KBUILD_CFLAGS   += $(call cc-option, -fno-var-tracking-assignments)

ifdef CONFIG_DEBUG_INFO
ifdef CONFIG_DEBUG_INFO_SPLIT
KBUILD_CFLAGS   += $(call cc-option, -gsplit-dwarf, -g)
else
KBUILD_CFLAGS	+= -g
endif
KBUILD_AFLAGS	+= -Wa,-gdwarf-2
endif
ifdef CONFIG_DEBUG_INFO_DWARF4
KBUILD_CFLAGS	+= $(call cc-option, -gdwarf-4,)
endif

ifdef CONFIG_DEBUG_INFO_REDUCED
KBUILD_CFLAGS 	+= $(call cc-option, -femit-struct-debug-baseonly) \
		   $(call cc-option,-fno-var-tracking)
endif

ifdef CONFIG_FUNCTION_TRACER
ifndef CC_FLAGS_FTRACE
CC_FLAGS_FTRACE := -pg
endif
export CC_FLAGS_FTRACE
ifdef CONFIG_HAVE_FENTRY
CC_USING_FENTRY	:= $(call cc-option, -mfentry -DCC_USING_FENTRY)
endif
KBUILD_CFLAGS	+= $(CC_FLAGS_FTRACE) $(CC_USING_FENTRY)
KBUILD_AFLAGS	+= $(CC_USING_FENTRY)
ifdef CONFIG_DYNAMIC_FTRACE
	ifdef CONFIG_HAVE_C_RECORDMCOUNT
		BUILD_C_RECORDMCOUNT := y
		export BUILD_C_RECORDMCOUNT
	endif
endif
endif

# We trigger additional mismatches with less inlining
ifdef CONFIG_DEBUG_SECTION_MISMATCH
KBUILD_CFLAGS += $(call cc-option, -fno-inline-functions-called-once)
endif

ifdef CONFIG_LD_DEAD_CODE_DATA_ELIMINATION
KBUILD_CFLAGS_KERNEL	+= $(call cc-option,-ffunction-sections,)
KBUILD_CFLAGS_KERNEL	+= $(call cc-option,-fdata-sections,)
endif

# arch Makefile may override CC so keep this after arch Makefile is included
NOSTDINC_FLAGS += -nostdinc -isystem $(shell $(CC) -print-file-name=include)

# warn about C99 declaration after statement
KBUILD_CFLAGS += $(call cc-option,-Wdeclaration-after-statement,)

# disable pointer signed / unsigned warnings in gcc 4.0
KBUILD_CFLAGS += $(call cc-disable-warning, pointer-sign)

# disable invalid "can't wrap" optimizations for signed / pointers
KBUILD_CFLAGS	+= $(call cc-option,-fno-strict-overflow)

# clang sets -fmerge-all-constants by default as optimization, but this
# is non-conforming behavior for C and in fact breaks the kernel, so we
# need to disable it here generally.
KBUILD_CFLAGS	+= $(call cc-option,-fno-merge-all-constants)

# for gcc -fno-merge-all-constants disables everything, but it is fine
# to have actual conforming behavior enabled.
KBUILD_CFLAGS	+= $(call cc-option,-fmerge-constants)

# Make sure -fstack-check isn't enabled (like gentoo apparently did)
KBUILD_CFLAGS  += $(call cc-option,-fno-stack-check,)

# conserve stack if available
KBUILD_CFLAGS   += $(call cc-option,-fconserve-stack)

# disallow errors like 'EXPORT_GPL(foo);' with missing header
KBUILD_CFLAGS   += $(call cc-option,-Werror=implicit-int)

# require functions to have arguments in prototypes, not empty 'int foo()'
KBUILD_CFLAGS   += $(call cc-option,-Werror=strict-prototypes)

# Prohibit date/time macros, which would make the build non-deterministic
KBUILD_CFLAGS   += $(call cc-option,-Werror=date-time)

# enforce correct pointer usage
KBUILD_CFLAGS   += $(call cc-option,-Werror=incompatible-pointer-types)

# Require designated initializers for all marked structures
KBUILD_CFLAGS   += $(call cc-option,-Werror=designated-init)

# change __FILE__ to the relative path from the srctree
KBUILD_CFLAGS	+= $(call cc-option,-fmacro-prefix-map=$(srctree)/=)

# use the deterministic mode of AR if available
KBUILD_ARFLAGS := $(call ar-option,D)

include scripts/Makefile.kasan
include scripts/Makefile.extrawarn
include scripts/Makefile.ubsan

# Add any arch overrides and user supplied CPPFLAGS, AFLAGS and CFLAGS as the
# last assignments
KBUILD_CPPFLAGS += $(ARCH_CPPFLAGS) $(KCPPFLAGS)
KBUILD_AFLAGS   += $(ARCH_AFLAGS)   $(KAFLAGS)
KBUILD_CFLAGS   += $(ARCH_CFLAGS)   $(KCFLAGS)

# Use --build-id when available.
LDFLAGS_BUILD_ID := $(call ld-option, --build-id)
KBUILD_LDFLAGS_MODULE += $(LDFLAGS_BUILD_ID)
LDFLAGS_vmlinux += $(LDFLAGS_BUILD_ID)

ifdef CONFIG_LD_DEAD_CODE_DATA_ELIMINATION
LDFLAGS_vmlinux	+= $(call ld-option, --gc-sections,)
endif

ifeq ($(CONFIG_STRIP_ASM_SYMS),y)
LDFLAGS_vmlinux	+= $(call ld-option, -X,)
endif

# insure the checker run with the right endianness
CHECKFLAGS += $(if $(CONFIG_CPU_BIG_ENDIAN),-mbig-endian,-mlittle-endian)

# the checker needs the correct machine size
CHECKFLAGS += $(if $(CONFIG_64BIT),-m64,-m32)

# Default kernel image to build when no specific target is given.
# KBUILD_IMAGE may be overruled on the command line or
# set in the environment
# Also any assignments in arch/$(ARCH)/Makefile take precedence over
# this default value
export KBUILD_IMAGE ?= vmlinux

#
# INSTALL_PATH specifies where to place the updated kernel and system map
# images. Default is /boot, but you can set it to other values
export	INSTALL_PATH ?= /boot

#
# INSTALL_DTBS_PATH specifies a prefix for relocations required by build roots.
# Like INSTALL_MOD_PATH, it isn't defined in the Makefile, but can be passed as
# an argument if needed. Otherwise it defaults to the kernel install path
#
export INSTALL_DTBS_PATH ?= $(INSTALL_PATH)/dtbs/$(KERNELRELEASE)

#
# INSTALL_MOD_PATH specifies a prefix to MODLIB for module directory
# relocations required by build roots.  This is not defined in the
# makefile but the argument can be passed to make if needed.
#

MODLIB	= $(INSTALL_MOD_PATH)/lib/modules/$(KERNELRELEASE)
export MODLIB

#
# INSTALL_MOD_STRIP, if defined, will cause modules to be
# stripped after they are installed.  If INSTALL_MOD_STRIP is '1', then
# the default option --strip-debug will be used.  Otherwise,
# INSTALL_MOD_STRIP value will be used as the options to the strip command.

ifdef INSTALL_MOD_STRIP
ifeq ($(INSTALL_MOD_STRIP),1)
mod_strip_cmd = $(STRIP) --strip-debug
else
mod_strip_cmd = $(STRIP) $(INSTALL_MOD_STRIP)
endif # INSTALL_MOD_STRIP=1
else
mod_strip_cmd = true
endif # INSTALL_MOD_STRIP
export mod_strip_cmd

# CONFIG_MODULE_COMPRESS, if defined, will cause module to be compressed
# after they are installed in agreement with CONFIG_MODULE_COMPRESS_GZIP
# or CONFIG_MODULE_COMPRESS_XZ.

mod_compress_cmd = true
ifdef CONFIG_MODULE_COMPRESS
  ifdef CONFIG_MODULE_COMPRESS_GZIP
    mod_compress_cmd = gzip -n -f
  endif # CONFIG_MODULE_COMPRESS_GZIP
  ifdef CONFIG_MODULE_COMPRESS_XZ
    mod_compress_cmd = xz -f
  endif # CONFIG_MODULE_COMPRESS_XZ
endif # CONFIG_MODULE_COMPRESS
export mod_compress_cmd

# Select initial ramdisk compression format, default is gzip(1).
# This shall be used by the dracut(8) tool while creating an initramfs image.
#
INITRD_COMPRESS-y                  := gzip
INITRD_COMPRESS-$(CONFIG_RD_BZIP2) := bzip2
INITRD_COMPRESS-$(CONFIG_RD_LZMA)  := lzma
INITRD_COMPRESS-$(CONFIG_RD_XZ)    := xz
INITRD_COMPRESS-$(CONFIG_RD_LZO)   := lzo
INITRD_COMPRESS-$(CONFIG_RD_LZ4)   := lz4
# do not export INITRD_COMPRESS, since we didn't actually
# choose a sane default compression above.
# export INITRD_COMPRESS := $(INITRD_COMPRESS-y)

ifdef CONFIG_MODULE_SIG_ALL
$(eval $(call config_filename,MODULE_SIG_KEY))

mod_sign_cmd = scripts/sign-file $(CONFIG_MODULE_SIG_HASH) $(MODULE_SIG_KEY_SRCPREFIX)$(CONFIG_MODULE_SIG_KEY) certs/signing_key.x509
else
mod_sign_cmd = true
endif
export mod_sign_cmd

ifdef CONFIG_STACK_VALIDATION
  has_libelf := $(call try-run,\
		echo "int main() {}" | $(HOSTCC) -xc -o /dev/null -lelf -,1,0)
  ifeq ($(has_libelf),1)
    objtool_target := tools/objtool FORCE
  else
    ifdef CONFIG_UNWINDER_ORC
      $(error "Cannot generate ORC metadata for CONFIG_UNWINDER_ORC=y, please install libelf-dev, libelf-devel or elfutils-libelf-devel")
    else
      $(warning "Cannot use CONFIG_STACK_VALIDATION=y, please install libelf-dev, libelf-devel or elfutils-libelf-devel")
    endif
    SKIP_STACK_VALIDATION := 1
    export SKIP_STACK_VALIDATION
  endif
endif


ifeq ($(KBUILD_EXTMOD),)
core-y		+= kernel/ certs/ mm/ fs/ ipc/ security/ crypto/ block/

vmlinux-dirs	:= $(patsubst %/,%,$(filter %/, $(init-y) $(init-m) \
		     $(core-y) $(core-m) $(drivers-y) $(drivers-m) \
		     $(net-y) $(net-m) $(libs-y) $(libs-m) $(virt-y)))

vmlinux-alldirs	:= $(sort $(vmlinux-dirs) $(patsubst %/,%,$(filter %/, \
		     $(init-) $(core-) $(drivers-) $(net-) $(libs-) $(virt-))))

init-y		:= $(patsubst %/, %/built-in.a, $(init-y))
core-y		:= $(patsubst %/, %/built-in.a, $(core-y))
drivers-y	:= $(patsubst %/, %/built-in.a, $(drivers-y))
net-y		:= $(patsubst %/, %/built-in.a, $(net-y))
libs-y1		:= $(patsubst %/, %/lib.a, $(libs-y))
libs-y2		:= $(patsubst %/, %/built-in.a, $(filter-out %.a, $(libs-y)))
virt-y		:= $(patsubst %/, %/built-in.a, $(virt-y))

# Externally visible symbols (used by link-vmlinux.sh)
export KBUILD_VMLINUX_INIT := $(head-y) $(init-y)
export KBUILD_VMLINUX_MAIN := $(core-y) $(libs-y2) $(drivers-y) $(net-y) $(virt-y)
export KBUILD_VMLINUX_LIBS := $(libs-y1)
export KBUILD_LDS          := arch/$(SRCARCH)/kernel/vmlinux.lds
export LDFLAGS_vmlinux
# used by scripts/package/Makefile
export KBUILD_ALLDIRS := $(sort $(filter-out arch/%,$(vmlinux-alldirs)) arch Documentation include samples scripts tools)

vmlinux-deps := $(KBUILD_LDS) $(KBUILD_VMLINUX_INIT) $(KBUILD_VMLINUX_MAIN) $(KBUILD_VMLINUX_LIBS)

# Recurse until adjust_autoksyms.sh is satisfied
PHONY += autoksyms_recursive
autoksyms_recursive: $(vmlinux-deps)
ifdef CONFIG_TRIM_UNUSED_KSYMS
	$(Q)$(CONFIG_SHELL) $(srctree)/scripts/adjust_autoksyms.sh \
	  "$(MAKE) -f $(srctree)/Makefile vmlinux"
endif

# For the kernel to actually contain only the needed exported symbols,
# we have to build modules as well to determine what those symbols are.
# (this can be evaluated only once include/config/auto.conf has been included)
ifdef CONFIG_TRIM_UNUSED_KSYMS
  KBUILD_MODULES := 1
endif

autoksyms_h := $(if $(CONFIG_TRIM_UNUSED_KSYMS), include/generated/autoksyms.h)

$(autoksyms_h):
	$(Q)mkdir -p $(dir $@)
	$(Q)touch $@

ARCH_POSTLINK := $(wildcard $(srctree)/arch/$(SRCARCH)/Makefile.postlink)

# Final link of vmlinux with optional arch pass after final link
cmd_link-vmlinux =                                                 \
	$(CONFIG_SHELL) $< $(LD) $(LDFLAGS) $(LDFLAGS_vmlinux) ;    \
	$(if $(ARCH_POSTLINK), $(MAKE) -f $(ARCH_POSTLINK) $@, true)

vmlinux: scripts/link-vmlinux.sh autoksyms_recursive $(vmlinux-deps) FORCE
ifdef CONFIG_HEADERS_CHECK
	$(Q)$(MAKE) -f $(srctree)/Makefile headers_check
endif
ifdef CONFIG_GDB_SCRIPTS
	$(Q)ln -fsn $(abspath $(srctree)/scripts/gdb/vmlinux-gdb.py)
endif
	+$(call if_changed,link-vmlinux)

# Build samples along the rest of the kernel
ifdef CONFIG_SAMPLES
vmlinux-dirs += samples
endif

# The actual objects are generated when descending,
# make sure no implicit rule kicks in
$(sort $(vmlinux-deps)): $(vmlinux-dirs) ;

# Handle descending into subdirectories listed in $(vmlinux-dirs)
# Preset locale variables to speed up the build process. Limit locale
# tweaks to this spot to avoid wrong language settings when running
# make menuconfig etc.
# Error messages still appears in the original language

PHONY += $(vmlinux-dirs)
$(vmlinux-dirs): prepare scripts
	$(Q)$(MAKE) $(build)=$@ need-builtin=1

define filechk_kernel.release
	echo "$(KERNELVERSION)$$($(CONFIG_SHELL) $(srctree)/scripts/setlocalversion $(srctree))"
endef

# Store (new) KERNELRELEASE string in include/config/kernel.release
include/config/kernel.release: include/config/auto.conf FORCE
	$(call filechk,kernel.release)

# Additional helpers built in scripts/
# Carefully list dependencies so we do not try to build scripts twice
# in parallel
PHONY += scripts
scripts: scripts_basic include/config/auto.conf include/config/tristate.conf \
	 asm-generic gcc-plugins $(autoksyms_h)
	$(Q)$(MAKE) $(build)=$(@)

# Things we need to do before we recursively start building the kernel
# or the modules are listed in "prepare".
# A multi level approach is used. prepareN is processed before prepareN-1.
# archprepare is used in arch Makefiles and when processed asm symlink,
# version.h and scripts_basic is processed / created.

# Listed in dependency order
PHONY += prepare archprepare prepare0 prepare1 prepare2 prepare3

# prepare3 is used to check if we are building in a separate output directory,
# and if so do:
# 1) Check that make has not been executed in the kernel src $(srctree)
prepare3: include/config/kernel.release
ifneq ($(KBUILD_SRC),)
	@$(kecho) '  Using $(srctree) as source for kernel'
	$(Q)if [ -f $(srctree)/.config -o -d $(srctree)/include/config ]; then \
		echo >&2 "  $(srctree) is not clean, please run 'make mrproper'"; \
		echo >&2 "  in the '$(srctree)' directory.";\
		/bin/false; \
	fi;
endif

# prepare2 creates a makefile if using a separate output directory.
# From this point forward, .config has been reprocessed, so any rules
# that need to depend on updated CONFIG_* values can be checked here.
prepare2: prepare3 outputmakefile asm-generic

prepare1: prepare2 $(version_h) $(autoksyms_h) include/generated/utsrelease.h \
                   include/config/auto.conf
	$(cmd_crmodverdir)

archprepare: archheaders archscripts prepare1 scripts_basic

prepare0: archprepare gcc-plugins
	$(Q)$(MAKE) $(build)=.

# All the preparing..
prepare: prepare0 prepare-objtool

# Support for using generic headers in asm-generic
PHONY += asm-generic uapi-asm-generic
asm-generic: uapi-asm-generic
	$(Q)$(MAKE) -f $(srctree)/scripts/Makefile.asm-generic \
	            src=asm obj=arch/$(SRCARCH)/include/generated/asm
uapi-asm-generic:
	$(Q)$(MAKE) -f $(srctree)/scripts/Makefile.asm-generic \
	            src=uapi/asm obj=arch/$(SRCARCH)/include/generated/uapi/asm

PHONY += prepare-objtool
prepare-objtool: $(objtool_target)

# Generate some files
# ---------------------------------------------------------------------------

# KERNELRELEASE can change from a few different places, meaning version.h
# needs to be updated, so this check is forced on all builds

uts_len := 64
define filechk_utsrelease.h
	if [ `echo -n "$(KERNELRELEASE)" | wc -c ` -gt $(uts_len) ]; then \
	  echo '"$(KERNELRELEASE)" exceeds $(uts_len) characters' >&2;    \
	  exit 1;                                                         \
	fi;                                                               \
	(echo \#define UTS_RELEASE \"$(KERNELRELEASE)\";)
endef

define filechk_version.h
	(echo \#define LINUX_VERSION_CODE $(shell                         \
	expr $(VERSION) \* 65536 + 0$(PATCHLEVEL) \* 256 + 0$(SUBLEVEL)); \
	echo '#define KERNEL_VERSION(a,b,c) (((a) << 16) + ((b) << 8) + (c))';)
endef

$(version_h): $(srctree)/Makefile FORCE
	$(call filechk,version.h)
	$(Q)rm -f $(old_version_h)

include/generated/utsrelease.h: include/config/kernel.release FORCE
	$(call filechk,utsrelease.h)

PHONY += headerdep
headerdep:
	$(Q)find $(srctree)/include/ -name '*.h' | xargs --max-args 1 \
	$(srctree)/scripts/headerdep.pl -I$(srctree)/include

# ---------------------------------------------------------------------------
# Kernel headers

#Default location for installed headers
export INSTALL_HDR_PATH = $(objtree)/usr

# If we do an all arch process set dst to include/arch-$(SRCARCH)
hdr-dst = $(if $(KBUILD_HEADERS), dst=include/arch-$(SRCARCH), dst=include)

PHONY += archheaders
archheaders:

PHONY += archscripts
archscripts:

PHONY += __headers
__headers: $(version_h) scripts_basic uapi-asm-generic archheaders archscripts
	$(Q)$(MAKE) $(build)=scripts build_unifdef

PHONY += headers_install_all
headers_install_all:
	$(Q)$(CONFIG_SHELL) $(srctree)/scripts/headers.sh install

PHONY += headers_install
headers_install: __headers
	$(if $(wildcard $(srctree)/arch/$(SRCARCH)/include/uapi/asm/Kbuild),, \
	  $(error Headers not exportable for the $(SRCARCH) architecture))
	$(Q)$(MAKE) $(hdr-inst)=include/uapi dst=include
	$(Q)$(MAKE) $(hdr-inst)=arch/$(SRCARCH)/include/uapi $(hdr-dst)

PHONY += headers_check_all
headers_check_all: headers_install_all
	$(Q)$(CONFIG_SHELL) $(srctree)/scripts/headers.sh check

PHONY += headers_check
headers_check: headers_install
	$(Q)$(MAKE) $(hdr-inst)=include/uapi dst=include HDRCHECK=1
	$(Q)$(MAKE) $(hdr-inst)=arch/$(SRCARCH)/include/uapi $(hdr-dst) HDRCHECK=1

# ---------------------------------------------------------------------------
# Kernel selftest

PHONY += kselftest
kselftest:
	$(Q)$(MAKE) -C $(srctree)/tools/testing/selftests run_tests

PHONY += kselftest-clean
kselftest-clean:
	$(Q)$(MAKE) -C $(srctree)/tools/testing/selftests clean

PHONY += kselftest-merge
kselftest-merge:
	$(if $(wildcard $(objtree)/.config),, $(error No .config exists, config your kernel first!))
	$(Q)$(CONFIG_SHELL) $(srctree)/scripts/kconfig/merge_config.sh \
		-m $(objtree)/.config \
		$(srctree)/tools/testing/selftests/*/config
	+$(Q)$(MAKE) -f $(srctree)/Makefile olddefconfig

# ---------------------------------------------------------------------------
# Modules

ifdef CONFIG_MODULES

# By default, build modules as well

all: modules

# Build modules
#
# A module can be listed more than once in obj-m resulting in
# duplicate lines in modules.order files.  Those are removed
# using awk while concatenating to the final file.

PHONY += modules
modules: $(vmlinux-dirs) $(if $(KBUILD_BUILTIN),vmlinux) modules.builtin
	$(Q)$(AWK) '!x[$$0]++' $(vmlinux-dirs:%=$(objtree)/%/modules.order) > $(objtree)/modules.order
	@$(kecho) '  Building modules, stage 2.';
	$(Q)$(MAKE) -f $(srctree)/scripts/Makefile.modpost

modules.builtin: $(vmlinux-dirs:%=%/modules.builtin)
	$(Q)$(AWK) '!x[$$0]++' $^ > $(objtree)/modules.builtin

%/modules.builtin: include/config/auto.conf
	$(Q)$(MAKE) $(modbuiltin)=$*


# Target to prepare building external modules
PHONY += modules_prepare
modules_prepare: prepare scripts

# Target to install modules
PHONY += modules_install
modules_install: _modinst_ _modinst_post

PHONY += _modinst_
_modinst_:
	@rm -rf $(MODLIB)/kernel
	@rm -f $(MODLIB)/source
	@mkdir -p $(MODLIB)/kernel
	@ln -s $(abspath $(srctree)) $(MODLIB)/source
	@if [ ! $(objtree) -ef  $(MODLIB)/build ]; then \
		rm -f $(MODLIB)/build ; \
		ln -s $(CURDIR) $(MODLIB)/build ; \
	fi
	@cp -f $(objtree)/modules.order $(MODLIB)/
	@cp -f $(objtree)/modules.builtin $(MODLIB)/
	$(Q)$(MAKE) -f $(srctree)/scripts/Makefile.modinst

# This depmod is only for convenience to give the initial
# boot a modules.dep even before / is mounted read-write.  However the
# boot script depmod is the master version.
PHONY += _modinst_post
_modinst_post: _modinst_
	$(call cmd,depmod)

ifeq ($(CONFIG_MODULE_SIG), y)
PHONY += modules_sign
modules_sign:
	$(Q)$(MAKE) -f $(srctree)/scripts/Makefile.modsign
endif

else # CONFIG_MODULES

# Modules not configured
# ---------------------------------------------------------------------------

PHONY += modules modules_install
modules modules_install:
	@echo >&2
	@echo >&2 "The present kernel configuration has modules disabled."
	@echo >&2 "Type 'make config' and enable loadable module support."
	@echo >&2 "Then build a kernel with module support enabled."
	@echo >&2
	@exit 1

endif # CONFIG_MODULES

###
# Cleaning is done on three levels.
# make clean     Delete most generated files
#                Leave enough to build external modules
# make mrproper  Delete the current configuration, and all generated files
# make distclean Remove editor backup files, patch leftover files and the like

# Directories & files removed with 'make clean'
CLEAN_DIRS  += $(MODVERDIR) include/ksym

# Directories & files removed with 'make mrproper'
MRPROPER_DIRS  += include/config usr/include include/generated          \
		  arch/*/include/generated .tmp_objdiff
MRPROPER_FILES += .config .config.old .version \
		  Module.symvers tags TAGS cscope* GPATH GTAGS GRTAGS GSYMS \
		  signing_key.pem signing_key.priv signing_key.x509	\
		  x509.genkey extra_certificates signing_key.x509.keyid	\
		  signing_key.x509.signer vmlinux-gdb.py

# clean - Delete most, but leave enough to build external modules
#
clean: rm-dirs  := $(CLEAN_DIRS)
clean: rm-files := $(CLEAN_FILES)
clean-dirs      := $(addprefix _clean_, . $(vmlinux-alldirs) Documentation samples)

PHONY += $(clean-dirs) clean archclean vmlinuxclean
$(clean-dirs):
	$(Q)$(MAKE) $(clean)=$(patsubst _clean_%,%,$@)

vmlinuxclean:
	$(Q)$(CONFIG_SHELL) $(srctree)/scripts/link-vmlinux.sh clean
	$(Q)$(if $(ARCH_POSTLINK), $(MAKE) -f $(ARCH_POSTLINK) clean)

clean: archclean vmlinuxclean

# mrproper - Delete all generated files, including .config
#
mrproper: rm-dirs  := $(wildcard $(MRPROPER_DIRS))
mrproper: rm-files := $(wildcard $(MRPROPER_FILES))
mrproper-dirs      := $(addprefix _mrproper_,scripts)

PHONY += $(mrproper-dirs) mrproper archmrproper
$(mrproper-dirs):
	$(Q)$(MAKE) $(clean)=$(patsubst _mrproper_%,%,$@)

mrproper: clean archmrproper $(mrproper-dirs)
	$(call cmd,rmdirs)
	$(call cmd,rmfiles)

# distclean
#
PHONY += distclean

distclean: mrproper
	@find $(srctree) $(RCS_FIND_IGNORE) \
		\( -name '*.orig' -o -name '*.rej' -o -name '*~' \
		-o -name '*.bak' -o -name '#*#' -o -name '*%' \
		-o -name 'core' \) \
		-type f -print | xargs rm -f


# Packaging of the kernel to various formats
# ---------------------------------------------------------------------------
# rpm target kept for backward compatibility
package-dir	:= scripts/package

%src-pkg: FORCE
	$(Q)$(MAKE) $(build)=$(package-dir) $@
%pkg: include/config/kernel.release FORCE
	$(Q)$(MAKE) $(build)=$(package-dir) $@
rpm: rpm-pkg
	@echo "  WARNING: \"rpm\" target will be removed after Linux 4.18"
	@echo "           Please use \"rpm-pkg\" instead."


# Brief documentation of the typical targets used
# ---------------------------------------------------------------------------

boards := $(wildcard $(srctree)/arch/$(SRCARCH)/configs/*_defconfig)
boards := $(sort $(notdir $(boards)))
board-dirs := $(dir $(wildcard $(srctree)/arch/$(SRCARCH)/configs/*/*_defconfig))
board-dirs := $(sort $(notdir $(board-dirs:/=)))

PHONY += help
help:
	@echo  'Cleaning targets:'
	@echo  '  clean		  - Remove most generated files but keep the config and'
	@echo  '                    enough build support to build external modules'
	@echo  '  mrproper	  - Remove all generated files + config + various backup files'
	@echo  '  distclean	  - mrproper + remove editor backup and patch files'
	@echo  ''
	@echo  'Configuration targets:'
	@$(MAKE) -f $(srctree)/scripts/kconfig/Makefile help
	@echo  ''
	@echo  'Other generic targets:'
	@echo  '  all		  - Build all targets marked with [*]'
	@echo  '* vmlinux	  - Build the bare kernel'
	@echo  '* modules	  - Build all modules'
	@echo  '  modules_install - Install all modules to INSTALL_MOD_PATH (default: /)'
	@echo  '  dir/            - Build all files in dir and below'
	@echo  '  dir/file.[ois]  - Build specified target only'
	@echo  '  dir/file.ll     - Build the LLVM assembly file'
	@echo  '                    (requires compiler support for LLVM assembly generation)'
	@echo  '  dir/file.lst    - Build specified mixed source/assembly target only'
	@echo  '                    (requires a recent binutils and recent build (System.map))'
	@echo  '  dir/file.ko     - Build module including final link'
	@echo  '  modules_prepare - Set up for building external modules'
	@echo  '  tags/TAGS	  - Generate tags file for editors'
	@echo  '  cscope	  - Generate cscope index'
	@echo  '  gtags           - Generate GNU GLOBAL index'
	@echo  '  kernelrelease	  - Output the release version string (use with make -s)'
	@echo  '  kernelversion	  - Output the version stored in Makefile (use with make -s)'
	@echo  '  image_name	  - Output the image name (use with make -s)'
	@echo  '  headers_install - Install sanitised kernel headers to INSTALL_HDR_PATH'; \
	 echo  '                    (default: $(INSTALL_HDR_PATH))'; \
	 echo  ''
	@echo  'Static analysers:'
	@echo  '  checkstack      - Generate a list of stack hogs'
	@echo  '  namespacecheck  - Name space analysis on compiled kernel'
	@echo  '  versioncheck    - Sanity check on version.h usage'
	@echo  '  includecheck    - Check for duplicate included header files'
	@echo  '  export_report   - List the usages of all exported symbols'
	@echo  '  headers_check   - Sanity check on exported headers'
	@echo  '  headerdep       - Detect inclusion cycles in headers'
	@echo  '  coccicheck      - Check with Coccinelle'
	@echo  ''
	@echo  'Kernel selftest:'
	@echo  '  kselftest       - Build and run kernel selftest (run as root)'
	@echo  '                    Build, install, and boot kernel before'
	@echo  '                    running kselftest on it'
	@echo  '  kselftest-clean - Remove all generated kselftest files'
	@echo  '  kselftest-merge - Merge all the config dependencies of kselftest to existing'
	@echo  '                    .config.'
	@echo  ''
	@echo 'Userspace tools targets:'
	@echo '  use "make tools/help"'
	@echo '  or  "cd tools; make help"'
	@echo  ''
	@echo  'Kernel packaging:'
	@$(MAKE) $(build)=$(package-dir) help
	@echo  ''
	@echo  'Documentation targets:'
	@$(MAKE) -f $(srctree)/Documentation/Makefile dochelp
	@echo  ''
	@echo  'Architecture specific targets ($(SRCARCH)):'
	@$(if $(archhelp),$(archhelp),\
		echo '  No architecture specific help defined for $(SRCARCH)')
	@echo  ''
	@$(if $(boards), \
		$(foreach b, $(boards), \
		printf "  %-24s - Build for %s\\n" $(b) $(subst _defconfig,,$(b));) \
		echo '')
	@$(if $(board-dirs), \
		$(foreach b, $(board-dirs), \
		printf "  %-16s - Show %s-specific targets\\n" help-$(b) $(b);) \
		printf "  %-16s - Show all of the above\\n" help-boards; \
		echo '')

	@echo  '  make V=0|1 [targets] 0 => quiet build (default), 1 => verbose build'
	@echo  '  make V=2   [targets] 2 => give reason for rebuild of target'
	@echo  '  make O=dir [targets] Locate all output files in "dir", including .config'
	@echo  '  make C=1   [targets] Check re-compiled c source with $$CHECK (sparse by default)'
	@echo  '  make C=2   [targets] Force check of all c source with $$CHECK'
	@echo  '  make RECORDMCOUNT_WARN=1 [targets] Warn about ignored mcount sections'
	@echo  '  make W=n   [targets] Enable extra gcc checks, n=1,2,3 where'
	@echo  '		1: warnings which may be relevant and do not occur too often'
	@echo  '		2: warnings which occur quite often but may still be relevant'
	@echo  '		3: more obscure warnings, can most likely be ignored'
	@echo  '		Multiple levels can be combined with W=12 or W=123'
	@echo  ''
	@echo  'Execute "make" or "make all" to build all targets marked with [*] '
	@echo  'For further info see the ./README file'


help-board-dirs := $(addprefix help-,$(board-dirs))

help-boards: $(help-board-dirs)

boards-per-dir = $(sort $(notdir $(wildcard $(srctree)/arch/$(SRCARCH)/configs/$*/*_defconfig)))

$(help-board-dirs): help-%:
	@echo  'Architecture specific targets ($(SRCARCH) $*):'
	@$(if $(boards-per-dir), \
		$(foreach b, $(boards-per-dir), \
		printf "  %-24s - Build for %s\\n" $*/$(b) $(subst _defconfig,,$(b));) \
		echo '')


# Documentation targets
# ---------------------------------------------------------------------------
DOC_TARGETS := xmldocs latexdocs pdfdocs htmldocs epubdocs cleandocs \
	       linkcheckdocs dochelp refcheckdocs
PHONY += $(DOC_TARGETS)
$(DOC_TARGETS): scripts_basic FORCE
	$(Q)$(MAKE) $(build)=Documentation $@

else # KBUILD_EXTMOD

###
# External module support.
# When building external modules the kernel used as basis is considered
# read-only, and no consistency checks are made and the make
# system is not used on the basis kernel. If updates are required
# in the basis kernel ordinary make commands (without M=...) must
# be used.
#
# The following are the only valid targets when building external
# modules.
# make M=dir clean     Delete all automatically generated files
# make M=dir modules   Make all modules in specified dir
# make M=dir	       Same as 'make M=dir modules'
# make M=dir modules_install
#                      Install the modules built in the module directory
#                      Assumes install directory is already created

# We are always building modules
KBUILD_MODULES := 1
PHONY += crmodverdir
crmodverdir:
	$(cmd_crmodverdir)

PHONY += $(objtree)/Module.symvers
$(objtree)/Module.symvers:
	@test -e $(objtree)/Module.symvers || ( \
	echo; \
	echo "  WARNING: Symbol version dump $(objtree)/Module.symvers"; \
	echo "           is missing; modules will have no dependencies and modversions."; \
	echo )

module-dirs := $(addprefix _module_,$(KBUILD_EXTMOD))
PHONY += $(module-dirs) modules
$(module-dirs): crmodverdir $(objtree)/Module.symvers
	$(Q)$(MAKE) $(build)=$(patsubst _module_%,%,$@)

modules: $(module-dirs)
	@$(kecho) '  Building modules, stage 2.';
	$(Q)$(MAKE) -f $(srctree)/scripts/Makefile.modpost

PHONY += modules_install
modules_install: _emodinst_ _emodinst_post

install-dir := $(if $(INSTALL_MOD_DIR),$(INSTALL_MOD_DIR),extra)
PHONY += _emodinst_
_emodinst_:
	$(Q)mkdir -p $(MODLIB)/$(install-dir)
	$(Q)$(MAKE) -f $(srctree)/scripts/Makefile.modinst

PHONY += _emodinst_post
_emodinst_post: _emodinst_
	$(call cmd,depmod)

clean-dirs := $(addprefix _clean_,$(KBUILD_EXTMOD))

PHONY += $(clean-dirs) clean
$(clean-dirs):
	$(Q)$(MAKE) $(clean)=$(patsubst _clean_%,%,$@)

clean:	rm-dirs := $(MODVERDIR)
clean: rm-files := $(KBUILD_EXTMOD)/Module.symvers

PHONY += help
help:
	@echo  '  Building external modules.'
	@echo  '  Syntax: make -C path/to/kernel/src M=$$PWD target'
	@echo  ''
	@echo  '  modules         - default target, build the module(s)'
	@echo  '  modules_install - install the module'
	@echo  '  clean           - remove generated files in module directory only'
	@echo  ''

# Dummies...
PHONY += prepare scripts
prepare: ;
scripts: ;
endif # KBUILD_EXTMOD

clean: $(clean-dirs)
	$(call cmd,rmdirs)
	$(call cmd,rmfiles)
	@find $(if $(KBUILD_EXTMOD), $(KBUILD_EXTMOD), .) $(RCS_FIND_IGNORE) \
		\( -name '*.[aios]' -o -name '*.ko' -o -name '.*.cmd' \
		-o -name '*.ko.*' -o -name '*.dtb' -o -name '*.dtb.S' \
		-o -name '*.dwo' -o -name '*.lst' \
		-o -name '*.su'  \
		-o -name '.*.d' -o -name '.*.tmp' -o -name '*.mod.c' \
		-o -name '*.lex.c' -o -name '*.tab.[ch]' \
		-o -name '*.asn1.[ch]' \
		-o -name '*.symtypes' -o -name 'modules.order' \
		-o -name modules.builtin -o -name '.tmp_*.o.*' \
		-o -name '*.c.[012]*.*' \
		-o -name '*.ll' \
		-o -name '*.gcno' \) -type f -print | xargs rm -f

# Generate tags for editors
# ---------------------------------------------------------------------------
quiet_cmd_tags = GEN     $@
      cmd_tags = $(CONFIG_SHELL) $(srctree)/scripts/tags.sh $@

tags TAGS cscope gtags: FORCE
	$(call cmd,tags)

# Scripts to check various things for consistency
# ---------------------------------------------------------------------------

PHONY += includecheck versioncheck coccicheck namespacecheck export_report

includecheck:
	find $(srctree)/* $(RCS_FIND_IGNORE) \
		-name '*.[hcS]' -type f -print | sort \
		| xargs $(PERL) -w $(srctree)/scripts/checkincludes.pl

versioncheck:
	find $(srctree)/* $(RCS_FIND_IGNORE) \
		-name '*.[hcS]' -type f -print | sort \
		| xargs $(PERL) -w $(srctree)/scripts/checkversion.pl

coccicheck:
	$(Q)$(CONFIG_SHELL) $(srctree)/scripts/$@

namespacecheck:
	$(PERL) $(srctree)/scripts/namespace.pl

export_report:
	$(PERL) $(srctree)/scripts/export_report.pl

endif #ifeq ($(config-targets),1)
endif #ifeq ($(mixed-targets),1)

PHONY += checkstack kernelrelease kernelversion image_name

# UML needs a little special treatment here.  It wants to use the host
# toolchain, so needs $(SUBARCH) passed to checkstack.pl.  Everyone
# else wants $(ARCH), including people doing cross-builds, which means
# that $(SUBARCH) doesn't work here.
ifeq ($(ARCH), um)
CHECKSTACK_ARCH := $(SUBARCH)
else
CHECKSTACK_ARCH := $(ARCH)
endif
checkstack:
	$(OBJDUMP) -d vmlinux $$(find . -name '*.ko') | \
	$(PERL) $(src)/scripts/checkstack.pl $(CHECKSTACK_ARCH)

kernelrelease:
	@echo "$(KERNELVERSION)$$($(CONFIG_SHELL) $(srctree)/scripts/setlocalversion $(srctree))"

kernelversion:
	@echo $(KERNELVERSION)

image_name:
	@echo $(KBUILD_IMAGE)

# Clear a bunch of variables before executing the submake
tools/: FORCE
	$(Q)mkdir -p $(objtree)/tools
	$(Q)$(MAKE) LDFLAGS= MAKEFLAGS="$(tools_silent) $(filter --j% -j,$(MAKEFLAGS))" O=$(abspath $(objtree)) subdir=tools -C $(src)/tools/

tools/%: FORCE
	$(Q)mkdir -p $(objtree)/tools
	$(Q)$(MAKE) LDFLAGS= MAKEFLAGS="$(tools_silent) $(filter --j% -j,$(MAKEFLAGS))" O=$(abspath $(objtree)) subdir=tools -C $(src)/tools/ $*

# Single targets
# ---------------------------------------------------------------------------
# Single targets are compatible with:
# - build with mixed source and output
# - build with separate output dir 'make O=...'
# - external modules
#
#  target-dir => where to store outputfile
#  build-dir  => directory in kernel source tree to use

ifeq ($(KBUILD_EXTMOD),)
        build-dir  = $(patsubst %/,%,$(dir $@))
        target-dir = $(dir $@)
else
        zap-slash=$(filter-out .,$(patsubst %/,%,$(dir $@)))
        build-dir  = $(KBUILD_EXTMOD)$(if $(zap-slash),/$(zap-slash))
        target-dir = $(if $(KBUILD_EXTMOD),$(dir $<),$(dir $@))
endif

%.s: %.c prepare scripts FORCE
	$(Q)$(MAKE) $(build)=$(build-dir) $(target-dir)$(notdir $@)
%.i: %.c prepare scripts FORCE
	$(Q)$(MAKE) $(build)=$(build-dir) $(target-dir)$(notdir $@)
%.o: %.c prepare scripts FORCE
	$(Q)$(MAKE) $(build)=$(build-dir) $(target-dir)$(notdir $@)
%.lst: %.c prepare scripts FORCE
	$(Q)$(MAKE) $(build)=$(build-dir) $(target-dir)$(notdir $@)
%.s: %.S prepare scripts FORCE
	$(Q)$(MAKE) $(build)=$(build-dir) $(target-dir)$(notdir $@)
%.o: %.S prepare scripts FORCE
	$(Q)$(MAKE) $(build)=$(build-dir) $(target-dir)$(notdir $@)
%.symtypes: %.c prepare scripts FORCE
	$(Q)$(MAKE) $(build)=$(build-dir) $(target-dir)$(notdir $@)
%.ll: %.c prepare scripts FORCE
	$(Q)$(MAKE) $(build)=$(build-dir) $(target-dir)$(notdir $@)

# Modules
/: prepare scripts FORCE
	$(cmd_crmodverdir)
	$(Q)$(MAKE) KBUILD_MODULES=$(if $(CONFIG_MODULES),1) \
	$(build)=$(build-dir)
# Make sure the latest headers are built for Documentation
Documentation/ samples/: headers_install
%/: prepare scripts FORCE
	$(cmd_crmodverdir)
	$(Q)$(MAKE) KBUILD_MODULES=$(if $(CONFIG_MODULES),1) \
	$(build)=$(build-dir)
%.ko: prepare scripts FORCE
	$(cmd_crmodverdir)
	$(Q)$(MAKE) KBUILD_MODULES=$(if $(CONFIG_MODULES),1)   \
	$(build)=$(build-dir) $(@:.ko=.o)
	$(Q)$(MAKE) -f $(srctree)/scripts/Makefile.modpost

# FIXME Should go into a make.lib or something
# ===========================================================================

quiet_cmd_rmdirs = $(if $(wildcard $(rm-dirs)),CLEAN   $(wildcard $(rm-dirs)))
      cmd_rmdirs = rm -rf $(rm-dirs)

quiet_cmd_rmfiles = $(if $(wildcard $(rm-files)),CLEAN   $(wildcard $(rm-files)))
      cmd_rmfiles = rm -f $(rm-files)

# Run depmod only if we have System.map and depmod is executable
quiet_cmd_depmod = DEPMOD  $(KERNELRELEASE)
      cmd_depmod = $(CONFIG_SHELL) $(srctree)/scripts/depmod.sh $(DEPMOD) \
                   $(KERNELRELEASE)

# Create temporary dir for module support files
# clean it up only when building all modules
cmd_crmodverdir = $(Q)mkdir -p $(MODVERDIR) \
                  $(if $(KBUILD_MODULES),; rm -f $(MODVERDIR)/*)

# read all saved command lines

cmd_files := $(wildcard .*.cmd $(foreach f,$(sort $(targets)),$(dir $(f)).$(notdir $(f)).cmd))

ifneq ($(cmd_files),)
  $(cmd_files): ;	# Do not try to update included dependency files
  include $(cmd_files)
endif

endif	# skip-makefile

PHONY += FORCE
FORCE:

# Declare the contents of the PHONY variable as phony.  We keep that
# information in a variable so we can use it in if_changed and friends.
.PHONY: $(PHONY)<|MERGE_RESOLUTION|>--- conflicted
+++ resolved
@@ -1,15 +1,9 @@
 # SPDX-License-Identifier: GPL-2.0
 VERSION = 4
 PATCHLEVEL = 18
-<<<<<<< HEAD
-SUBLEVEL = 18
+SUBLEVEL = 19
 EXTRAVERSION = -zen
 NAME = Short and Stout
-=======
-SUBLEVEL = 19
-EXTRAVERSION =
-NAME = Merciless Moray
->>>>>>> 6559b233
 
 # *DOCUMENTATION*
 # To see a list of typical targets execute "make help"

VERSION = 3
PATCHLEVEL = 11
<<<<<<< HEAD
SUBLEVEL = 3
EXTRAVERSION = -zen
NAME = Dancing Doughnuts
=======
SUBLEVEL = 4
EXTRAVERSION =
NAME = Linux for Workgroups
>>>>>>> 90fec819

# *DOCUMENTATION*
# To see a list of typical targets execute "make help"
# More info can be located in ./README
# Comments in this file are targeted only to the developer, do not
# expect to learn how to build the kernel reading this file.

# Do not:
# o  use make's built-in rules and variables
#    (this increases performance and avoids hard-to-debug behaviour);
# o  print "Entering directory ...";
MAKEFLAGS += -rR --no-print-directory

# Avoid funny character set dependencies
unexport LC_ALL
LC_COLLATE=C
LC_NUMERIC=C
export LC_COLLATE LC_NUMERIC

# We are using a recursive build, so we need to do a little thinking
# to get the ordering right.
#
# Most importantly: sub-Makefiles should only ever modify files in
# their own directory. If in some directory we have a dependency on
# a file in another dir (which doesn't happen often, but it's often
# unavoidable when linking the built-in.o targets which finally
# turn into vmlinux), we will call a sub make in that other dir, and
# after that we are sure that everything which is in that other dir
# is now up to date.
#
# The only cases where we need to modify files which have global
# effects are thus separated out and done before the recursive
# descending is started. They are now explicitly listed as the
# prepare rule.

# To put more focus on warnings, be less verbose as default
# Use 'make V=1' to see the full commands

ifeq ("$(origin V)", "command line")
  KBUILD_VERBOSE = $(V)
endif
ifndef KBUILD_VERBOSE
  KBUILD_VERBOSE = 0
endif

# Call a source code checker (by default, "sparse") as part of the
# C compilation.
#
# Use 'make C=1' to enable checking of only re-compiled files.
# Use 'make C=2' to enable checking of *all* source files, regardless
# of whether they are re-compiled or not.
#
# See the file "Documentation/sparse.txt" for more details, including
# where to get the "sparse" utility.

ifeq ("$(origin C)", "command line")
  KBUILD_CHECKSRC = $(C)
endif
ifndef KBUILD_CHECKSRC
  KBUILD_CHECKSRC = 0
endif

# Use make M=dir to specify directory of external module to build
# Old syntax make ... SUBDIRS=$PWD is still supported
# Setting the environment variable KBUILD_EXTMOD take precedence
ifdef SUBDIRS
  KBUILD_EXTMOD ?= $(SUBDIRS)
endif

ifeq ("$(origin M)", "command line")
  KBUILD_EXTMOD := $(M)
endif

# kbuild supports saving output files in a separate directory.
# To locate output files in a separate directory two syntaxes are supported.
# In both cases the working directory must be the root of the kernel src.
# 1) O=
# Use "make O=dir/to/store/output/files/"
#
# 2) Set KBUILD_OUTPUT
# Set the environment variable KBUILD_OUTPUT to point to the directory
# where the output files shall be placed.
# export KBUILD_OUTPUT=dir/to/store/output/files/
# make
#
# The O= assignment takes precedence over the KBUILD_OUTPUT environment
# variable.


# KBUILD_SRC is set on invocation of make in OBJ directory
# KBUILD_SRC is not intended to be used by the regular user (for now)
ifeq ($(KBUILD_SRC),)

# OK, Make called in directory where kernel src resides
# Do we want to locate output files in a separate directory?
ifeq ("$(origin O)", "command line")
  KBUILD_OUTPUT := $(O)
endif

ifeq ("$(origin W)", "command line")
  export KBUILD_ENABLE_EXTRA_GCC_CHECKS := $(W)
endif

# That's our default target when none is given on the command line
PHONY := _all
_all:

# Cancel implicit rules on top Makefile
$(CURDIR)/Makefile Makefile: ;

ifneq ($(KBUILD_OUTPUT),)
# Invoke a second make in the output directory, passing relevant variables
# check that the output directory actually exists
saved-output := $(KBUILD_OUTPUT)
KBUILD_OUTPUT := $(shell cd $(KBUILD_OUTPUT) && /bin/pwd)
$(if $(KBUILD_OUTPUT),, \
     $(error output directory "$(saved-output)" does not exist))

PHONY += $(MAKECMDGOALS) sub-make

$(filter-out _all sub-make $(CURDIR)/Makefile, $(MAKECMDGOALS)) _all: sub-make
	@:

sub-make: FORCE
	$(if $(KBUILD_VERBOSE:1=),@)$(MAKE) -C $(KBUILD_OUTPUT) \
	KBUILD_SRC=$(CURDIR) \
	KBUILD_EXTMOD="$(KBUILD_EXTMOD)" -f $(CURDIR)/Makefile \
	$(filter-out _all sub-make,$(MAKECMDGOALS))

# Leave processing to above invocation of make
skip-makefile := 1
endif # ifneq ($(KBUILD_OUTPUT),)
endif # ifeq ($(KBUILD_SRC),)

# We process the rest of the Makefile if this is the final invocation of make
ifeq ($(skip-makefile),)

# If building an external module we do not care about the all: rule
# but instead _all depend on modules
PHONY += all
ifeq ($(KBUILD_EXTMOD),)
_all: all
else
_all: modules
endif

srctree		:= $(if $(KBUILD_SRC),$(KBUILD_SRC),$(CURDIR))
objtree		:= $(CURDIR)
src		:= $(srctree)
obj		:= $(objtree)

VPATH		:= $(srctree)$(if $(KBUILD_EXTMOD),:$(KBUILD_EXTMOD))

export srctree objtree VPATH


# SUBARCH tells the usermode build what the underlying arch is.  That is set
# first, and if a usermode build is happening, the "ARCH=um" on the command
# line overrides the setting of ARCH below.  If a native build is happening,
# then ARCH is assigned, getting whatever value it gets normally, and 
# SUBARCH is subsequently ignored.

SUBARCH := $(shell uname -m | sed -e s/i.86/x86/ -e s/x86_64/x86/ \
				  -e s/sun4u/sparc64/ \
				  -e s/arm.*/arm/ -e s/sa110/arm/ \
				  -e s/s390x/s390/ -e s/parisc64/parisc/ \
				  -e s/ppc.*/powerpc/ -e s/mips.*/mips/ \
				  -e s/sh[234].*/sh/ -e s/aarch64.*/arm64/ )

# Cross compiling and selecting different set of gcc/bin-utils
# ---------------------------------------------------------------------------
#
# When performing cross compilation for other architectures ARCH shall be set
# to the target architecture. (See arch/* for the possibilities).
# ARCH can be set during invocation of make:
# make ARCH=ia64
# Another way is to have ARCH set in the environment.
# The default ARCH is the host where make is executed.

# CROSS_COMPILE specify the prefix used for all executables used
# during compilation. Only gcc and related bin-utils executables
# are prefixed with $(CROSS_COMPILE).
# CROSS_COMPILE can be set on the command line
# make CROSS_COMPILE=ia64-linux-
# Alternatively CROSS_COMPILE can be set in the environment.
# A third alternative is to store a setting in .config so that plain
# "make" in the configured kernel build directory always uses that.
# Default value for CROSS_COMPILE is not to prefix executables
# Note: Some architectures assign CROSS_COMPILE in their arch/*/Makefile
ARCH		?= $(SUBARCH)
CROSS_COMPILE	?= $(CONFIG_CROSS_COMPILE:"%"=%)

# Architecture as present in compile.h
UTS_MACHINE 	:= $(ARCH)
SRCARCH 	:= $(ARCH)

# Additional ARCH settings for x86
ifeq ($(ARCH),i386)
        SRCARCH := x86
endif
ifeq ($(ARCH),x86_64)
        SRCARCH := x86
endif

# Additional ARCH settings for sparc
ifeq ($(ARCH),sparc32)
       SRCARCH := sparc
endif
ifeq ($(ARCH),sparc64)
       SRCARCH := sparc
endif

# Additional ARCH settings for sh
ifeq ($(ARCH),sh64)
       SRCARCH := sh
endif

# Additional ARCH settings for tile
ifeq ($(ARCH),tilepro)
       SRCARCH := tile
endif
ifeq ($(ARCH),tilegx)
       SRCARCH := tile
endif

# Where to locate arch specific headers
hdr-arch  := $(SRCARCH)

KCONFIG_CONFIG	?= .config
export KCONFIG_CONFIG

# SHELL used by kbuild
CONFIG_SHELL := $(shell if [ -x "$$BASH" ]; then echo $$BASH; \
	  else if [ -x /bin/bash ]; then echo /bin/bash; \
	  else echo sh; fi ; fi)

HOSTCC       = gcc
HOSTCXX      = g++
HOSTCFLAGS   = -Wall -Wmissing-prototypes -Wstrict-prototypes -O2 -fomit-frame-pointer
HOSTCXXFLAGS = -O2

# Decide whether to build built-in, modular, or both.
# Normally, just do built-in.

KBUILD_MODULES :=
KBUILD_BUILTIN := 1

#	If we have only "make modules", don't compile built-in objects.
#	When we're building modules with modversions, we need to consider
#	the built-in objects during the descend as well, in order to
#	make sure the checksums are up to date before we record them.

ifeq ($(MAKECMDGOALS),modules)
  KBUILD_BUILTIN := $(if $(CONFIG_MODVERSIONS),1)
endif

#	If we have "make <whatever> modules", compile modules
#	in addition to whatever we do anyway.
#	Just "make" or "make all" shall build modules as well

ifneq ($(filter all _all modules,$(MAKECMDGOALS)),)
  KBUILD_MODULES := 1
endif

ifeq ($(MAKECMDGOALS),)
  KBUILD_MODULES := 1
endif

export KBUILD_MODULES KBUILD_BUILTIN
export KBUILD_CHECKSRC KBUILD_SRC KBUILD_EXTMOD

# Beautify output
# ---------------------------------------------------------------------------
#
# Normally, we echo the whole command before executing it. By making
# that echo $($(quiet)$(cmd)), we now have the possibility to set
# $(quiet) to choose other forms of output instead, e.g.
#
#         quiet_cmd_cc_o_c = Compiling $(RELDIR)/$@
#         cmd_cc_o_c       = $(CC) $(c_flags) -c -o $@ $<
#
# If $(quiet) is empty, the whole command will be printed.
# If it is set to "quiet_", only the short version will be printed. 
# If it is set to "silent_", nothing will be printed at all, since
# the variable $(silent_cmd_cc_o_c) doesn't exist.
#
# A simple variant is to prefix commands with $(Q) - that's useful
# for commands that shall be hidden in non-verbose mode.
#
#	$(Q)ln $@ :<
#
# If KBUILD_VERBOSE equals 0 then the above command will be hidden.
# If KBUILD_VERBOSE equals 1 then the above command is displayed.

ifeq ($(KBUILD_VERBOSE),1)
  quiet =
  Q =
else
  quiet=quiet_
  Q = @
endif

# If the user is running make -s (silent mode), suppress echoing of
# commands

ifneq ($(filter s% -s%,$(MAKEFLAGS)),)
  quiet=silent_
endif

export quiet Q KBUILD_VERBOSE


# Look for make include files relative to root of kernel src
MAKEFLAGS += --include-dir=$(srctree)

# We need some generic definitions (do not try to remake the file).
$(srctree)/scripts/Kbuild.include: ;
include $(srctree)/scripts/Kbuild.include

# Make variables (CC, etc...)

AS		= $(CROSS_COMPILE)as
LD		= $(CROSS_COMPILE)ld
CC		= $(CROSS_COMPILE)gcc
CPP		= $(CC) -E
AR		= $(CROSS_COMPILE)ar
NM		= $(CROSS_COMPILE)nm
STRIP		= $(CROSS_COMPILE)strip
OBJCOPY		= $(CROSS_COMPILE)objcopy
OBJDUMP		= $(CROSS_COMPILE)objdump
AWK		= awk
GENKSYMS	= scripts/genksyms/genksyms
INSTALLKERNEL  := installkernel
DEPMOD		= /sbin/depmod
PERL		= perl
CHECK		= sparse

CHECKFLAGS     := -D__linux__ -Dlinux -D__STDC__ -Dunix -D__unix__ \
		  -Wbitwise -Wno-return-void $(CF)
CFLAGS_MODULE   =
AFLAGS_MODULE   =
LDFLAGS_MODULE  =
CFLAGS_KERNEL	=
AFLAGS_KERNEL	=
CFLAGS_GCOV	= -fprofile-arcs -ftest-coverage


# Use USERINCLUDE when you must reference the UAPI directories only.
USERINCLUDE    := \
		-I$(srctree)/arch/$(hdr-arch)/include/uapi \
		-Iarch/$(hdr-arch)/include/generated/uapi \
		-I$(srctree)/include/uapi \
		-Iinclude/generated/uapi \
                -include $(srctree)/include/linux/kconfig.h

# Use LINUXINCLUDE when you must reference the include/ directory.
# Needed to be compatible with the O= option
LINUXINCLUDE    := \
		-I$(srctree)/arch/$(hdr-arch)/include \
		-Iarch/$(hdr-arch)/include/generated \
		$(if $(KBUILD_SRC), -I$(srctree)/include) \
		-Iinclude \
		$(USERINCLUDE)

KBUILD_CPPFLAGS := -D__KERNEL__

KBUILD_CFLAGS   := -Wall -Wundef -Wstrict-prototypes -Wno-trigraphs \
		   -fno-strict-aliasing -fno-common \
		   -Werror-implicit-function-declaration \
		   -Wno-format-security \
		   -fno-delete-null-pointer-checks
KBUILD_AFLAGS_KERNEL :=
KBUILD_CFLAGS_KERNEL :=
KBUILD_AFLAGS   := -D__ASSEMBLY__
KBUILD_AFLAGS_MODULE  := -DMODULE
KBUILD_CFLAGS_MODULE  := -DMODULE
KBUILD_LDFLAGS_MODULE := -T $(srctree)/scripts/module-common.lds

# Read KERNELRELEASE from include/config/kernel.release (if it exists)
KERNELRELEASE = $(shell cat include/config/kernel.release 2> /dev/null)
KERNELVERSION = $(VERSION)$(if $(PATCHLEVEL),.$(PATCHLEVEL)$(if $(SUBLEVEL),.$(SUBLEVEL)))$(EXTRAVERSION)

export VERSION PATCHLEVEL SUBLEVEL KERNELRELEASE KERNELVERSION
export ARCH SRCARCH CONFIG_SHELL HOSTCC HOSTCFLAGS CROSS_COMPILE AS LD CC
export CPP AR NM STRIP OBJCOPY OBJDUMP
export MAKE AWK GENKSYMS INSTALLKERNEL PERL UTS_MACHINE
export HOSTCXX HOSTCXXFLAGS LDFLAGS_MODULE CHECK CHECKFLAGS

export KBUILD_CPPFLAGS NOSTDINC_FLAGS LINUXINCLUDE OBJCOPYFLAGS LDFLAGS
export KBUILD_CFLAGS CFLAGS_KERNEL CFLAGS_MODULE CFLAGS_GCOV
export KBUILD_AFLAGS AFLAGS_KERNEL AFLAGS_MODULE
export KBUILD_AFLAGS_MODULE KBUILD_CFLAGS_MODULE KBUILD_LDFLAGS_MODULE
export KBUILD_AFLAGS_KERNEL KBUILD_CFLAGS_KERNEL
export KBUILD_ARFLAGS

# When compiling out-of-tree modules, put MODVERDIR in the module
# tree rather than in the kernel tree. The kernel tree might
# even be read-only.
export MODVERDIR := $(if $(KBUILD_EXTMOD),$(firstword $(KBUILD_EXTMOD))/).tmp_versions

# Files to ignore in find ... statements

RCS_FIND_IGNORE := \( -name SCCS -o -name BitKeeper -o -name .svn -o -name CVS \
		   -o -name .pc -o -name .hg -o -name .git \) -prune -o
export RCS_TAR_IGNORE := --exclude SCCS --exclude BitKeeper --exclude .svn \
			 --exclude CVS --exclude .pc --exclude .hg --exclude .git

# ===========================================================================
# Rules shared between *config targets and build targets

# Basic helpers built in scripts/
PHONY += scripts_basic
scripts_basic:
	$(Q)$(MAKE) $(build)=scripts/basic
	$(Q)rm -f .tmp_quiet_recordmcount

# To avoid any implicit rule to kick in, define an empty command.
scripts/basic/%: scripts_basic ;

PHONY += outputmakefile
# outputmakefile generates a Makefile in the output directory, if using a
# separate output directory. This allows convenient use of make in the
# output directory.
outputmakefile:
ifneq ($(KBUILD_SRC),)
	$(Q)ln -fsn $(srctree) source
	$(Q)$(CONFIG_SHELL) $(srctree)/scripts/mkmakefile \
	    $(srctree) $(objtree) $(VERSION) $(PATCHLEVEL)
endif

# Support for using generic headers in asm-generic
PHONY += asm-generic
asm-generic:
	$(Q)$(MAKE) -f $(srctree)/scripts/Makefile.asm-generic \
	            src=asm obj=arch/$(SRCARCH)/include/generated/asm
	$(Q)$(MAKE) -f $(srctree)/scripts/Makefile.asm-generic \
	            src=uapi/asm obj=arch/$(SRCARCH)/include/generated/uapi/asm

# To make sure we do not include .config for any of the *config targets
# catch them early, and hand them over to scripts/kconfig/Makefile
# It is allowed to specify more targets when calling make, including
# mixing *config targets and build targets.
# For example 'make oldconfig all'.
# Detect when mixed targets is specified, and make a second invocation
# of make so .config is not included in this case either (for *config).

version_h := include/generated/uapi/linux/version.h

no-dot-config-targets := clean mrproper distclean \
			 cscope gtags TAGS tags help %docs check% coccicheck \
			 $(version_h) headers_% archheaders archscripts \
			 kernelversion %src-pkg

config-targets := 0
mixed-targets  := 0
dot-config     := 1

ifneq ($(filter $(no-dot-config-targets), $(MAKECMDGOALS)),)
	ifeq ($(filter-out $(no-dot-config-targets), $(MAKECMDGOALS)),)
		dot-config := 0
	endif
endif

ifeq ($(KBUILD_EXTMOD),)
        ifneq ($(filter config %config,$(MAKECMDGOALS)),)
                config-targets := 1
                ifneq ($(filter-out config %config,$(MAKECMDGOALS)),)
                        mixed-targets := 1
                endif
        endif
endif

ifeq ($(mixed-targets),1)
# ===========================================================================
# We're called with mixed targets (*config and build targets).
# Handle them one by one.

%:: FORCE
	$(Q)$(MAKE) -C $(srctree) KBUILD_SRC= $@

else
ifeq ($(config-targets),1)
# ===========================================================================
# *config targets only - make sure prerequisites are updated, and descend
# in scripts/kconfig to make the *config target

# Read arch specific Makefile to set KBUILD_DEFCONFIG as needed.
# KBUILD_DEFCONFIG may point out an alternative default configuration
# used for 'make defconfig'
include $(srctree)/arch/$(SRCARCH)/Makefile
export KBUILD_DEFCONFIG KBUILD_KCONFIG

config: scripts_basic outputmakefile FORCE
	$(Q)mkdir -p include/linux include/config
	$(Q)$(MAKE) $(build)=scripts/kconfig $@

%config: scripts_basic outputmakefile FORCE
	$(Q)mkdir -p include/linux include/config
	$(Q)$(MAKE) $(build)=scripts/kconfig $@

else
# ===========================================================================
# Build targets only - this includes vmlinux, arch specific targets, clean
# targets and others. In general all targets except *config targets.

ifeq ($(KBUILD_EXTMOD),)
# Additional helpers built in scripts/
# Carefully list dependencies so we do not try to build scripts twice
# in parallel
PHONY += scripts
scripts: scripts_basic include/config/auto.conf include/config/tristate.conf \
	 asm-generic
	$(Q)$(MAKE) $(build)=$(@)

# Objects we will link into vmlinux / subdirs we need to visit
init-y		:= init/
drivers-y	:= drivers/ sound/ firmware/
net-y		:= net/
libs-y		:= lib/
core-y		:= usr/
endif # KBUILD_EXTMOD

ifeq ($(dot-config),1)
# Read in config
-include include/config/auto.conf

ifeq ($(KBUILD_EXTMOD),)
# Read in dependencies to all Kconfig* files, make sure to run
# oldconfig if changes are detected.
-include include/config/auto.conf.cmd

# To avoid any implicit rule to kick in, define an empty command
$(KCONFIG_CONFIG) include/config/auto.conf.cmd: ;

# If .config is newer than include/config/auto.conf, someone tinkered
# with it and forgot to run make oldconfig.
# if auto.conf.cmd is missing then we are probably in a cleaned tree so
# we execute the config step to be sure to catch updated Kconfig files
include/config/%.conf: $(KCONFIG_CONFIG) include/config/auto.conf.cmd
	$(Q)$(MAKE) -f $(srctree)/Makefile silentoldconfig
else
# external modules needs include/generated/autoconf.h and include/config/auto.conf
# but do not care if they are up-to-date. Use auto.conf to trigger the test
PHONY += include/config/auto.conf

include/config/auto.conf:
	$(Q)test -e include/generated/autoconf.h -a -e $@ || (		\
	echo >&2;							\
	echo >&2 "  ERROR: Kernel configuration is invalid.";		\
	echo >&2 "         include/generated/autoconf.h or $@ are missing.";\
	echo >&2 "         Run 'make oldconfig && make prepare' on kernel src to fix it.";	\
	echo >&2 ;							\
	/bin/false)

endif # KBUILD_EXTMOD

else
# Dummy target needed, because used as prerequisite
include/config/auto.conf: ;
endif # $(dot-config)

# The all: target is the default when no target is given on the
# command line.
# This allow a user to issue only 'make' to build a kernel including modules
# Defaults to vmlinux, but the arch makefile usually adds further targets
all: vmlinux

ifdef CONFIG_CC_OPTIMIZE_FOR_SIZE
KBUILD_CFLAGS	+= -Os $(call cc-disable-warning,maybe-uninitialized,)
else
KBUILD_CFLAGS	+= -O2
endif

include $(srctree)/arch/$(SRCARCH)/Makefile

ifdef CONFIG_READABLE_ASM
# Disable optimizations that make assembler listings hard to read.
# reorder blocks reorders the control in the function
# ipa clone creates specialized cloned functions
# partial inlining inlines only parts of functions
KBUILD_CFLAGS += $(call cc-option,-fno-reorder-blocks,) \
                 $(call cc-option,-fno-ipa-cp-clone,) \
                 $(call cc-option,-fno-partial-inlining)
endif

ifneq ($(CONFIG_FRAME_WARN),0)
KBUILD_CFLAGS += $(call cc-option,-Wframe-larger-than=${CONFIG_FRAME_WARN})
endif

# Force gcc to behave correct even for buggy distributions
ifndef CONFIG_CC_STACKPROTECTOR
KBUILD_CFLAGS += $(call cc-option, -fno-stack-protector)
endif

# This warning generated too much noise in a regular build.
# Use make W=1 to enable this warning (see scripts/Makefile.build)
KBUILD_CFLAGS += $(call cc-disable-warning, unused-but-set-variable)

ifdef CONFIG_FRAME_POINTER
KBUILD_CFLAGS	+= -fno-omit-frame-pointer -fno-optimize-sibling-calls
else
# Some targets (ARM with Thumb2, for example), can't be built with frame
# pointers.  For those, we don't have FUNCTION_TRACER automatically
# select FRAME_POINTER.  However, FUNCTION_TRACER adds -pg, and this is
# incompatible with -fomit-frame-pointer with current GCC, so we don't use
# -fomit-frame-pointer with FUNCTION_TRACER.
ifndef CONFIG_FUNCTION_TRACER
KBUILD_CFLAGS	+= -fomit-frame-pointer
endif
endif

ifdef CONFIG_DEBUG_INFO
KBUILD_CFLAGS	+= -g
KBUILD_AFLAGS	+= -gdwarf-2
endif

ifdef CONFIG_DEBUG_INFO_REDUCED
KBUILD_CFLAGS 	+= $(call cc-option, -femit-struct-debug-baseonly) \
		   $(call cc-option,-fno-var-tracking)
endif

ifdef CONFIG_FUNCTION_TRACER
ifdef CONFIG_HAVE_FENTRY
CC_USING_FENTRY	:= $(call cc-option, -mfentry -DCC_USING_FENTRY)
endif
KBUILD_CFLAGS	+= -pg $(CC_USING_FENTRY)
KBUILD_AFLAGS	+= $(CC_USING_FENTRY)
ifdef CONFIG_DYNAMIC_FTRACE
	ifdef CONFIG_HAVE_C_RECORDMCOUNT
		BUILD_C_RECORDMCOUNT := y
		export BUILD_C_RECORDMCOUNT
	endif
endif
endif

# We trigger additional mismatches with less inlining
ifdef CONFIG_DEBUG_SECTION_MISMATCH
KBUILD_CFLAGS += $(call cc-option, -fno-inline-functions-called-once)
endif

# arch Makefile may override CC so keep this after arch Makefile is included
NOSTDINC_FLAGS += -nostdinc -isystem $(shell $(CC) -print-file-name=include)
CHECKFLAGS     += $(NOSTDINC_FLAGS)

# warn about C99 declaration after statement
KBUILD_CFLAGS += $(call cc-option,-Wdeclaration-after-statement,)

# disable pointer signed / unsigned warnings in gcc 4.0
KBUILD_CFLAGS += $(call cc-disable-warning, pointer-sign)

# disable invalid "can't wrap" optimizations for signed / pointers
KBUILD_CFLAGS	+= $(call cc-option,-fno-strict-overflow)

# conserve stack if available
KBUILD_CFLAGS   += $(call cc-option,-fconserve-stack)

# use the deterministic mode of AR if available
KBUILD_ARFLAGS := $(call ar-option,D)

# check for 'asm goto'
ifeq ($(shell $(CONFIG_SHELL) $(srctree)/scripts/gcc-goto.sh $(CC)), y)
	KBUILD_CFLAGS += -DCC_HAVE_ASM_GOTO
endif

# Add user supplied CPPFLAGS, AFLAGS and CFLAGS as the last assignments
KBUILD_CPPFLAGS += $(KCPPFLAGS)
KBUILD_AFLAGS += $(KAFLAGS)
KBUILD_CFLAGS += $(KCFLAGS)

# Use --build-id when available.
LDFLAGS_BUILD_ID = $(patsubst -Wl$(comma)%,%,\
			      $(call cc-ldoption, -Wl$(comma)--build-id,))
KBUILD_LDFLAGS_MODULE += $(LDFLAGS_BUILD_ID)
LDFLAGS_vmlinux += $(LDFLAGS_BUILD_ID)

ifeq ($(CONFIG_STRIP_ASM_SYMS),y)
LDFLAGS_vmlinux	+= $(call ld-option, -X,)
endif

# Default kernel image to build when no specific target is given.
# KBUILD_IMAGE may be overruled on the command line or
# set in the environment
# Also any assignments in arch/$(ARCH)/Makefile take precedence over
# this default value
export KBUILD_IMAGE ?= vmlinux

#
# INSTALL_PATH specifies where to place the updated kernel and system map
# images. Default is /boot, but you can set it to other values
export	INSTALL_PATH ?= /boot

#
# INSTALL_MOD_PATH specifies a prefix to MODLIB for module directory
# relocations required by build roots.  This is not defined in the
# makefile but the argument can be passed to make if needed.
#

MODLIB	= $(INSTALL_MOD_PATH)/lib/modules/$(KERNELRELEASE)
export MODLIB

#
#  INSTALL_MOD_STRIP, if defined, will cause modules to be
#  stripped after they are installed.  If INSTALL_MOD_STRIP is '1', then
#  the default option --strip-debug will be used.  Otherwise,
#  INSTALL_MOD_STRIP value will be used as the options to the strip command.

ifdef INSTALL_MOD_STRIP
ifeq ($(INSTALL_MOD_STRIP),1)
mod_strip_cmd = $(STRIP) --strip-debug
else
mod_strip_cmd = $(STRIP) $(INSTALL_MOD_STRIP)
endif # INSTALL_MOD_STRIP=1
else
mod_strip_cmd = true
endif # INSTALL_MOD_STRIP
export mod_strip_cmd


ifdef CONFIG_MODULE_SIG_ALL
MODSECKEY = ./signing_key.priv
MODPUBKEY = ./signing_key.x509
export MODPUBKEY
mod_sign_cmd = perl $(srctree)/scripts/sign-file $(CONFIG_MODULE_SIG_HASH) $(MODSECKEY) $(MODPUBKEY)
else
mod_sign_cmd = true
endif
export mod_sign_cmd


ifeq ($(KBUILD_EXTMOD),)
core-y		+= kernel/ mm/ fs/ ipc/ security/ crypto/ block/

vmlinux-dirs	:= $(patsubst %/,%,$(filter %/, $(init-y) $(init-m) \
		     $(core-y) $(core-m) $(drivers-y) $(drivers-m) \
		     $(net-y) $(net-m) $(libs-y) $(libs-m)))

vmlinux-alldirs	:= $(sort $(vmlinux-dirs) $(patsubst %/,%,$(filter %/, \
		     $(init-n) $(init-) \
		     $(core-n) $(core-) $(drivers-n) $(drivers-) \
		     $(net-n)  $(net-)  $(libs-n)    $(libs-))))

init-y		:= $(patsubst %/, %/built-in.o, $(init-y))
core-y		:= $(patsubst %/, %/built-in.o, $(core-y))
drivers-y	:= $(patsubst %/, %/built-in.o, $(drivers-y))
net-y		:= $(patsubst %/, %/built-in.o, $(net-y))
libs-y1		:= $(patsubst %/, %/lib.a, $(libs-y))
libs-y2		:= $(patsubst %/, %/built-in.o, $(libs-y))
libs-y		:= $(libs-y1) $(libs-y2)

# Externally visible symbols (used by link-vmlinux.sh)
export KBUILD_VMLINUX_INIT := $(head-y) $(init-y)
export KBUILD_VMLINUX_MAIN := $(core-y) $(libs-y) $(drivers-y) $(net-y)
export KBUILD_LDS          := arch/$(SRCARCH)/kernel/vmlinux.lds
export LDFLAGS_vmlinux
# used by scripts/pacmage/Makefile
export KBUILD_ALLDIRS := $(sort $(filter-out arch/%,$(vmlinux-alldirs)) arch Documentation include samples scripts tools virt)

vmlinux-deps := $(KBUILD_LDS) $(KBUILD_VMLINUX_INIT) $(KBUILD_VMLINUX_MAIN)

# Final link of vmlinux
      cmd_link-vmlinux = $(CONFIG_SHELL) $< $(LD) $(LDFLAGS) $(LDFLAGS_vmlinux)
quiet_cmd_link-vmlinux = LINK    $@

# Include targets which we want to
# execute if the rest of the kernel build went well.
vmlinux: scripts/link-vmlinux.sh $(vmlinux-deps) FORCE
ifdef CONFIG_HEADERS_CHECK
	$(Q)$(MAKE) -f $(srctree)/Makefile headers_check
endif
ifdef CONFIG_SAMPLES
	$(Q)$(MAKE) $(build)=samples
endif
ifdef CONFIG_BUILD_DOCSRC
	$(Q)$(MAKE) $(build)=Documentation
endif
	+$(call if_changed,link-vmlinux)

# The actual objects are generated when descending, 
# make sure no implicit rule kicks in
$(sort $(vmlinux-deps)): $(vmlinux-dirs) ;

# Handle descending into subdirectories listed in $(vmlinux-dirs)
# Preset locale variables to speed up the build process. Limit locale
# tweaks to this spot to avoid wrong language settings when running
# make menuconfig etc.
# Error messages still appears in the original language

PHONY += $(vmlinux-dirs)
$(vmlinux-dirs): prepare scripts
	$(Q)$(MAKE) $(build)=$@

# Store (new) KERNELRELEASE string in include/config/kernel.release
include/config/kernel.release: include/config/auto.conf FORCE
	$(Q)rm -f $@
	$(Q)echo "$(KERNELVERSION)$$($(CONFIG_SHELL) $(srctree)/scripts/setlocalversion $(srctree))" > $@


# Things we need to do before we recursively start building the kernel
# or the modules are listed in "prepare".
# A multi level approach is used. prepareN is processed before prepareN-1.
# archprepare is used in arch Makefiles and when processed asm symlink,
# version.h and scripts_basic is processed / created.

# Listed in dependency order
PHONY += prepare archprepare prepare0 prepare1 prepare2 prepare3

# prepare3 is used to check if we are building in a separate output directory,
# and if so do:
# 1) Check that make has not been executed in the kernel src $(srctree)
prepare3: include/config/kernel.release
ifneq ($(KBUILD_SRC),)
	@$(kecho) '  Using $(srctree) as source for kernel'
	$(Q)if [ -f $(srctree)/.config -o -d $(srctree)/include/config ]; then \
		echo >&2 "  $(srctree) is not clean, please run 'make mrproper'"; \
		echo >&2 "  in the '$(srctree)' directory.";\
		/bin/false; \
	fi;
endif

# prepare2 creates a makefile if using a separate output directory
prepare2: prepare3 outputmakefile asm-generic

prepare1: prepare2 $(version_h) include/generated/utsrelease.h \
                   include/config/auto.conf
	$(cmd_crmodverdir)

archprepare: archheaders archscripts prepare1 scripts_basic

prepare0: archprepare FORCE
	$(Q)$(MAKE) $(build)=.

# All the preparing..
prepare: prepare0

# Generate some files
# ---------------------------------------------------------------------------

# KERNELRELEASE can change from a few different places, meaning version.h
# needs to be updated, so this check is forced on all builds

uts_len := 64
define filechk_utsrelease.h
	if [ `echo -n "$(KERNELRELEASE)" | wc -c ` -gt $(uts_len) ]; then \
	  echo '"$(KERNELRELEASE)" exceeds $(uts_len) characters' >&2;    \
	  exit 1;                                                         \
	fi;                                                               \
	(echo \#define UTS_RELEASE \"$(KERNELRELEASE)\";)
endef

define filechk_version.h
	(echo \#define LINUX_VERSION_CODE $(shell                         \
	expr $(VERSION) \* 65536 + 0$(PATCHLEVEL) \* 256 + 0$(SUBLEVEL)); \
	echo '#define KERNEL_VERSION(a,b,c) (((a) << 16) + ((b) << 8) + (c))';)
endef

$(version_h): $(srctree)/Makefile FORCE
	$(call filechk,version.h)

include/generated/utsrelease.h: include/config/kernel.release FORCE
	$(call filechk,utsrelease.h)

PHONY += headerdep
headerdep:
	$(Q)find $(srctree)/include/ -name '*.h' | xargs --max-args 1 \
	$(srctree)/scripts/headerdep.pl -I$(srctree)/include

# ---------------------------------------------------------------------------

PHONY += depend dep
depend dep:
	@echo '*** Warning: make $@ is unnecessary now.'

# ---------------------------------------------------------------------------
# Firmware install
INSTALL_FW_PATH=$(INSTALL_MOD_PATH)/lib/firmware
export INSTALL_FW_PATH

PHONY += firmware_install
firmware_install: FORCE
	@mkdir -p $(objtree)/firmware
	$(Q)$(MAKE) -f $(srctree)/scripts/Makefile.fwinst obj=firmware __fw_install

# ---------------------------------------------------------------------------
# Kernel headers

#Default location for installed headers
export INSTALL_HDR_PATH = $(objtree)/usr

hdr-inst := -rR -f $(srctree)/scripts/Makefile.headersinst obj

# If we do an all arch process set dst to asm-$(hdr-arch)
hdr-dst = $(if $(KBUILD_HEADERS), dst=include/asm-$(hdr-arch), dst=include/asm)

PHONY += archheaders
archheaders:

PHONY += archscripts
archscripts:

PHONY += __headers
__headers: $(version_h) scripts_basic asm-generic archheaders archscripts FORCE
	$(Q)$(MAKE) $(build)=scripts build_unifdef

PHONY += headers_install_all
headers_install_all:
	$(Q)$(CONFIG_SHELL) $(srctree)/scripts/headers.sh install

PHONY += headers_install
headers_install: __headers
	$(if $(wildcard $(srctree)/arch/$(hdr-arch)/include/uapi/asm/Kbuild),, \
	  $(error Headers not exportable for the $(SRCARCH) architecture))
	$(Q)$(MAKE) $(hdr-inst)=include/uapi
	$(Q)$(MAKE) $(hdr-inst)=arch/$(hdr-arch)/include/uapi/asm $(hdr-dst)

PHONY += headers_check_all
headers_check_all: headers_install_all
	$(Q)$(CONFIG_SHELL) $(srctree)/scripts/headers.sh check

PHONY += headers_check
headers_check: headers_install
	$(Q)$(MAKE) $(hdr-inst)=include/uapi HDRCHECK=1
	$(Q)$(MAKE) $(hdr-inst)=arch/$(hdr-arch)/include/uapi/asm $(hdr-dst) HDRCHECK=1

# ---------------------------------------------------------------------------
# Modules

ifdef CONFIG_MODULES

# By default, build modules as well

all: modules

#	Build modules
#
#	A module can be listed more than once in obj-m resulting in
#	duplicate lines in modules.order files.  Those are removed
#	using awk while concatenating to the final file.

PHONY += modules
modules: $(vmlinux-dirs) $(if $(KBUILD_BUILTIN),vmlinux) modules.builtin
	$(Q)$(AWK) '!x[$$0]++' $(vmlinux-dirs:%=$(objtree)/%/modules.order) > $(objtree)/modules.order
	@$(kecho) '  Building modules, stage 2.';
	$(Q)$(MAKE) -f $(srctree)/scripts/Makefile.modpost
	$(Q)$(MAKE) -f $(srctree)/scripts/Makefile.fwinst obj=firmware __fw_modbuild

modules.builtin: $(vmlinux-dirs:%=%/modules.builtin)
	$(Q)$(AWK) '!x[$$0]++' $^ > $(objtree)/modules.builtin

%/modules.builtin: include/config/auto.conf
	$(Q)$(MAKE) $(modbuiltin)=$*


# Target to prepare building external modules
PHONY += modules_prepare
modules_prepare: prepare scripts

# Target to install modules
PHONY += modules_install
modules_install: _modinst_ _modinst_post

PHONY += _modinst_
_modinst_:
	@rm -rf $(MODLIB)/kernel
	@rm -f $(MODLIB)/source
	@mkdir -p $(MODLIB)/kernel
	@ln -s $(srctree) $(MODLIB)/source
	@if [ ! $(objtree) -ef  $(MODLIB)/build ]; then \
		rm -f $(MODLIB)/build ; \
		ln -s $(objtree) $(MODLIB)/build ; \
	fi
	@cp -f $(objtree)/modules.order $(MODLIB)/
	@cp -f $(objtree)/modules.builtin $(MODLIB)/
	$(Q)$(MAKE) -f $(srctree)/scripts/Makefile.modinst

# This depmod is only for convenience to give the initial
# boot a modules.dep even before / is mounted read-write.  However the
# boot script depmod is the master version.
PHONY += _modinst_post
_modinst_post: _modinst_
	$(Q)$(MAKE) -f $(srctree)/scripts/Makefile.fwinst obj=firmware __fw_modinst
	$(call cmd,depmod)

ifeq ($(CONFIG_MODULE_SIG), y)
PHONY += modules_sign
modules_sign:
	$(Q)$(MAKE) -f $(srctree)/scripts/Makefile.modsign
endif

else # CONFIG_MODULES

# Modules not configured
# ---------------------------------------------------------------------------

modules modules_install: FORCE
	@echo >&2
	@echo >&2 "The present kernel configuration has modules disabled."
	@echo >&2 "Type 'make config' and enable loadable module support."
	@echo >&2 "Then build a kernel with module support enabled."
	@echo >&2
	@exit 1

endif # CONFIG_MODULES

###
# Cleaning is done on three levels.
# make clean     Delete most generated files
#                Leave enough to build external modules
# make mrproper  Delete the current configuration, and all generated files
# make distclean Remove editor backup files, patch leftover files and the like

# Directories & files removed with 'make clean'
CLEAN_DIRS  += $(MODVERDIR)

# Directories & files removed with 'make mrproper'
MRPROPER_DIRS  += include/config usr/include include/generated          \
                  arch/*/include/generated
MRPROPER_FILES += .config .config.old .version .old_version $(version_h) \
		  Module.symvers tags TAGS cscope* GPATH GTAGS GRTAGS GSYMS \
		  signing_key.priv signing_key.x509 x509.genkey		\
		  extra_certificates signing_key.x509.keyid		\
		  signing_key.x509.signer

# clean - Delete most, but leave enough to build external modules
#
clean: rm-dirs  := $(CLEAN_DIRS)
clean: rm-files := $(CLEAN_FILES)
clean-dirs      := $(addprefix _clean_, . $(vmlinux-alldirs) Documentation samples)

PHONY += $(clean-dirs) clean archclean vmlinuxclean
$(clean-dirs):
	$(Q)$(MAKE) $(clean)=$(patsubst _clean_%,%,$@)

vmlinuxclean:
	$(Q)$(CONFIG_SHELL) $(srctree)/scripts/link-vmlinux.sh clean

clean: archclean vmlinuxclean

# mrproper - Delete all generated files, including .config
#
mrproper: rm-dirs  := $(wildcard $(MRPROPER_DIRS))
mrproper: rm-files := $(wildcard $(MRPROPER_FILES))
mrproper-dirs      := $(addprefix _mrproper_,Documentation/DocBook scripts)

PHONY += $(mrproper-dirs) mrproper archmrproper
$(mrproper-dirs):
	$(Q)$(MAKE) $(clean)=$(patsubst _mrproper_%,%,$@)

mrproper: clean archmrproper $(mrproper-dirs)
	$(call cmd,rmdirs)
	$(call cmd,rmfiles)

# distclean
#
PHONY += distclean

distclean: mrproper
	@find $(srctree) $(RCS_FIND_IGNORE) \
		\( -name '*.orig' -o -name '*.rej' -o -name '*~' \
		-o -name '*.bak' -o -name '#*#' -o -name '.*.orig' \
		-o -name '.*.rej' \
		-o -name '*%' -o -name '.*.cmd' -o -name 'core' \) \
		-type f -print | xargs rm -f


# Packaging of the kernel to various formats
# ---------------------------------------------------------------------------
# rpm target kept for backward compatibility
package-dir	:= $(srctree)/scripts/package

%src-pkg: FORCE
	$(Q)$(MAKE) $(build)=$(package-dir) $@
%pkg: include/config/kernel.release FORCE
	$(Q)$(MAKE) $(build)=$(package-dir) $@
rpm: include/config/kernel.release FORCE
	$(Q)$(MAKE) $(build)=$(package-dir) $@


# Brief documentation of the typical targets used
# ---------------------------------------------------------------------------

boards := $(wildcard $(srctree)/arch/$(SRCARCH)/configs/*_defconfig)
boards := $(notdir $(boards))
board-dirs := $(dir $(wildcard $(srctree)/arch/$(SRCARCH)/configs/*/*_defconfig))
board-dirs := $(sort $(notdir $(board-dirs:/=)))

help:
	@echo  'Cleaning targets:'
	@echo  '  clean		  - Remove most generated files but keep the config and'
	@echo  '                    enough build support to build external modules'
	@echo  '  mrproper	  - Remove all generated files + config + various backup files'
	@echo  '  distclean	  - mrproper + remove editor backup and patch files'
	@echo  ''
	@echo  'Configuration targets:'
	@$(MAKE) -f $(srctree)/scripts/kconfig/Makefile help
	@echo  ''
	@echo  'Other generic targets:'
	@echo  '  all		  - Build all targets marked with [*]'
	@echo  '* vmlinux	  - Build the bare kernel'
	@echo  '* modules	  - Build all modules'
	@echo  '  modules_install - Install all modules to INSTALL_MOD_PATH (default: /)'
	@echo  '  firmware_install- Install all firmware to INSTALL_FW_PATH'
	@echo  '                    (default: $$(INSTALL_MOD_PATH)/lib/firmware)'
	@echo  '  dir/            - Build all files in dir and below'
	@echo  '  dir/file.[oisS] - Build specified target only'
	@echo  '  dir/file.lst    - Build specified mixed source/assembly target only'
	@echo  '                    (requires a recent binutils and recent build (System.map))'
	@echo  '  dir/file.ko     - Build module including final link'
	@echo  '  modules_prepare - Set up for building external modules'
	@echo  '  tags/TAGS	  - Generate tags file for editors'
	@echo  '  cscope	  - Generate cscope index'
	@echo  '  gtags           - Generate GNU GLOBAL index'
	@echo  '  kernelrelease	  - Output the release version string'
	@echo  '  kernelversion	  - Output the version stored in Makefile'
	@echo  '  image_name	  - Output the image name'
	@echo  '  headers_install - Install sanitised kernel headers to INSTALL_HDR_PATH'; \
	 echo  '                    (default: $(INSTALL_HDR_PATH))'; \
	 echo  ''
	@echo  'Static analysers'
	@echo  '  checkstack      - Generate a list of stack hogs'
	@echo  '  namespacecheck  - Name space analysis on compiled kernel'
	@echo  '  versioncheck    - Sanity check on version.h usage'
	@echo  '  includecheck    - Check for duplicate included header files'
	@echo  '  export_report   - List the usages of all exported symbols'
	@echo  '  headers_check   - Sanity check on exported headers'
	@echo  '  headerdep       - Detect inclusion cycles in headers'
	@$(MAKE) -f $(srctree)/scripts/Makefile.help checker-help
	@echo  ''
	@echo  'Kernel packaging:'
	@$(MAKE) $(build)=$(package-dir) help
	@echo  ''
	@echo  'Documentation targets:'
	@$(MAKE) -f $(srctree)/Documentation/DocBook/Makefile dochelp
	@echo  ''
	@echo  'Architecture specific targets ($(SRCARCH)):'
	@$(if $(archhelp),$(archhelp),\
		echo '  No architecture specific help defined for $(SRCARCH)')
	@echo  ''
	@$(if $(boards), \
		$(foreach b, $(boards), \
		printf "  %-24s - Build for %s\\n" $(b) $(subst _defconfig,,$(b));) \
		echo '')
	@$(if $(board-dirs), \
		$(foreach b, $(board-dirs), \
		printf "  %-16s - Show %s-specific targets\\n" help-$(b) $(b);) \
		printf "  %-16s - Show all of the above\\n" help-boards; \
		echo '')

	@echo  '  make V=0|1 [targets] 0 => quiet build (default), 1 => verbose build'
	@echo  '  make V=2   [targets] 2 => give reason for rebuild of target'
	@echo  '  make O=dir [targets] Locate all output files in "dir", including .config'
	@echo  '  make C=1   [targets] Check all c source with $$CHECK (sparse by default)'
	@echo  '  make C=2   [targets] Force check of all c source with $$CHECK'
	@echo  '  make RECORDMCOUNT_WARN=1 [targets] Warn about ignored mcount sections'
	@echo  '  make W=n   [targets] Enable extra gcc checks, n=1,2,3 where'
	@echo  '		1: warnings which may be relevant and do not occur too often'
	@echo  '		2: warnings which occur quite often but may still be relevant'
	@echo  '		3: more obscure warnings, can most likely be ignored'
	@echo  '		Multiple levels can be combined with W=12 or W=123'
	@echo  ''
	@echo  'Execute "make" or "make all" to build all targets marked with [*] '
	@echo  'For further info see the ./README file'


help-board-dirs := $(addprefix help-,$(board-dirs))

help-boards: $(help-board-dirs)

boards-per-dir = $(notdir $(wildcard $(srctree)/arch/$(SRCARCH)/configs/$*/*_defconfig))

$(help-board-dirs): help-%:
	@echo  'Architecture specific targets ($(SRCARCH) $*):'
	@$(if $(boards-per-dir), \
		$(foreach b, $(boards-per-dir), \
		printf "  %-24s - Build for %s\\n" $*/$(b) $(subst _defconfig,,$(b));) \
		echo '')


# Documentation targets
# ---------------------------------------------------------------------------
%docs: scripts_basic FORCE
	$(Q)$(MAKE) $(build)=scripts build_docproc
	$(Q)$(MAKE) $(build)=Documentation/DocBook $@

else # KBUILD_EXTMOD

###
# External module support.
# When building external modules the kernel used as basis is considered
# read-only, and no consistency checks are made and the make
# system is not used on the basis kernel. If updates are required
# in the basis kernel ordinary make commands (without M=...) must
# be used.
#
# The following are the only valid targets when building external
# modules.
# make M=dir clean     Delete all automatically generated files
# make M=dir modules   Make all modules in specified dir
# make M=dir	       Same as 'make M=dir modules'
# make M=dir modules_install
#                      Install the modules built in the module directory
#                      Assumes install directory is already created

# We are always building modules
KBUILD_MODULES := 1
PHONY += crmodverdir
crmodverdir:
	$(cmd_crmodverdir)

PHONY += $(objtree)/Module.symvers
$(objtree)/Module.symvers:
	@test -e $(objtree)/Module.symvers || ( \
	echo; \
	echo "  WARNING: Symbol version dump $(objtree)/Module.symvers"; \
	echo "           is missing; modules will have no dependencies and modversions."; \
	echo )

module-dirs := $(addprefix _module_,$(KBUILD_EXTMOD))
PHONY += $(module-dirs) modules
$(module-dirs): crmodverdir $(objtree)/Module.symvers
	$(Q)$(MAKE) $(build)=$(patsubst _module_%,%,$@)

modules: $(module-dirs)
	@$(kecho) '  Building modules, stage 2.';
	$(Q)$(MAKE) -f $(srctree)/scripts/Makefile.modpost

PHONY += modules_install
modules_install: _emodinst_ _emodinst_post

install-dir := $(if $(INSTALL_MOD_DIR),$(INSTALL_MOD_DIR),extra)
PHONY += _emodinst_
_emodinst_:
	$(Q)mkdir -p $(MODLIB)/$(install-dir)
	$(Q)$(MAKE) -f $(srctree)/scripts/Makefile.modinst

PHONY += _emodinst_post
_emodinst_post: _emodinst_
	$(call cmd,depmod)

clean-dirs := $(addprefix _clean_,$(KBUILD_EXTMOD))

PHONY += $(clean-dirs) clean
$(clean-dirs):
	$(Q)$(MAKE) $(clean)=$(patsubst _clean_%,%,$@)

clean:	rm-dirs := $(MODVERDIR)
clean: rm-files := $(KBUILD_EXTMOD)/Module.symvers

help:
	@echo  '  Building external modules.'
	@echo  '  Syntax: make -C path/to/kernel/src M=$$PWD target'
	@echo  ''
	@echo  '  modules         - default target, build the module(s)'
	@echo  '  modules_install - install the module'
	@echo  '  clean           - remove generated files in module directory only'
	@echo  ''

# Dummies...
PHONY += prepare scripts
prepare: ;
scripts: ;
endif # KBUILD_EXTMOD

clean: $(clean-dirs)
	$(call cmd,rmdirs)
	$(call cmd,rmfiles)
	@find $(if $(KBUILD_EXTMOD), $(KBUILD_EXTMOD), .) $(RCS_FIND_IGNORE) \
		\( -name '*.[oas]' -o -name '*.ko' -o -name '.*.cmd' \
		-o -name '*.ko.*' \
		-o -name '.*.d' -o -name '.*.tmp' -o -name '*.mod.c' \
		-o -name '*.symtypes' -o -name 'modules.order' \
		-o -name modules.builtin -o -name '.tmp_*.o.*' \
		-o -name '*.gcno' \) -type f -print | xargs rm -f

# Generate tags for editors
# ---------------------------------------------------------------------------
quiet_cmd_tags = GEN     $@
      cmd_tags = $(CONFIG_SHELL) $(srctree)/scripts/tags.sh $@

tags TAGS cscope gtags: FORCE
	$(call cmd,tags)

# Scripts to check various things for consistency
# ---------------------------------------------------------------------------

PHONY += includecheck versioncheck coccicheck namespacecheck export_report

includecheck:
	find $(srctree)/* $(RCS_FIND_IGNORE) \
		-name '*.[hcS]' -type f -print | sort \
		| xargs $(PERL) -w $(srctree)/scripts/checkincludes.pl

versioncheck:
	find $(srctree)/* $(RCS_FIND_IGNORE) \
		-name '*.[hcS]' -type f -print | sort \
		| xargs $(PERL) -w $(srctree)/scripts/checkversion.pl

coccicheck:
	$(Q)$(CONFIG_SHELL) $(srctree)/scripts/$@

namespacecheck:
	$(PERL) $(srctree)/scripts/namespace.pl

export_report:
	$(PERL) $(srctree)/scripts/export_report.pl

endif #ifeq ($(config-targets),1)
endif #ifeq ($(mixed-targets),1)

PHONY += checkstack kernelrelease kernelversion image_name

# UML needs a little special treatment here.  It wants to use the host
# toolchain, so needs $(SUBARCH) passed to checkstack.pl.  Everyone
# else wants $(ARCH), including people doing cross-builds, which means
# that $(SUBARCH) doesn't work here.
ifeq ($(ARCH), um)
CHECKSTACK_ARCH := $(SUBARCH)
else
CHECKSTACK_ARCH := $(ARCH)
endif
checkstack:
	$(OBJDUMP) -d vmlinux $$(find . -name '*.ko') | \
	$(PERL) $(src)/scripts/checkstack.pl $(CHECKSTACK_ARCH)

kernelrelease:
	@echo "$(KERNELVERSION)$$($(CONFIG_SHELL) $(srctree)/scripts/setlocalversion $(srctree))"

kernelversion:
	@echo $(KERNELVERSION)

image_name:
	@echo $(KBUILD_IMAGE)

# Clear a bunch of variables before executing the submake
tools/: FORCE
	$(Q)mkdir -p $(objtree)/tools
	$(Q)$(MAKE) LDFLAGS= MAKEFLAGS="$(filter --j% -j,$(MAKEFLAGS))" O=$(objtree) subdir=tools -C $(src)/tools/

tools/%: FORCE
	$(Q)mkdir -p $(objtree)/tools
	$(Q)$(MAKE) LDFLAGS= MAKEFLAGS="$(filter --j% -j,$(MAKEFLAGS))" O=$(objtree) subdir=tools -C $(src)/tools/ $*

# Single targets
# ---------------------------------------------------------------------------
# Single targets are compatible with:
# - build with mixed source and output
# - build with separate output dir 'make O=...'
# - external modules
#
#  target-dir => where to store outputfile
#  build-dir  => directory in kernel source tree to use

ifeq ($(KBUILD_EXTMOD),)
        build-dir  = $(patsubst %/,%,$(dir $@))
        target-dir = $(dir $@)
else
        zap-slash=$(filter-out .,$(patsubst %/,%,$(dir $@)))
        build-dir  = $(KBUILD_EXTMOD)$(if $(zap-slash),/$(zap-slash))
        target-dir = $(if $(KBUILD_EXTMOD),$(dir $<),$(dir $@))
endif

%.s: %.c prepare scripts FORCE
	$(Q)$(MAKE) $(build)=$(build-dir) $(target-dir)$(notdir $@)
%.i: %.c prepare scripts FORCE
	$(Q)$(MAKE) $(build)=$(build-dir) $(target-dir)$(notdir $@)
%.o: %.c prepare scripts FORCE
	$(Q)$(MAKE) $(build)=$(build-dir) $(target-dir)$(notdir $@)
%.lst: %.c prepare scripts FORCE
	$(Q)$(MAKE) $(build)=$(build-dir) $(target-dir)$(notdir $@)
%.s: %.S prepare scripts FORCE
	$(Q)$(MAKE) $(build)=$(build-dir) $(target-dir)$(notdir $@)
%.o: %.S prepare scripts FORCE
	$(Q)$(MAKE) $(build)=$(build-dir) $(target-dir)$(notdir $@)
%.symtypes: %.c prepare scripts FORCE
	$(Q)$(MAKE) $(build)=$(build-dir) $(target-dir)$(notdir $@)

# Modules
/: prepare scripts FORCE
	$(cmd_crmodverdir)
	$(Q)$(MAKE) KBUILD_MODULES=$(if $(CONFIG_MODULES),1) \
	$(build)=$(build-dir)
%/: prepare scripts FORCE
	$(cmd_crmodverdir)
	$(Q)$(MAKE) KBUILD_MODULES=$(if $(CONFIG_MODULES),1) \
	$(build)=$(build-dir)
%.ko: prepare scripts FORCE
	$(cmd_crmodverdir)
	$(Q)$(MAKE) KBUILD_MODULES=$(if $(CONFIG_MODULES),1)   \
	$(build)=$(build-dir) $(@:.ko=.o)
	$(Q)$(MAKE) -f $(srctree)/scripts/Makefile.modpost

# FIXME Should go into a make.lib or something 
# ===========================================================================

quiet_cmd_rmdirs = $(if $(wildcard $(rm-dirs)),CLEAN   $(wildcard $(rm-dirs)))
      cmd_rmdirs = rm -rf $(rm-dirs)

quiet_cmd_rmfiles = $(if $(wildcard $(rm-files)),CLEAN   $(wildcard $(rm-files)))
      cmd_rmfiles = rm -f $(rm-files)

# Run depmod only if we have System.map and depmod is executable
quiet_cmd_depmod = DEPMOD  $(KERNELRELEASE)
      cmd_depmod = $(CONFIG_SHELL) $(srctree)/scripts/depmod.sh $(DEPMOD) \
                   $(KERNELRELEASE) "$(patsubst y,_,$(CONFIG_HAVE_UNDERSCORE_SYMBOL_PREFIX))"

# Create temporary dir for module support files
# clean it up only when building all modules
cmd_crmodverdir = $(Q)mkdir -p $(MODVERDIR) \
                  $(if $(KBUILD_MODULES),; rm -f $(MODVERDIR)/*)

# read all saved command lines

targets := $(wildcard $(sort $(targets)))
cmd_files := $(wildcard .*.cmd $(foreach f,$(targets),$(dir $(f)).$(notdir $(f)).cmd))

ifneq ($(cmd_files),)
  $(cmd_files): ;	# Do not try to update included dependency files
  include $(cmd_files)
endif

# Shorthand for $(Q)$(MAKE) -f scripts/Makefile.clean obj=dir
# Usage:
# $(Q)$(MAKE) $(clean)=dir
clean := -f $(if $(KBUILD_SRC),$(srctree)/)scripts/Makefile.clean obj

endif	# skip-makefile

PHONY += FORCE
FORCE:

# Declare the contents of the .PHONY variable as phony.  We keep that
# information in a variable so we can use it in if_changed and friends.
.PHONY: $(PHONY)<|MERGE_RESOLUTION|>--- conflicted
+++ resolved
@@ -1,14 +1,8 @@
 VERSION = 3
 PATCHLEVEL = 11
-<<<<<<< HEAD
-SUBLEVEL = 3
+SUBLEVEL = 4
 EXTRAVERSION = -zen
 NAME = Dancing Doughnuts
-=======
-SUBLEVEL = 4
-EXTRAVERSION =
-NAME = Linux for Workgroups
->>>>>>> 90fec819
 
 # *DOCUMENTATION*
 # To see a list of typical targets execute "make help"

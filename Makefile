--- conflicted
+++ resolved
@@ -1,14 +1,8 @@
 VERSION = 3
 PATCHLEVEL = 8
-<<<<<<< HEAD
-SUBLEVEL = 6
+SUBLEVEL = 7
 EXTRAVERSION = -zen
 NAME = Stochastic Salmon
-=======
-SUBLEVEL = 7
-EXTRAVERSION =
-NAME = Displaced Humerus Anterior
->>>>>>> 531ec28f
 
 # *DOCUMENTATION*
 # To see a list of typical targets execute "make help"

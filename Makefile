VERSION = 4
PATCHLEVEL = 11
<<<<<<< HEAD
SUBLEVEL = 2
EXTRAVERSION = -zen
NAME = Perry Trotter and the Kernel of Truth
=======
SUBLEVEL = 3
EXTRAVERSION =
NAME = Fearless Coyote
>>>>>>> b43ae25b

# *DOCUMENTATION*
# To see a list of typical targets execute "make help"
# More info can be located in ./README
# Comments in this file are targeted only to the developer, do not
# expect to learn how to build the kernel reading this file.

# o Do not use make's built-in rules and variables
#   (this increases performance and avoids hard-to-debug behaviour);
# o Look for make include files relative to root of kernel src
MAKEFLAGS += -rR --include-dir=$(CURDIR)

# Avoid funny character set dependencies
unexport LC_ALL
LC_COLLATE=C
LC_NUMERIC=C
export LC_COLLATE LC_NUMERIC

# Avoid interference with shell env settings
unexport GREP_OPTIONS

# We are using a recursive build, so we need to do a little thinking
# to get the ordering right.
#
# Most importantly: sub-Makefiles should only ever modify files in
# their own directory. If in some directory we have a dependency on
# a file in another dir (which doesn't happen often, but it's often
# unavoidable when linking the built-in.o targets which finally
# turn into vmlinux), we will call a sub make in that other dir, and
# after that we are sure that everything which is in that other dir
# is now up to date.
#
# The only cases where we need to modify files which have global
# effects are thus separated out and done before the recursive
# descending is started. They are now explicitly listed as the
# prepare rule.

# Beautify output
# ---------------------------------------------------------------------------
#
# Normally, we echo the whole command before executing it. By making
# that echo $($(quiet)$(cmd)), we now have the possibility to set
# $(quiet) to choose other forms of output instead, e.g.
#
#         quiet_cmd_cc_o_c = Compiling $(RELDIR)/$@
#         cmd_cc_o_c       = $(CC) $(c_flags) -c -o $@ $<
#
# If $(quiet) is empty, the whole command will be printed.
# If it is set to "quiet_", only the short version will be printed.
# If it is set to "silent_", nothing will be printed at all, since
# the variable $(silent_cmd_cc_o_c) doesn't exist.
#
# A simple variant is to prefix commands with $(Q) - that's useful
# for commands that shall be hidden in non-verbose mode.
#
#	$(Q)ln $@ :<
#
# If KBUILD_VERBOSE equals 0 then the above command will be hidden.
# If KBUILD_VERBOSE equals 1 then the above command is displayed.
#
# To put more focus on warnings, be less verbose as default
# Use 'make V=1' to see the full commands

ifeq ("$(origin V)", "command line")
  KBUILD_VERBOSE = $(V)
endif
ifndef KBUILD_VERBOSE
  KBUILD_VERBOSE = 0
endif

ifeq ($(KBUILD_VERBOSE),1)
  quiet =
  Q =
else
  quiet=quiet_
  Q = @
endif

# If the user is running make -s (silent mode), suppress echoing of
# commands

ifneq ($(filter 4.%,$(MAKE_VERSION)),)	# make-4
ifneq ($(filter %s ,$(firstword x$(MAKEFLAGS))),)
  quiet=silent_
  tools_silent=s
endif
else					# make-3.8x
ifneq ($(filter s% -s%,$(MAKEFLAGS)),)
  quiet=silent_
  tools_silent=-s
endif
endif

export quiet Q KBUILD_VERBOSE

# kbuild supports saving output files in a separate directory.
# To locate output files in a separate directory two syntaxes are supported.
# In both cases the working directory must be the root of the kernel src.
# 1) O=
# Use "make O=dir/to/store/output/files/"
#
# 2) Set KBUILD_OUTPUT
# Set the environment variable KBUILD_OUTPUT to point to the directory
# where the output files shall be placed.
# export KBUILD_OUTPUT=dir/to/store/output/files/
# make
#
# The O= assignment takes precedence over the KBUILD_OUTPUT environment
# variable.

# KBUILD_SRC is set on invocation of make in OBJ directory
# KBUILD_SRC is not intended to be used by the regular user (for now)
ifeq ($(KBUILD_SRC),)

# OK, Make called in directory where kernel src resides
# Do we want to locate output files in a separate directory?
ifeq ("$(origin O)", "command line")
  KBUILD_OUTPUT := $(O)
endif

# That's our default target when none is given on the command line
PHONY := _all
_all:

# Cancel implicit rules on top Makefile
$(CURDIR)/Makefile Makefile: ;

ifneq ($(words $(subst :, ,$(CURDIR))), 1)
  $(error main directory cannot contain spaces nor colons)
endif

ifneq ($(KBUILD_OUTPUT),)
# Invoke a second make in the output directory, passing relevant variables
# check that the output directory actually exists
saved-output := $(KBUILD_OUTPUT)
KBUILD_OUTPUT := $(shell mkdir -p $(KBUILD_OUTPUT) && cd $(KBUILD_OUTPUT) \
								&& /bin/pwd)
$(if $(KBUILD_OUTPUT),, \
     $(error failed to create output directory "$(saved-output)"))

PHONY += $(MAKECMDGOALS) sub-make

$(filter-out _all sub-make $(CURDIR)/Makefile, $(MAKECMDGOALS)) _all: sub-make
	@:

sub-make:
	$(Q)$(MAKE) -C $(KBUILD_OUTPUT) KBUILD_SRC=$(CURDIR) \
	-f $(CURDIR)/Makefile $(filter-out _all sub-make,$(MAKECMDGOALS))

# Leave processing to above invocation of make
skip-makefile := 1
endif # ifneq ($(KBUILD_OUTPUT),)
endif # ifeq ($(KBUILD_SRC),)

# We process the rest of the Makefile if this is the final invocation of make
ifeq ($(skip-makefile),)

# Do not print "Entering directory ...",
# but we want to display it when entering to the output directory
# so that IDEs/editors are able to understand relative filenames.
MAKEFLAGS += --no-print-directory

# Call a source code checker (by default, "sparse") as part of the
# C compilation.
#
# Use 'make C=1' to enable checking of only re-compiled files.
# Use 'make C=2' to enable checking of *all* source files, regardless
# of whether they are re-compiled or not.
#
# See the file "Documentation/sparse.txt" for more details, including
# where to get the "sparse" utility.

ifeq ("$(origin C)", "command line")
  KBUILD_CHECKSRC = $(C)
endif
ifndef KBUILD_CHECKSRC
  KBUILD_CHECKSRC = 0
endif

# Use make M=dir to specify directory of external module to build
# Old syntax make ... SUBDIRS=$PWD is still supported
# Setting the environment variable KBUILD_EXTMOD take precedence
ifdef SUBDIRS
  KBUILD_EXTMOD ?= $(SUBDIRS)
endif

ifeq ("$(origin M)", "command line")
  KBUILD_EXTMOD := $(M)
endif

# If building an external module we do not care about the all: rule
# but instead _all depend on modules
PHONY += all
ifeq ($(KBUILD_EXTMOD),)
_all: all
else
_all: modules
endif

ifeq ($(KBUILD_SRC),)
        # building in the source tree
        srctree := .
else
        ifeq ($(KBUILD_SRC)/,$(dir $(CURDIR)))
                # building in a subdirectory of the source tree
                srctree := ..
        else
                srctree := $(KBUILD_SRC)
        endif
endif
objtree		:= .
src		:= $(srctree)
obj		:= $(objtree)

VPATH		:= $(srctree)$(if $(KBUILD_EXTMOD),:$(KBUILD_EXTMOD))

export srctree objtree VPATH

# SUBARCH tells the usermode build what the underlying arch is.  That is set
# first, and if a usermode build is happening, the "ARCH=um" on the command
# line overrides the setting of ARCH below.  If a native build is happening,
# then ARCH is assigned, getting whatever value it gets normally, and
# SUBARCH is subsequently ignored.

SUBARCH := $(shell uname -m | sed -e s/i.86/x86/ -e s/x86_64/x86/ \
				  -e s/sun4u/sparc64/ \
				  -e s/arm.*/arm/ -e s/sa110/arm/ \
				  -e s/s390x/s390/ -e s/parisc64/parisc/ \
				  -e s/ppc.*/powerpc/ -e s/mips.*/mips/ \
				  -e s/sh[234].*/sh/ -e s/aarch64.*/arm64/ )

# Cross compiling and selecting different set of gcc/bin-utils
# ---------------------------------------------------------------------------
#
# When performing cross compilation for other architectures ARCH shall be set
# to the target architecture. (See arch/* for the possibilities).
# ARCH can be set during invocation of make:
# make ARCH=ia64
# Another way is to have ARCH set in the environment.
# The default ARCH is the host where make is executed.

# CROSS_COMPILE specify the prefix used for all executables used
# during compilation. Only gcc and related bin-utils executables
# are prefixed with $(CROSS_COMPILE).
# CROSS_COMPILE can be set on the command line
# make CROSS_COMPILE=ia64-linux-
# Alternatively CROSS_COMPILE can be set in the environment.
# A third alternative is to store a setting in .config so that plain
# "make" in the configured kernel build directory always uses that.
# Default value for CROSS_COMPILE is not to prefix executables
# Note: Some architectures assign CROSS_COMPILE in their arch/*/Makefile
ARCH		?= $(SUBARCH)
CROSS_COMPILE	?= $(CONFIG_CROSS_COMPILE:"%"=%)

# Architecture as present in compile.h
UTS_MACHINE 	:= $(ARCH)
SRCARCH 	:= $(ARCH)

# Additional ARCH settings for x86
ifeq ($(ARCH),i386)
        SRCARCH := x86
endif
ifeq ($(ARCH),x86_64)
        SRCARCH := x86
endif

# Additional ARCH settings for sparc
ifeq ($(ARCH),sparc32)
       SRCARCH := sparc
endif
ifeq ($(ARCH),sparc64)
       SRCARCH := sparc
endif

# Additional ARCH settings for sh
ifeq ($(ARCH),sh64)
       SRCARCH := sh
endif

# Additional ARCH settings for tile
ifeq ($(ARCH),tilepro)
       SRCARCH := tile
endif
ifeq ($(ARCH),tilegx)
       SRCARCH := tile
endif

# Where to locate arch specific headers
hdr-arch  := $(SRCARCH)

KCONFIG_CONFIG	?= .config
export KCONFIG_CONFIG

# SHELL used by kbuild
CONFIG_SHELL := $(shell if [ -x "$$BASH" ]; then echo $$BASH; \
	  else if [ -x /bin/bash ]; then echo /bin/bash; \
	  else echo sh; fi ; fi)

HOSTCC       = gcc
HOSTCXX      = g++
HOSTCFLAGS   = -Wall -Wmissing-prototypes -Wstrict-prototypes -O2 -fomit-frame-pointer -std=gnu89
HOSTCXXFLAGS = -O2

ifeq ($(shell $(HOSTCC) -v 2>&1 | grep -c "clang version"), 1)
HOSTCFLAGS  += -Wno-unused-value -Wno-unused-parameter \
		-Wno-missing-field-initializers -fno-delete-null-pointer-checks
endif

# Decide whether to build built-in, modular, or both.
# Normally, just do built-in.

KBUILD_MODULES :=
KBUILD_BUILTIN := 1

# If we have only "make modules", don't compile built-in objects.
# When we're building modules with modversions, we need to consider
# the built-in objects during the descend as well, in order to
# make sure the checksums are up to date before we record them.

ifeq ($(MAKECMDGOALS),modules)
  KBUILD_BUILTIN := $(if $(CONFIG_MODVERSIONS),1)
endif

# If we have "make <whatever> modules", compile modules
# in addition to whatever we do anyway.
# Just "make" or "make all" shall build modules as well

ifneq ($(filter all _all modules,$(MAKECMDGOALS)),)
  KBUILD_MODULES := 1
endif

ifeq ($(MAKECMDGOALS),)
  KBUILD_MODULES := 1
endif

export KBUILD_MODULES KBUILD_BUILTIN
export KBUILD_CHECKSRC KBUILD_SRC KBUILD_EXTMOD

# We need some generic definitions (do not try to remake the file).
scripts/Kbuild.include: ;
include scripts/Kbuild.include

# Make variables (CC, etc...)
AS		= $(CROSS_COMPILE)as
LD		= $(CROSS_COMPILE)ld
CC		= $(CROSS_COMPILE)gcc
CPP		= $(CC) -E
AR		= $(CROSS_COMPILE)ar
NM		= $(CROSS_COMPILE)nm
STRIP		= $(CROSS_COMPILE)strip
OBJCOPY		= $(CROSS_COMPILE)objcopy
OBJDUMP		= $(CROSS_COMPILE)objdump
AWK		= awk
GENKSYMS	= scripts/genksyms/genksyms
INSTALLKERNEL  := installkernel
DEPMOD		= /sbin/depmod
PERL		= perl
PYTHON		= python
CHECK		= sparse

CHECKFLAGS     := -D__linux__ -Dlinux -D__STDC__ -Dunix -D__unix__ \
		  -Wbitwise -Wno-return-void $(CF)
NOSTDINC_FLAGS  =
CFLAGS_MODULE   =
AFLAGS_MODULE   =
LDFLAGS_MODULE  =
CFLAGS_KERNEL	=
AFLAGS_KERNEL	=
LDFLAGS_vmlinux =
CFLAGS_GCOV	:= -fprofile-arcs -ftest-coverage -fno-tree-loop-im $(call cc-disable-warning,maybe-uninitialized,)
CFLAGS_KCOV	:= $(call cc-option,-fsanitize-coverage=trace-pc,)


# Use USERINCLUDE when you must reference the UAPI directories only.
USERINCLUDE    := \
		-I$(srctree)/arch/$(hdr-arch)/include/uapi \
		-I$(objtree)/arch/$(hdr-arch)/include/generated/uapi \
		-I$(srctree)/include/uapi \
		-I$(objtree)/include/generated/uapi \
                -include $(srctree)/include/linux/kconfig.h

# Use LINUXINCLUDE when you must reference the include/ directory.
# Needed to be compatible with the O= option
LINUXINCLUDE    := \
		-I$(srctree)/arch/$(hdr-arch)/include \
		-I$(objtree)/arch/$(hdr-arch)/include/generated/uapi \
		-I$(objtree)/arch/$(hdr-arch)/include/generated \
		$(if $(KBUILD_SRC), -I$(srctree)/include) \
		-I$(objtree)/include

LINUXINCLUDE	+= $(filter-out $(LINUXINCLUDE),$(USERINCLUDE))

KBUILD_CPPFLAGS := -D__KERNEL__

KBUILD_CFLAGS   := -Wall -Wundef -Wstrict-prototypes -Wno-trigraphs \
		   -fno-strict-aliasing -fno-common \
		   -Werror-implicit-function-declaration \
		   -Wno-format-security \
		   -std=gnu89 $(call cc-option,-fno-PIE)


KBUILD_AFLAGS_KERNEL :=
KBUILD_CFLAGS_KERNEL :=
KBUILD_AFLAGS   := -D__ASSEMBLY__ $(call cc-option,-fno-PIE)
KBUILD_AFLAGS_MODULE  := -DMODULE
KBUILD_CFLAGS_MODULE  := -DMODULE
KBUILD_LDFLAGS_MODULE := -T $(srctree)/scripts/module-common.lds

# Read KERNELRELEASE from include/config/kernel.release (if it exists)
KERNELRELEASE = $(shell cat include/config/kernel.release 2> /dev/null)
KERNELVERSION = $(VERSION)$(if $(PATCHLEVEL),.$(PATCHLEVEL)$(if $(SUBLEVEL),.$(SUBLEVEL)))$(EXTRAVERSION)

export VERSION PATCHLEVEL SUBLEVEL KERNELRELEASE KERNELVERSION
export ARCH SRCARCH CONFIG_SHELL HOSTCC HOSTCFLAGS CROSS_COMPILE AS LD CC
export CPP AR NM STRIP OBJCOPY OBJDUMP
export MAKE AWK GENKSYMS INSTALLKERNEL PERL PYTHON UTS_MACHINE
export HOSTCXX HOSTCXXFLAGS LDFLAGS_MODULE CHECK CHECKFLAGS

export KBUILD_CPPFLAGS NOSTDINC_FLAGS LINUXINCLUDE OBJCOPYFLAGS LDFLAGS
export KBUILD_CFLAGS CFLAGS_KERNEL CFLAGS_MODULE CFLAGS_GCOV CFLAGS_KCOV CFLAGS_KASAN CFLAGS_UBSAN
export KBUILD_AFLAGS AFLAGS_KERNEL AFLAGS_MODULE
export KBUILD_AFLAGS_MODULE KBUILD_CFLAGS_MODULE KBUILD_LDFLAGS_MODULE
export KBUILD_AFLAGS_KERNEL KBUILD_CFLAGS_KERNEL
export KBUILD_ARFLAGS

# When compiling out-of-tree modules, put MODVERDIR in the module
# tree rather than in the kernel tree. The kernel tree might
# even be read-only.
export MODVERDIR := $(if $(KBUILD_EXTMOD),$(firstword $(KBUILD_EXTMOD))/).tmp_versions

# Files to ignore in find ... statements

export RCS_FIND_IGNORE := \( -name SCCS -o -name BitKeeper -o -name .svn -o    \
			  -name CVS -o -name .pc -o -name .hg -o -name .git \) \
			  -prune -o
export RCS_TAR_IGNORE := --exclude SCCS --exclude BitKeeper --exclude .svn \
			 --exclude CVS --exclude .pc --exclude .hg --exclude .git

# ===========================================================================
# Rules shared between *config targets and build targets

# Basic helpers built in scripts/
PHONY += scripts_basic
scripts_basic:
	$(Q)$(MAKE) $(build)=scripts/basic
	$(Q)rm -f .tmp_quiet_recordmcount

# To avoid any implicit rule to kick in, define an empty command.
scripts/basic/%: scripts_basic ;

PHONY += outputmakefile
# outputmakefile generates a Makefile in the output directory, if using a
# separate output directory. This allows convenient use of make in the
# output directory.
outputmakefile:
ifneq ($(KBUILD_SRC),)
	$(Q)ln -fsn $(srctree) source
	$(Q)$(CONFIG_SHELL) $(srctree)/scripts/mkmakefile \
	    $(srctree) $(objtree) $(VERSION) $(PATCHLEVEL)
endif

# Support for using generic headers in asm-generic
PHONY += asm-generic
asm-generic:
	$(Q)$(MAKE) -f $(srctree)/scripts/Makefile.asm-generic \
	            src=asm obj=arch/$(SRCARCH)/include/generated/asm
	$(Q)$(MAKE) -f $(srctree)/scripts/Makefile.asm-generic \
	            src=uapi/asm obj=arch/$(SRCARCH)/include/generated/uapi/asm

# To make sure we do not include .config for any of the *config targets
# catch them early, and hand them over to scripts/kconfig/Makefile
# It is allowed to specify more targets when calling make, including
# mixing *config targets and build targets.
# For example 'make oldconfig all'.
# Detect when mixed targets is specified, and make a second invocation
# of make so .config is not included in this case either (for *config).

version_h := include/generated/uapi/linux/version.h
old_version_h := include/linux/version.h

no-dot-config-targets := clean mrproper distclean \
			 cscope gtags TAGS tags help% %docs check% coccicheck \
			 $(version_h) headers_% archheaders archscripts \
			 kernelversion %src-pkg

config-targets := 0
mixed-targets  := 0
dot-config     := 1

ifneq ($(filter $(no-dot-config-targets), $(MAKECMDGOALS)),)
	ifeq ($(filter-out $(no-dot-config-targets), $(MAKECMDGOALS)),)
		dot-config := 0
	endif
endif

ifeq ($(KBUILD_EXTMOD),)
        ifneq ($(filter config %config,$(MAKECMDGOALS)),)
                config-targets := 1
                ifneq ($(words $(MAKECMDGOALS)),1)
                        mixed-targets := 1
                endif
        endif
endif
# install and module_install need also be processed one by one
ifneq ($(filter install,$(MAKECMDGOALS)),)
        ifneq ($(filter modules_install,$(MAKECMDGOALS)),)
	        mixed-targets := 1
        endif
endif

ifeq ($(mixed-targets),1)
# ===========================================================================
# We're called with mixed targets (*config and build targets).
# Handle them one by one.

PHONY += $(MAKECMDGOALS) __build_one_by_one

$(filter-out __build_one_by_one, $(MAKECMDGOALS)): __build_one_by_one
	@:

__build_one_by_one:
	$(Q)set -e; \
	for i in $(MAKECMDGOALS); do \
		$(MAKE) -f $(srctree)/Makefile $$i; \
	done

else
ifeq ($(config-targets),1)
# ===========================================================================
# *config targets only - make sure prerequisites are updated, and descend
# in scripts/kconfig to make the *config target

# Read arch specific Makefile to set KBUILD_DEFCONFIG as needed.
# KBUILD_DEFCONFIG may point out an alternative default configuration
# used for 'make defconfig'
include arch/$(SRCARCH)/Makefile
export KBUILD_DEFCONFIG KBUILD_KCONFIG

config: scripts_basic outputmakefile FORCE
	$(Q)$(MAKE) $(build)=scripts/kconfig $@

%config: scripts_basic outputmakefile FORCE
	$(Q)$(MAKE) $(build)=scripts/kconfig $@

else
# ===========================================================================
# Build targets only - this includes vmlinux, arch specific targets, clean
# targets and others. In general all targets except *config targets.

ifeq ($(KBUILD_EXTMOD),)
# Additional helpers built in scripts/
# Carefully list dependencies so we do not try to build scripts twice
# in parallel
PHONY += scripts
scripts: scripts_basic include/config/auto.conf include/config/tristate.conf \
	 asm-generic gcc-plugins
	$(Q)$(MAKE) $(build)=$(@)

# Objects we will link into vmlinux / subdirs we need to visit
init-y		:= init/
drivers-y	:= drivers/ sound/ firmware/
net-y		:= net/
libs-y		:= lib/
core-y		:= usr/
virt-y		:= virt/
endif # KBUILD_EXTMOD

ifeq ($(dot-config),1)
# Read in config
-include include/config/auto.conf

ifeq ($(KBUILD_EXTMOD),)
# Read in dependencies to all Kconfig* files, make sure to run
# oldconfig if changes are detected.
-include include/config/auto.conf.cmd

# To avoid any implicit rule to kick in, define an empty command
$(KCONFIG_CONFIG) include/config/auto.conf.cmd: ;

# If .config is newer than include/config/auto.conf, someone tinkered
# with it and forgot to run make oldconfig.
# if auto.conf.cmd is missing then we are probably in a cleaned tree so
# we execute the config step to be sure to catch updated Kconfig files
include/config/%.conf: $(KCONFIG_CONFIG) include/config/auto.conf.cmd
	$(Q)$(MAKE) -f $(srctree)/Makefile silentoldconfig
else
# external modules needs include/generated/autoconf.h and include/config/auto.conf
# but do not care if they are up-to-date. Use auto.conf to trigger the test
PHONY += include/config/auto.conf

include/config/auto.conf:
	$(Q)test -e include/generated/autoconf.h -a -e $@ || (		\
	echo >&2;							\
	echo >&2 "  ERROR: Kernel configuration is invalid.";		\
	echo >&2 "         include/generated/autoconf.h or $@ are missing.";\
	echo >&2 "         Run 'make oldconfig && make prepare' on kernel src to fix it.";	\
	echo >&2 ;							\
	/bin/false)

endif # KBUILD_EXTMOD

else
# Dummy target needed, because used as prerequisite
include/config/auto.conf: ;
endif # $(dot-config)

# For the kernel to actually contain only the needed exported symbols,
# we have to build modules as well to determine what those symbols are.
# (this can be evaluated only once include/config/auto.conf has been included)
ifdef CONFIG_TRIM_UNUSED_KSYMS
  KBUILD_MODULES := 1
endif

# The all: target is the default when no target is given on the
# command line.
# This allow a user to issue only 'make' to build a kernel including modules
# Defaults to vmlinux, but the arch makefile usually adds further targets
all: vmlinux

# force no-pie for distro compilers that enable pie by default
KBUILD_CFLAGS += $(call cc-option, -fno-pie)
KBUILD_CFLAGS += $(call cc-option, -no-pie)
KBUILD_AFLAGS += $(call cc-option, -fno-pie)
KBUILD_CPPFLAGS += $(call cc-option, -fno-pie)

# The arch Makefile can set ARCH_{CPP,A,C}FLAGS to override the default
# values of the respective KBUILD_* variables
ARCH_CPPFLAGS :=
ARCH_AFLAGS :=
ARCH_CFLAGS :=
include arch/$(SRCARCH)/Makefile

KBUILD_CFLAGS	+= $(call cc-option,-fno-delete-null-pointer-checks,)
KBUILD_CFLAGS	+= $(call cc-disable-warning,frame-address,)

ifdef CONFIG_LD_DEAD_CODE_DATA_ELIMINATION
KBUILD_CFLAGS	+= $(call cc-option,-ffunction-sections,)
KBUILD_CFLAGS	+= $(call cc-option,-fdata-sections,)
endif

ifdef CONFIG_CC_OPTIMIZE_FOR_SIZE
KBUILD_CFLAGS	+= -Os $(call cc-disable-warning,maybe-uninitialized,)
else
ifdef CONFIG_CC_OPTIMIZE_HARDER
KBUILD_CFLAGS	+= -O3 $(call cc-disable-warning,maybe-uninitialized,)
else
ifdef CONFIG_PROFILE_ALL_BRANCHES
KBUILD_CFLAGS	+= -O2 $(call cc-disable-warning,maybe-uninitialized,)
else
KBUILD_CFLAGS   += -O2
endif
endif
endif

KBUILD_CFLAGS += $(call cc-ifversion, -lt, 0409, \
			$(call cc-disable-warning,maybe-uninitialized,))

# Tell gcc to never replace conditional load with a non-conditional one
KBUILD_CFLAGS	+= $(call cc-option,--param=allow-store-data-races=0)

# check for 'asm goto'
ifeq ($(shell $(CONFIG_SHELL) $(srctree)/scripts/gcc-goto.sh $(CC) $(KBUILD_CFLAGS)), y)
	KBUILD_CFLAGS += -DCC_HAVE_ASM_GOTO
	KBUILD_AFLAGS += -DCC_HAVE_ASM_GOTO
endif

include scripts/Makefile.gcc-plugins

ifdef CONFIG_READABLE_ASM
# Disable optimizations that make assembler listings hard to read.
# reorder blocks reorders the control in the function
# ipa clone creates specialized cloned functions
# partial inlining inlines only parts of functions
KBUILD_CFLAGS += $(call cc-option,-fno-reorder-blocks,) \
                 $(call cc-option,-fno-ipa-cp-clone,) \
                 $(call cc-option,-fno-partial-inlining)
endif

ifneq ($(CONFIG_FRAME_WARN),0)
KBUILD_CFLAGS += $(call cc-option,-Wframe-larger-than=${CONFIG_FRAME_WARN})
endif

# This selects the stack protector compiler flag. Testing it is delayed
# until after .config has been reprocessed, in the prepare-compiler-check
# target.
ifdef CONFIG_CC_STACKPROTECTOR_REGULAR
  stackp-flag := -fstack-protector
  stackp-name := REGULAR
else
ifdef CONFIG_CC_STACKPROTECTOR_STRONG
  stackp-flag := -fstack-protector-strong
  stackp-name := STRONG
else
  # Force off for distro compilers that enable stack protector by default.
  stackp-flag := $(call cc-option, -fno-stack-protector)
endif
endif
# Find arch-specific stack protector compiler sanity-checking script.
ifdef CONFIG_CC_STACKPROTECTOR
  stackp-path := $(srctree)/scripts/gcc-$(SRCARCH)_$(BITS)-has-stack-protector.sh
  stackp-check := $(wildcard $(stackp-path))
endif
KBUILD_CFLAGS += $(stackp-flag)

ifeq ($(cc-name),clang)
KBUILD_CPPFLAGS += $(call cc-option,-Qunused-arguments,)
KBUILD_CPPFLAGS += $(call cc-option,-Wno-unknown-warning-option,)
KBUILD_CFLAGS += $(call cc-disable-warning, unused-variable)
KBUILD_CFLAGS += $(call cc-disable-warning, format-invalid-specifier)
KBUILD_CFLAGS += $(call cc-disable-warning, gnu)
# Quiet clang warning: comparison of unsigned expression < 0 is always false
KBUILD_CFLAGS += $(call cc-disable-warning, tautological-compare)
# CLANG uses a _MergedGlobals as optimization, but this breaks modpost, as the
# source of a reference will be _MergedGlobals and not on of the whitelisted names.
# See modpost pattern 2
KBUILD_CFLAGS += $(call cc-option, -mno-global-merge,)
KBUILD_CFLAGS += $(call cc-option, -fcatch-undefined-behavior)
else

# These warnings generated too much noise in a regular build.
# Use make W=1 to enable them (see scripts/Makefile.build)
KBUILD_CFLAGS += $(call cc-disable-warning, unused-but-set-variable)
KBUILD_CFLAGS += $(call cc-disable-warning, unused-const-variable)
endif

ifdef CONFIG_FRAME_POINTER
KBUILD_CFLAGS	+= -fno-omit-frame-pointer -fno-optimize-sibling-calls
else
# Some targets (ARM with Thumb2, for example), can't be built with frame
# pointers.  For those, we don't have FUNCTION_TRACER automatically
# select FRAME_POINTER.  However, FUNCTION_TRACER adds -pg, and this is
# incompatible with -fomit-frame-pointer with current GCC, so we don't use
# -fomit-frame-pointer with FUNCTION_TRACER.
ifndef CONFIG_FUNCTION_TRACER
KBUILD_CFLAGS	+= -fomit-frame-pointer
endif
endif

KBUILD_CFLAGS   += $(call cc-option, -fno-var-tracking-assignments)

ifdef CONFIG_DEBUG_INFO
ifdef CONFIG_DEBUG_INFO_SPLIT
KBUILD_CFLAGS   += $(call cc-option, -gsplit-dwarf, -g)
else
KBUILD_CFLAGS	+= -g
endif
KBUILD_AFLAGS	+= -Wa,-gdwarf-2
endif
ifdef CONFIG_DEBUG_INFO_DWARF4
KBUILD_CFLAGS	+= $(call cc-option, -gdwarf-4,)
endif

ifdef CONFIG_DEBUG_INFO_REDUCED
KBUILD_CFLAGS 	+= $(call cc-option, -femit-struct-debug-baseonly) \
		   $(call cc-option,-fno-var-tracking)
endif

ifdef CONFIG_FUNCTION_TRACER
ifndef CC_FLAGS_FTRACE
CC_FLAGS_FTRACE := -pg
endif
export CC_FLAGS_FTRACE
ifdef CONFIG_HAVE_FENTRY
CC_USING_FENTRY	:= $(call cc-option, -mfentry -DCC_USING_FENTRY)
endif
KBUILD_CFLAGS	+= $(CC_FLAGS_FTRACE) $(CC_USING_FENTRY)
KBUILD_AFLAGS	+= $(CC_USING_FENTRY)
ifdef CONFIG_DYNAMIC_FTRACE
	ifdef CONFIG_HAVE_C_RECORDMCOUNT
		BUILD_C_RECORDMCOUNT := y
		export BUILD_C_RECORDMCOUNT
	endif
endif
endif

# We trigger additional mismatches with less inlining
ifdef CONFIG_DEBUG_SECTION_MISMATCH
KBUILD_CFLAGS += $(call cc-option, -fno-inline-functions-called-once)
endif

# arch Makefile may override CC so keep this after arch Makefile is included
NOSTDINC_FLAGS += -nostdinc -isystem $(shell $(CC) -print-file-name=include)
CHECKFLAGS     += $(NOSTDINC_FLAGS)

# warn about C99 declaration after statement
KBUILD_CFLAGS += $(call cc-option,-Wdeclaration-after-statement,)

# disable pointer signed / unsigned warnings in gcc 4.0
KBUILD_CFLAGS += $(call cc-disable-warning, pointer-sign)

# disable invalid "can't wrap" optimizations for signed / pointers
KBUILD_CFLAGS	+= $(call cc-option,-fno-strict-overflow)

# conserve stack if available
KBUILD_CFLAGS   += $(call cc-option,-fconserve-stack)

# disallow errors like 'EXPORT_GPL(foo);' with missing header
KBUILD_CFLAGS   += $(call cc-option,-Werror=implicit-int)

# require functions to have arguments in prototypes, not empty 'int foo()'
KBUILD_CFLAGS   += $(call cc-option,-Werror=strict-prototypes)

# Prohibit date/time macros, which would make the build non-deterministic
KBUILD_CFLAGS   += $(call cc-option,-Werror=date-time)

# enforce correct pointer usage
KBUILD_CFLAGS   += $(call cc-option,-Werror=incompatible-pointer-types)

# use the deterministic mode of AR if available
KBUILD_ARFLAGS := $(call ar-option,D)

include scripts/Makefile.kasan
include scripts/Makefile.extrawarn
include scripts/Makefile.ubsan

# Add any arch overrides and user supplied CPPFLAGS, AFLAGS and CFLAGS as the
# last assignments
KBUILD_CPPFLAGS += $(ARCH_CPPFLAGS) $(KCPPFLAGS)
KBUILD_AFLAGS   += $(ARCH_AFLAGS)   $(KAFLAGS)
KBUILD_CFLAGS   += $(ARCH_CFLAGS)   $(KCFLAGS)

# Use --build-id when available.
LDFLAGS_BUILD_ID = $(patsubst -Wl$(comma)%,%,\
			      $(call cc-ldoption, -Wl$(comma)--build-id,))
KBUILD_LDFLAGS_MODULE += $(LDFLAGS_BUILD_ID)
LDFLAGS_vmlinux += $(LDFLAGS_BUILD_ID)

ifdef CONFIG_LD_DEAD_CODE_DATA_ELIMINATION
LDFLAGS_vmlinux	+= $(call ld-option, --gc-sections,)
endif

ifeq ($(CONFIG_STRIP_ASM_SYMS),y)
LDFLAGS_vmlinux	+= $(call ld-option, -X,)
endif

# Default kernel image to build when no specific target is given.
# KBUILD_IMAGE may be overruled on the command line or
# set in the environment
# Also any assignments in arch/$(ARCH)/Makefile take precedence over
# this default value
export KBUILD_IMAGE ?= vmlinux

#
# INSTALL_PATH specifies where to place the updated kernel and system map
# images. Default is /boot, but you can set it to other values
export	INSTALL_PATH ?= /boot

#
# INSTALL_DTBS_PATH specifies a prefix for relocations required by build roots.
# Like INSTALL_MOD_PATH, it isn't defined in the Makefile, but can be passed as
# an argument if needed. Otherwise it defaults to the kernel install path
#
export INSTALL_DTBS_PATH ?= $(INSTALL_PATH)/dtbs/$(KERNELRELEASE)

#
# INSTALL_MOD_PATH specifies a prefix to MODLIB for module directory
# relocations required by build roots.  This is not defined in the
# makefile but the argument can be passed to make if needed.
#

MODLIB	= $(INSTALL_MOD_PATH)/lib/modules/$(KERNELRELEASE)
export MODLIB

#
# INSTALL_MOD_STRIP, if defined, will cause modules to be
# stripped after they are installed.  If INSTALL_MOD_STRIP is '1', then
# the default option --strip-debug will be used.  Otherwise,
# INSTALL_MOD_STRIP value will be used as the options to the strip command.

ifdef INSTALL_MOD_STRIP
ifeq ($(INSTALL_MOD_STRIP),1)
mod_strip_cmd = $(STRIP) --strip-debug
else
mod_strip_cmd = $(STRIP) $(INSTALL_MOD_STRIP)
endif # INSTALL_MOD_STRIP=1
else
mod_strip_cmd = true
endif # INSTALL_MOD_STRIP
export mod_strip_cmd

# CONFIG_MODULE_COMPRESS, if defined, will cause module to be compressed
# after they are installed in agreement with CONFIG_MODULE_COMPRESS_GZIP
# or CONFIG_MODULE_COMPRESS_XZ.

mod_compress_cmd = true
ifdef CONFIG_MODULE_COMPRESS
  ifdef CONFIG_MODULE_COMPRESS_GZIP
    mod_compress_cmd = gzip -n -f
  endif # CONFIG_MODULE_COMPRESS_GZIP
  ifdef CONFIG_MODULE_COMPRESS_XZ
    mod_compress_cmd = xz -f
  endif # CONFIG_MODULE_COMPRESS_XZ
endif # CONFIG_MODULE_COMPRESS
export mod_compress_cmd

# Select initial ramdisk compression format, default is gzip(1).
# This shall be used by the dracut(8) tool while creating an initramfs image.
#
INITRD_COMPRESS-y                  := gzip
INITRD_COMPRESS-$(CONFIG_RD_BZIP2) := bzip2
INITRD_COMPRESS-$(CONFIG_RD_LZMA)  := lzma
INITRD_COMPRESS-$(CONFIG_RD_XZ)    := xz
INITRD_COMPRESS-$(CONFIG_RD_LZO)   := lzo
INITRD_COMPRESS-$(CONFIG_RD_LZ4)   := lz4
# do not export INITRD_COMPRESS, since we didn't actually
# choose a sane default compression above.
# export INITRD_COMPRESS := $(INITRD_COMPRESS-y)

ifdef CONFIG_MODULE_SIG_ALL
$(eval $(call config_filename,MODULE_SIG_KEY))

mod_sign_cmd = scripts/sign-file $(CONFIG_MODULE_SIG_HASH) $(MODULE_SIG_KEY_SRCPREFIX)$(CONFIG_MODULE_SIG_KEY) certs/signing_key.x509
else
mod_sign_cmd = true
endif
export mod_sign_cmd

ifdef CONFIG_STACK_VALIDATION
  has_libelf := $(call try-run,\
		echo "int main() {}" | $(HOSTCC) -xc -o /dev/null -lelf -,1,0)
  ifeq ($(has_libelf),1)
    objtool_target := tools/objtool FORCE
  else
    $(warning "Cannot use CONFIG_STACK_VALIDATION, please install libelf-dev, libelf-devel or elfutils-libelf-devel")
    SKIP_STACK_VALIDATION := 1
    export SKIP_STACK_VALIDATION
  endif
endif


ifeq ($(KBUILD_EXTMOD),)
core-y		+= kernel/ certs/ mm/ fs/ ipc/ security/ crypto/ block/

vmlinux-dirs	:= $(patsubst %/,%,$(filter %/, $(init-y) $(init-m) \
		     $(core-y) $(core-m) $(drivers-y) $(drivers-m) \
		     $(net-y) $(net-m) $(libs-y) $(libs-m) $(virt-y)))

vmlinux-alldirs	:= $(sort $(vmlinux-dirs) $(patsubst %/,%,$(filter %/, \
		     $(init-) $(core-) $(drivers-) $(net-) $(libs-) $(virt-))))

init-y		:= $(patsubst %/, %/built-in.o, $(init-y))
core-y		:= $(patsubst %/, %/built-in.o, $(core-y))
drivers-y	:= $(patsubst %/, %/built-in.o, $(drivers-y))
net-y		:= $(patsubst %/, %/built-in.o, $(net-y))
libs-y1		:= $(patsubst %/, %/lib.a, $(libs-y))
libs-y2		:= $(patsubst %/, %/built-in.o, $(libs-y))
libs-y		:= $(libs-y1) $(libs-y2)
virt-y		:= $(patsubst %/, %/built-in.o, $(virt-y))

# Externally visible symbols (used by link-vmlinux.sh)
export KBUILD_VMLINUX_INIT := $(head-y) $(init-y)
export KBUILD_VMLINUX_MAIN := $(core-y) $(libs-y) $(drivers-y) $(net-y) $(virt-y)
export KBUILD_LDS          := arch/$(SRCARCH)/kernel/vmlinux.lds
export LDFLAGS_vmlinux
# used by scripts/pacmage/Makefile
export KBUILD_ALLDIRS := $(sort $(filter-out arch/%,$(vmlinux-alldirs)) arch Documentation include samples scripts tools)

vmlinux-deps := $(KBUILD_LDS) $(KBUILD_VMLINUX_INIT) $(KBUILD_VMLINUX_MAIN)

# Include targets which we want to execute sequentially if the rest of the
# kernel build went well. If CONFIG_TRIM_UNUSED_KSYMS is set, this might be
# evaluated more than once.
PHONY += vmlinux_prereq
vmlinux_prereq: $(vmlinux-deps) FORCE
ifdef CONFIG_HEADERS_CHECK
	$(Q)$(MAKE) -f $(srctree)/Makefile headers_check
endif
ifdef CONFIG_GDB_SCRIPTS
	$(Q)ln -fsn `cd $(srctree) && /bin/pwd`/scripts/gdb/vmlinux-gdb.py
endif
ifdef CONFIG_TRIM_UNUSED_KSYMS
	$(Q)$(CONFIG_SHELL) $(srctree)/scripts/adjust_autoksyms.sh \
	  "$(MAKE) -f $(srctree)/Makefile vmlinux"
endif

# standalone target for easier testing
include/generated/autoksyms.h: FORCE
	$(Q)$(CONFIG_SHELL) $(srctree)/scripts/adjust_autoksyms.sh true

ARCH_POSTLINK := $(wildcard $(srctree)/arch/$(SRCARCH)/Makefile.postlink)

# Final link of vmlinux with optional arch pass after final link
    cmd_link-vmlinux =                                                 \
	$(CONFIG_SHELL) $< $(LD) $(LDFLAGS) $(LDFLAGS_vmlinux) ;       \
	$(if $(ARCH_POSTLINK), $(MAKE) -f $(ARCH_POSTLINK) $@, true)

vmlinux: scripts/link-vmlinux.sh vmlinux_prereq $(vmlinux-deps) FORCE
	+$(call if_changed,link-vmlinux)

# Build samples along the rest of the kernel
ifdef CONFIG_SAMPLES
vmlinux-dirs += samples
endif

# The actual objects are generated when descending,
# make sure no implicit rule kicks in
$(sort $(vmlinux-deps)): $(vmlinux-dirs) ;

# Handle descending into subdirectories listed in $(vmlinux-dirs)
# Preset locale variables to speed up the build process. Limit locale
# tweaks to this spot to avoid wrong language settings when running
# make menuconfig etc.
# Error messages still appears in the original language

PHONY += $(vmlinux-dirs)
$(vmlinux-dirs): prepare scripts
	$(Q)$(MAKE) $(build)=$@

define filechk_kernel.release
	echo "$(KERNELVERSION)$$($(CONFIG_SHELL) $(srctree)/scripts/setlocalversion $(srctree))"
endef

# Store (new) KERNELRELEASE string in include/config/kernel.release
include/config/kernel.release: include/config/auto.conf FORCE
	$(call filechk,kernel.release)


# Things we need to do before we recursively start building the kernel
# or the modules are listed in "prepare".
# A multi level approach is used. prepareN is processed before prepareN-1.
# archprepare is used in arch Makefiles and when processed asm symlink,
# version.h and scripts_basic is processed / created.

# Listed in dependency order
PHONY += prepare archprepare prepare0 prepare1 prepare2 prepare3

# prepare3 is used to check if we are building in a separate output directory,
# and if so do:
# 1) Check that make has not been executed in the kernel src $(srctree)
prepare3: include/config/kernel.release
ifneq ($(KBUILD_SRC),)
	@$(kecho) '  Using $(srctree) as source for kernel'
	$(Q)if [ -f $(srctree)/.config -o -d $(srctree)/include/config ]; then \
		echo >&2 "  $(srctree) is not clean, please run 'make mrproper'"; \
		echo >&2 "  in the '$(srctree)' directory.";\
		/bin/false; \
	fi;
endif

# prepare2 creates a makefile if using a separate output directory.
# From this point forward, .config has been reprocessed, so any rules
# that need to depend on updated CONFIG_* values can be checked here.
prepare2: prepare3 prepare-compiler-check outputmakefile asm-generic

prepare1: prepare2 $(version_h) include/generated/utsrelease.h \
                   include/config/auto.conf
	$(cmd_crmodverdir)

archprepare: archheaders archscripts prepare1 scripts_basic

prepare0: archprepare gcc-plugins
	$(Q)$(MAKE) $(build)=.

# All the preparing..
prepare: prepare0 prepare-objtool

PHONY += prepare-objtool
prepare-objtool: $(objtool_target)

# Check for CONFIG flags that require compiler support. Abort the build
# after .config has been processed, but before the kernel build starts.
#
# For security-sensitive CONFIG options, we don't want to fallback and/or
# silently change which compiler flags will be used, since that leads to
# producing kernels with different security feature characteristics
# depending on the compiler used. (For example, "But I selected
# CC_STACKPROTECTOR_STRONG! Why did it build with _REGULAR?!")
PHONY += prepare-compiler-check
prepare-compiler-check: FORCE
# Make sure compiler supports requested stack protector flag.
ifdef stackp-name
  ifeq ($(call cc-option, $(stackp-flag)),)
	@echo Cannot use CONFIG_CC_STACKPROTECTOR_$(stackp-name): \
		  $(stackp-flag) not supported by compiler >&2 && exit 1
  endif
endif
# Make sure compiler does not have buggy stack-protector support.
ifdef stackp-check
  ifneq ($(shell $(CONFIG_SHELL) $(stackp-check) $(CC) $(KBUILD_CPPFLAGS) $(biarch)),y)
	@echo Cannot use CONFIG_CC_STACKPROTECTOR_$(stackp-name): \
                  $(stackp-flag) available but compiler is broken >&2 && exit 1
  endif
endif
	@:

# Generate some files
# ---------------------------------------------------------------------------

# KERNELRELEASE can change from a few different places, meaning version.h
# needs to be updated, so this check is forced on all builds

uts_len := 64
define filechk_utsrelease.h
	if [ `echo -n "$(KERNELRELEASE)" | wc -c ` -gt $(uts_len) ]; then \
	  echo '"$(KERNELRELEASE)" exceeds $(uts_len) characters' >&2;    \
	  exit 1;                                                         \
	fi;                                                               \
	(echo \#define UTS_RELEASE \"$(KERNELRELEASE)\";)
endef

define filechk_version.h
	(echo \#define LINUX_VERSION_CODE $(shell                         \
	expr $(VERSION) \* 65536 + 0$(PATCHLEVEL) \* 256 + 0$(SUBLEVEL)); \
	echo '#define KERNEL_VERSION(a,b,c) (((a) << 16) + ((b) << 8) + (c))';)
endef

$(version_h): $(srctree)/Makefile FORCE
	$(call filechk,version.h)
	$(Q)rm -f $(old_version_h)

include/generated/utsrelease.h: include/config/kernel.release FORCE
	$(call filechk,utsrelease.h)

PHONY += headerdep
headerdep:
	$(Q)find $(srctree)/include/ -name '*.h' | xargs --max-args 1 \
	$(srctree)/scripts/headerdep.pl -I$(srctree)/include

# ---------------------------------------------------------------------------
# Firmware install
INSTALL_FW_PATH=$(INSTALL_MOD_PATH)/lib/firmware
export INSTALL_FW_PATH

PHONY += firmware_install
firmware_install:
	@mkdir -p $(objtree)/firmware
	$(Q)$(MAKE) -f $(srctree)/scripts/Makefile.fwinst obj=firmware __fw_install

# ---------------------------------------------------------------------------
# Kernel headers

#Default location for installed headers
export INSTALL_HDR_PATH = $(objtree)/usr

# If we do an all arch process set dst to asm-$(hdr-arch)
hdr-dst = $(if $(KBUILD_HEADERS), dst=include/asm-$(hdr-arch), dst=include/asm)

PHONY += archheaders
archheaders:

PHONY += archscripts
archscripts:

PHONY += __headers
__headers: $(version_h) scripts_basic asm-generic archheaders archscripts
	$(Q)$(MAKE) $(build)=scripts build_unifdef

PHONY += headers_install_all
headers_install_all:
	$(Q)$(CONFIG_SHELL) $(srctree)/scripts/headers.sh install

PHONY += headers_install
headers_install: __headers
	$(if $(wildcard $(srctree)/arch/$(hdr-arch)/include/uapi/asm/Kbuild),, \
	  $(error Headers not exportable for the $(SRCARCH) architecture))
	$(Q)$(MAKE) $(hdr-inst)=include/uapi
	$(Q)$(MAKE) $(hdr-inst)=arch/$(hdr-arch)/include/uapi/asm $(hdr-dst)

PHONY += headers_check_all
headers_check_all: headers_install_all
	$(Q)$(CONFIG_SHELL) $(srctree)/scripts/headers.sh check

PHONY += headers_check
headers_check: headers_install
	$(Q)$(MAKE) $(hdr-inst)=include/uapi HDRCHECK=1
	$(Q)$(MAKE) $(hdr-inst)=arch/$(hdr-arch)/include/uapi/asm $(hdr-dst) HDRCHECK=1

# ---------------------------------------------------------------------------
# Kernel selftest

PHONY += kselftest
kselftest:
	$(Q)$(MAKE) -C tools/testing/selftests run_tests

kselftest-clean:
	$(Q)$(MAKE) -C tools/testing/selftests clean

PHONY += kselftest-merge
kselftest-merge:
	$(if $(wildcard $(objtree)/.config),, $(error No .config exists, config your kernel first!))
	$(Q)$(CONFIG_SHELL) $(srctree)/scripts/kconfig/merge_config.sh \
		-m $(objtree)/.config \
		$(srctree)/tools/testing/selftests/*/config
	+$(Q)$(MAKE) -f $(srctree)/Makefile olddefconfig

# ---------------------------------------------------------------------------
# Modules

ifdef CONFIG_MODULES

# By default, build modules as well

all: modules

# Build modules
#
# A module can be listed more than once in obj-m resulting in
# duplicate lines in modules.order files.  Those are removed
# using awk while concatenating to the final file.

PHONY += modules
modules: $(vmlinux-dirs) $(if $(KBUILD_BUILTIN),vmlinux) modules.builtin
	$(Q)$(AWK) '!x[$$0]++' $(vmlinux-dirs:%=$(objtree)/%/modules.order) > $(objtree)/modules.order
	@$(kecho) '  Building modules, stage 2.';
	$(Q)$(MAKE) -f $(srctree)/scripts/Makefile.modpost
	$(Q)$(MAKE) -f $(srctree)/scripts/Makefile.fwinst obj=firmware __fw_modbuild

modules.builtin: $(vmlinux-dirs:%=%/modules.builtin)
	$(Q)$(AWK) '!x[$$0]++' $^ > $(objtree)/modules.builtin

%/modules.builtin: include/config/auto.conf
	$(Q)$(MAKE) $(modbuiltin)=$*


# Target to prepare building external modules
PHONY += modules_prepare
modules_prepare: prepare scripts

# Target to install modules
PHONY += modules_install
modules_install: _modinst_ _modinst_post

PHONY += _modinst_
_modinst_:
	@rm -rf $(MODLIB)/kernel
	@rm -f $(MODLIB)/source
	@mkdir -p $(MODLIB)/kernel
	@ln -s `cd $(srctree) && /bin/pwd` $(MODLIB)/source
	@if [ ! $(objtree) -ef  $(MODLIB)/build ]; then \
		rm -f $(MODLIB)/build ; \
		ln -s $(CURDIR) $(MODLIB)/build ; \
	fi
	@cp -f $(objtree)/modules.order $(MODLIB)/
	@cp -f $(objtree)/modules.builtin $(MODLIB)/
	$(Q)$(MAKE) -f $(srctree)/scripts/Makefile.modinst

# This depmod is only for convenience to give the initial
# boot a modules.dep even before / is mounted read-write.  However the
# boot script depmod is the master version.
PHONY += _modinst_post
_modinst_post: _modinst_
	$(Q)$(MAKE) -f $(srctree)/scripts/Makefile.fwinst obj=firmware __fw_modinst
	$(call cmd,depmod)

ifeq ($(CONFIG_MODULE_SIG), y)
PHONY += modules_sign
modules_sign:
	$(Q)$(MAKE) -f $(srctree)/scripts/Makefile.modsign
endif

else # CONFIG_MODULES

# Modules not configured
# ---------------------------------------------------------------------------

PHONY += modules modules_install
modules modules_install:
	@echo >&2
	@echo >&2 "The present kernel configuration has modules disabled."
	@echo >&2 "Type 'make config' and enable loadable module support."
	@echo >&2 "Then build a kernel with module support enabled."
	@echo >&2
	@exit 1

endif # CONFIG_MODULES

###
# Cleaning is done on three levels.
# make clean     Delete most generated files
#                Leave enough to build external modules
# make mrproper  Delete the current configuration, and all generated files
# make distclean Remove editor backup files, patch leftover files and the like

# Directories & files removed with 'make clean'
CLEAN_DIRS  += $(MODVERDIR)

# Directories & files removed with 'make mrproper'
MRPROPER_DIRS  += include/config usr/include include/generated          \
		  arch/*/include/generated .tmp_objdiff
MRPROPER_FILES += .config .config.old .version .old_version \
		  Module.symvers tags TAGS cscope* GPATH GTAGS GRTAGS GSYMS \
		  signing_key.pem signing_key.priv signing_key.x509	\
		  x509.genkey extra_certificates signing_key.x509.keyid	\
		  signing_key.x509.signer vmlinux-gdb.py

# clean - Delete most, but leave enough to build external modules
#
clean: rm-dirs  := $(CLEAN_DIRS)
clean: rm-files := $(CLEAN_FILES)
clean-dirs      := $(addprefix _clean_, . $(vmlinux-alldirs) Documentation samples)

PHONY += $(clean-dirs) clean archclean vmlinuxclean
$(clean-dirs):
	$(Q)$(MAKE) $(clean)=$(patsubst _clean_%,%,$@)

vmlinuxclean:
	$(Q)$(CONFIG_SHELL) $(srctree)/scripts/link-vmlinux.sh clean
	$(Q)$(if $(ARCH_POSTLINK), $(MAKE) -f $(ARCH_POSTLINK) clean)

clean: archclean vmlinuxclean

# mrproper - Delete all generated files, including .config
#
mrproper: rm-dirs  := $(wildcard $(MRPROPER_DIRS))
mrproper: rm-files := $(wildcard $(MRPROPER_FILES))
mrproper-dirs      := $(addprefix _mrproper_,Documentation/DocBook scripts)

PHONY += $(mrproper-dirs) mrproper archmrproper
$(mrproper-dirs):
	$(Q)$(MAKE) $(clean)=$(patsubst _mrproper_%,%,$@)

mrproper: clean archmrproper $(mrproper-dirs)
	$(call cmd,rmdirs)
	$(call cmd,rmfiles)

# distclean
#
PHONY += distclean

distclean: mrproper
	@find $(srctree) $(RCS_FIND_IGNORE) \
		\( -name '*.orig' -o -name '*.rej' -o -name '*~' \
		-o -name '*.bak' -o -name '#*#' -o -name '.*.orig' \
		-o -name '.*.rej' -o -name '*%'  -o -name 'core' \) \
		-type f -print | xargs rm -f


# Packaging of the kernel to various formats
# ---------------------------------------------------------------------------
# rpm target kept for backward compatibility
package-dir	:= scripts/package

%src-pkg: FORCE
	$(Q)$(MAKE) $(build)=$(package-dir) $@
%pkg: include/config/kernel.release FORCE
	$(Q)$(MAKE) $(build)=$(package-dir) $@
rpm: include/config/kernel.release FORCE
	$(Q)$(MAKE) $(build)=$(package-dir) $@


# Brief documentation of the typical targets used
# ---------------------------------------------------------------------------

boards := $(wildcard $(srctree)/arch/$(SRCARCH)/configs/*_defconfig)
boards := $(sort $(notdir $(boards)))
board-dirs := $(dir $(wildcard $(srctree)/arch/$(SRCARCH)/configs/*/*_defconfig))
board-dirs := $(sort $(notdir $(board-dirs:/=)))

PHONY += help
help:
	@echo  'Cleaning targets:'
	@echo  '  clean		  - Remove most generated files but keep the config and'
	@echo  '                    enough build support to build external modules'
	@echo  '  mrproper	  - Remove all generated files + config + various backup files'
	@echo  '  distclean	  - mrproper + remove editor backup and patch files'
	@echo  ''
	@echo  'Configuration targets:'
	@$(MAKE) -f $(srctree)/scripts/kconfig/Makefile help
	@echo  ''
	@echo  'Other generic targets:'
	@echo  '  all		  - Build all targets marked with [*]'
	@echo  '* vmlinux	  - Build the bare kernel'
	@echo  '* modules	  - Build all modules'
	@echo  '  modules_install - Install all modules to INSTALL_MOD_PATH (default: /)'
	@echo  '  firmware_install- Install all firmware to INSTALL_FW_PATH'
	@echo  '                    (default: $$(INSTALL_MOD_PATH)/lib/firmware)'
	@echo  '  dir/            - Build all files in dir and below'
	@echo  '  dir/file.[ois]  - Build specified target only'
	@echo  '  dir/file.lst    - Build specified mixed source/assembly target only'
	@echo  '                    (requires a recent binutils and recent build (System.map))'
	@echo  '  dir/file.ko     - Build module including final link'
	@echo  '  modules_prepare - Set up for building external modules'
	@echo  '  tags/TAGS	  - Generate tags file for editors'
	@echo  '  cscope	  - Generate cscope index'
	@echo  '  gtags           - Generate GNU GLOBAL index'
	@echo  '  kernelrelease	  - Output the release version string (use with make -s)'
	@echo  '  kernelversion	  - Output the version stored in Makefile (use with make -s)'
	@echo  '  image_name	  - Output the image name (use with make -s)'
	@echo  '  headers_install - Install sanitised kernel headers to INSTALL_HDR_PATH'; \
	 echo  '                    (default: $(INSTALL_HDR_PATH))'; \
	 echo  ''
	@echo  'Static analysers'
	@echo  '  checkstack      - Generate a list of stack hogs'
	@echo  '  namespacecheck  - Name space analysis on compiled kernel'
	@echo  '  versioncheck    - Sanity check on version.h usage'
	@echo  '  includecheck    - Check for duplicate included header files'
	@echo  '  export_report   - List the usages of all exported symbols'
	@echo  '  headers_check   - Sanity check on exported headers'
	@echo  '  headerdep       - Detect inclusion cycles in headers'
	@$(MAKE) -f $(srctree)/scripts/Makefile.help checker-help
	@echo  ''
	@echo  'Kernel selftest'
	@echo  '  kselftest       - Build and run kernel selftest (run as root)'
	@echo  '                    Build, install, and boot kernel before'
	@echo  '                    running kselftest on it'
	@echo  '  kselftest-clean - Remove all generated kselftest files'
	@echo  '  kselftest-merge - Merge all the config dependencies of kselftest to existed'
	@echo  '                    .config.'
	@echo  ''
	@echo  'Kernel packaging:'
	@$(MAKE) $(build)=$(package-dir) help
	@echo  ''
	@echo  'Documentation targets:'
	@$(MAKE) -f $(srctree)/Documentation/Makefile.sphinx dochelp
	@echo  ''
	@$(MAKE) -f $(srctree)/Documentation/DocBook/Makefile dochelp
	@echo  ''
	@echo  'Architecture specific targets ($(SRCARCH)):'
	@$(if $(archhelp),$(archhelp),\
		echo '  No architecture specific help defined for $(SRCARCH)')
	@echo  ''
	@$(if $(boards), \
		$(foreach b, $(boards), \
		printf "  %-24s - Build for %s\\n" $(b) $(subst _defconfig,,$(b));) \
		echo '')
	@$(if $(board-dirs), \
		$(foreach b, $(board-dirs), \
		printf "  %-16s - Show %s-specific targets\\n" help-$(b) $(b);) \
		printf "  %-16s - Show all of the above\\n" help-boards; \
		echo '')

	@echo  '  make V=0|1 [targets] 0 => quiet build (default), 1 => verbose build'
	@echo  '  make V=2   [targets] 2 => give reason for rebuild of target'
	@echo  '  make O=dir [targets] Locate all output files in "dir", including .config'
	@echo  '  make C=1   [targets] Check all c source with $$CHECK (sparse by default)'
	@echo  '  make C=2   [targets] Force check of all c source with $$CHECK'
	@echo  '  make RECORDMCOUNT_WARN=1 [targets] Warn about ignored mcount sections'
	@echo  '  make W=n   [targets] Enable extra gcc checks, n=1,2,3 where'
	@echo  '		1: warnings which may be relevant and do not occur too often'
	@echo  '		2: warnings which occur quite often but may still be relevant'
	@echo  '		3: more obscure warnings, can most likely be ignored'
	@echo  '		Multiple levels can be combined with W=12 or W=123'
	@echo  ''
	@echo  'Execute "make" or "make all" to build all targets marked with [*] '
	@echo  'For further info see the ./README file'


help-board-dirs := $(addprefix help-,$(board-dirs))

help-boards: $(help-board-dirs)

boards-per-dir = $(sort $(notdir $(wildcard $(srctree)/arch/$(SRCARCH)/configs/$*/*_defconfig)))

$(help-board-dirs): help-%:
	@echo  'Architecture specific targets ($(SRCARCH) $*):'
	@$(if $(boards-per-dir), \
		$(foreach b, $(boards-per-dir), \
		printf "  %-24s - Build for %s\\n" $*/$(b) $(subst _defconfig,,$(b));) \
		echo '')


# Documentation targets
# ---------------------------------------------------------------------------
DOC_TARGETS := xmldocs sgmldocs psdocs latexdocs pdfdocs htmldocs mandocs installmandocs epubdocs cleandocs linkcheckdocs
PHONY += $(DOC_TARGETS)
$(DOC_TARGETS): scripts_basic FORCE
	$(Q)$(MAKE) $(build)=scripts build_docproc build_check-lc_ctype
	$(Q)$(MAKE) $(build)=Documentation -f $(srctree)/Documentation/Makefile.sphinx $@
	$(Q)$(MAKE) $(build)=Documentation/DocBook $@

else # KBUILD_EXTMOD

###
# External module support.
# When building external modules the kernel used as basis is considered
# read-only, and no consistency checks are made and the make
# system is not used on the basis kernel. If updates are required
# in the basis kernel ordinary make commands (without M=...) must
# be used.
#
# The following are the only valid targets when building external
# modules.
# make M=dir clean     Delete all automatically generated files
# make M=dir modules   Make all modules in specified dir
# make M=dir	       Same as 'make M=dir modules'
# make M=dir modules_install
#                      Install the modules built in the module directory
#                      Assumes install directory is already created

# We are always building modules
KBUILD_MODULES := 1
PHONY += crmodverdir
crmodverdir:
	$(cmd_crmodverdir)

PHONY += $(objtree)/Module.symvers
$(objtree)/Module.symvers:
	@test -e $(objtree)/Module.symvers || ( \
	echo; \
	echo "  WARNING: Symbol version dump $(objtree)/Module.symvers"; \
	echo "           is missing; modules will have no dependencies and modversions."; \
	echo )

module-dirs := $(addprefix _module_,$(KBUILD_EXTMOD))
PHONY += $(module-dirs) modules
$(module-dirs): crmodverdir $(objtree)/Module.symvers
	$(Q)$(MAKE) $(build)=$(patsubst _module_%,%,$@)

modules: $(module-dirs)
	@$(kecho) '  Building modules, stage 2.';
	$(Q)$(MAKE) -f $(srctree)/scripts/Makefile.modpost

PHONY += modules_install
modules_install: _emodinst_ _emodinst_post

install-dir := $(if $(INSTALL_MOD_DIR),$(INSTALL_MOD_DIR),extra)
PHONY += _emodinst_
_emodinst_:
	$(Q)mkdir -p $(MODLIB)/$(install-dir)
	$(Q)$(MAKE) -f $(srctree)/scripts/Makefile.modinst

PHONY += _emodinst_post
_emodinst_post: _emodinst_
	$(call cmd,depmod)

clean-dirs := $(addprefix _clean_,$(KBUILD_EXTMOD))

PHONY += $(clean-dirs) clean
$(clean-dirs):
	$(Q)$(MAKE) $(clean)=$(patsubst _clean_%,%,$@)

clean:	rm-dirs := $(MODVERDIR)
clean: rm-files := $(KBUILD_EXTMOD)/Module.symvers

PHONY += help
help:
	@echo  '  Building external modules.'
	@echo  '  Syntax: make -C path/to/kernel/src M=$$PWD target'
	@echo  ''
	@echo  '  modules         - default target, build the module(s)'
	@echo  '  modules_install - install the module'
	@echo  '  clean           - remove generated files in module directory only'
	@echo  ''

# Dummies...
PHONY += prepare scripts
prepare: ;
scripts: ;
endif # KBUILD_EXTMOD

clean: $(clean-dirs)
	$(call cmd,rmdirs)
	$(call cmd,rmfiles)
	@find $(if $(KBUILD_EXTMOD), $(KBUILD_EXTMOD), .) $(RCS_FIND_IGNORE) \
		\( -name '*.[oas]' -o -name '*.ko' -o -name '.*.cmd' \
		-o -name '*.ko.*' \
		-o -name '*.dwo'  \
		-o -name '*.su'  \
		-o -name '.*.d' -o -name '.*.tmp' -o -name '*.mod.c' \
		-o -name '*.symtypes' -o -name 'modules.order' \
		-o -name modules.builtin -o -name '.tmp_*.o.*' \
		-o -name '*.c.[012]*.*' \
		-o -name '*.gcno' \) -type f -print | xargs rm -f

# Generate tags for editors
# ---------------------------------------------------------------------------
quiet_cmd_tags = GEN     $@
      cmd_tags = $(CONFIG_SHELL) $(srctree)/scripts/tags.sh $@

tags TAGS cscope gtags: FORCE
	$(call cmd,tags)

# Scripts to check various things for consistency
# ---------------------------------------------------------------------------

PHONY += includecheck versioncheck coccicheck namespacecheck export_report

includecheck:
	find $(srctree)/* $(RCS_FIND_IGNORE) \
		-name '*.[hcS]' -type f -print | sort \
		| xargs $(PERL) -w $(srctree)/scripts/checkincludes.pl

versioncheck:
	find $(srctree)/* $(RCS_FIND_IGNORE) \
		-name '*.[hcS]' -type f -print | sort \
		| xargs $(PERL) -w $(srctree)/scripts/checkversion.pl

coccicheck:
	$(Q)$(CONFIG_SHELL) $(srctree)/scripts/$@

namespacecheck:
	$(PERL) $(srctree)/scripts/namespace.pl

export_report:
	$(PERL) $(srctree)/scripts/export_report.pl

endif #ifeq ($(config-targets),1)
endif #ifeq ($(mixed-targets),1)

PHONY += checkstack kernelrelease kernelversion image_name

# UML needs a little special treatment here.  It wants to use the host
# toolchain, so needs $(SUBARCH) passed to checkstack.pl.  Everyone
# else wants $(ARCH), including people doing cross-builds, which means
# that $(SUBARCH) doesn't work here.
ifeq ($(ARCH), um)
CHECKSTACK_ARCH := $(SUBARCH)
else
CHECKSTACK_ARCH := $(ARCH)
endif
checkstack:
	$(OBJDUMP) -d vmlinux $$(find . -name '*.ko') | \
	$(PERL) $(src)/scripts/checkstack.pl $(CHECKSTACK_ARCH)

kernelrelease:
	@echo "$(KERNELVERSION)$$($(CONFIG_SHELL) $(srctree)/scripts/setlocalversion $(srctree))"

kernelversion:
	@echo $(KERNELVERSION)

image_name:
	@echo $(KBUILD_IMAGE)

# Clear a bunch of variables before executing the submake
tools/: FORCE
	$(Q)mkdir -p $(objtree)/tools
	$(Q)$(MAKE) LDFLAGS= MAKEFLAGS="$(tools_silent) $(filter --j% -j,$(MAKEFLAGS))" O=$(shell cd $(objtree) && /bin/pwd) subdir=tools -C $(src)/tools/

tools/%: FORCE
	$(Q)mkdir -p $(objtree)/tools
	$(Q)$(MAKE) LDFLAGS= MAKEFLAGS="$(tools_silent) $(filter --j% -j,$(MAKEFLAGS))" O=$(shell cd $(objtree) && /bin/pwd) subdir=tools -C $(src)/tools/ $*

# Single targets
# ---------------------------------------------------------------------------
# Single targets are compatible with:
# - build with mixed source and output
# - build with separate output dir 'make O=...'
# - external modules
#
#  target-dir => where to store outputfile
#  build-dir  => directory in kernel source tree to use

ifeq ($(KBUILD_EXTMOD),)
        build-dir  = $(patsubst %/,%,$(dir $@))
        target-dir = $(dir $@)
else
        zap-slash=$(filter-out .,$(patsubst %/,%,$(dir $@)))
        build-dir  = $(KBUILD_EXTMOD)$(if $(zap-slash),/$(zap-slash))
        target-dir = $(if $(KBUILD_EXTMOD),$(dir $<),$(dir $@))
endif

%.s: %.c prepare scripts FORCE
	$(Q)$(MAKE) $(build)=$(build-dir) $(target-dir)$(notdir $@)
%.i: %.c prepare scripts FORCE
	$(Q)$(MAKE) $(build)=$(build-dir) $(target-dir)$(notdir $@)
%.o: %.c prepare scripts FORCE
	$(Q)$(MAKE) $(build)=$(build-dir) $(target-dir)$(notdir $@)
%.lst: %.c prepare scripts FORCE
	$(Q)$(MAKE) $(build)=$(build-dir) $(target-dir)$(notdir $@)
%.s: %.S prepare scripts FORCE
	$(Q)$(MAKE) $(build)=$(build-dir) $(target-dir)$(notdir $@)
%.o: %.S prepare scripts FORCE
	$(Q)$(MAKE) $(build)=$(build-dir) $(target-dir)$(notdir $@)
%.symtypes: %.c prepare scripts FORCE
	$(Q)$(MAKE) $(build)=$(build-dir) $(target-dir)$(notdir $@)

# Modules
/: prepare scripts FORCE
	$(cmd_crmodverdir)
	$(Q)$(MAKE) KBUILD_MODULES=$(if $(CONFIG_MODULES),1) \
	$(build)=$(build-dir)
# Make sure the latest headers are built for Documentation
Documentation/ samples/: headers_install
%/: prepare scripts FORCE
	$(cmd_crmodverdir)
	$(Q)$(MAKE) KBUILD_MODULES=$(if $(CONFIG_MODULES),1) \
	$(build)=$(build-dir)
%.ko: prepare scripts FORCE
	$(cmd_crmodverdir)
	$(Q)$(MAKE) KBUILD_MODULES=$(if $(CONFIG_MODULES),1)   \
	$(build)=$(build-dir) $(@:.ko=.o)
	$(Q)$(MAKE) -f $(srctree)/scripts/Makefile.modpost

# FIXME Should go into a make.lib or something
# ===========================================================================

quiet_cmd_rmdirs = $(if $(wildcard $(rm-dirs)),CLEAN   $(wildcard $(rm-dirs)))
      cmd_rmdirs = rm -rf $(rm-dirs)

quiet_cmd_rmfiles = $(if $(wildcard $(rm-files)),CLEAN   $(wildcard $(rm-files)))
      cmd_rmfiles = rm -f $(rm-files)

# Run depmod only if we have System.map and depmod is executable
quiet_cmd_depmod = DEPMOD  $(KERNELRELEASE)
      cmd_depmod = $(CONFIG_SHELL) $(srctree)/scripts/depmod.sh $(DEPMOD) \
                   $(KERNELRELEASE) "$(patsubst y,_,$(CONFIG_HAVE_UNDERSCORE_SYMBOL_PREFIX))"

# Create temporary dir for module support files
# clean it up only when building all modules
cmd_crmodverdir = $(Q)mkdir -p $(MODVERDIR) \
                  $(if $(KBUILD_MODULES),; rm -f $(MODVERDIR)/*)

# read all saved command lines

targets := $(wildcard $(sort $(targets)))
cmd_files := $(wildcard .*.cmd $(foreach f,$(targets),$(dir $(f)).$(notdir $(f)).cmd))

ifneq ($(cmd_files),)
  $(cmd_files): ;	# Do not try to update included dependency files
  include $(cmd_files)
endif

endif	# skip-makefile

PHONY += FORCE
FORCE:

# Declare the contents of the .PHONY variable as phony.  We keep that
# information in a variable so we can use it in if_changed and friends.
.PHONY: $(PHONY)<|MERGE_RESOLUTION|>--- conflicted
+++ resolved
@@ -1,14 +1,8 @@
 VERSION = 4
 PATCHLEVEL = 11
-<<<<<<< HEAD
-SUBLEVEL = 2
+SUBLEVEL = 3
 EXTRAVERSION = -zen
 NAME = Perry Trotter and the Kernel of Truth
-=======
-SUBLEVEL = 3
-EXTRAVERSION =
-NAME = Fearless Coyote
->>>>>>> b43ae25b
 
 # *DOCUMENTATION*
 # To see a list of typical targets execute "make help"

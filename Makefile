# SPDX-License-Identifier: GPL-2.0
VERSION = 4
PATCHLEVEL = 20
<<<<<<< HEAD
SUBLEVEL = 11
EXTRAVERSION = -zen
NAME = Sparky Falcon
=======
SUBLEVEL = 12
EXTRAVERSION =
NAME = Shy Crocodile
>>>>>>> c91951f1

# *DOCUMENTATION*
# To see a list of typical targets execute "make help"
# More info can be located in ./README
# Comments in this file are targeted only to the developer, do not
# expect to learn how to build the kernel reading this file.

# That's our default target when none is given on the command line
PHONY := _all
_all:

# Do not use make's built-in rules and variables
# (this increases performance and avoids hard-to-debug behaviour)
MAKEFLAGS += -rR

# Avoid funny character set dependencies
unexport LC_ALL
LC_COLLATE=C
LC_NUMERIC=C
export LC_COLLATE LC_NUMERIC

# Avoid interference with shell env settings
unexport GREP_OPTIONS

# We are using a recursive build, so we need to do a little thinking
# to get the ordering right.
#
# Most importantly: sub-Makefiles should only ever modify files in
# their own directory. If in some directory we have a dependency on
# a file in another dir (which doesn't happen often, but it's often
# unavoidable when linking the built-in.a targets which finally
# turn into vmlinux), we will call a sub make in that other dir, and
# after that we are sure that everything which is in that other dir
# is now up to date.
#
# The only cases where we need to modify files which have global
# effects are thus separated out and done before the recursive
# descending is started. They are now explicitly listed as the
# prepare rule.

# Beautify output
# ---------------------------------------------------------------------------
#
# Normally, we echo the whole command before executing it. By making
# that echo $($(quiet)$(cmd)), we now have the possibility to set
# $(quiet) to choose other forms of output instead, e.g.
#
#         quiet_cmd_cc_o_c = Compiling $(RELDIR)/$@
#         cmd_cc_o_c       = $(CC) $(c_flags) -c -o $@ $<
#
# If $(quiet) is empty, the whole command will be printed.
# If it is set to "quiet_", only the short version will be printed.
# If it is set to "silent_", nothing will be printed at all, since
# the variable $(silent_cmd_cc_o_c) doesn't exist.
#
# A simple variant is to prefix commands with $(Q) - that's useful
# for commands that shall be hidden in non-verbose mode.
#
#	$(Q)ln $@ :<
#
# If KBUILD_VERBOSE equals 0 then the above command will be hidden.
# If KBUILD_VERBOSE equals 1 then the above command is displayed.
#
# To put more focus on warnings, be less verbose as default
# Use 'make V=1' to see the full commands

ifeq ("$(origin V)", "command line")
  KBUILD_VERBOSE = $(V)
endif
ifndef KBUILD_VERBOSE
  KBUILD_VERBOSE = 0
endif

ifeq ($(KBUILD_VERBOSE),1)
  quiet =
  Q =
else
  quiet=quiet_
  Q = @
endif

# If the user is running make -s (silent mode), suppress echoing of
# commands

ifneq ($(findstring s,$(filter-out --%,$(MAKEFLAGS))),)
  quiet=silent_
  tools_silent=s
endif

export quiet Q KBUILD_VERBOSE

# kbuild supports saving output files in a separate directory.
# To locate output files in a separate directory two syntaxes are supported.
# In both cases the working directory must be the root of the kernel src.
# 1) O=
# Use "make O=dir/to/store/output/files/"
#
# 2) Set KBUILD_OUTPUT
# Set the environment variable KBUILD_OUTPUT to point to the directory
# where the output files shall be placed.
# export KBUILD_OUTPUT=dir/to/store/output/files/
# make
#
# The O= assignment takes precedence over the KBUILD_OUTPUT environment
# variable.

# KBUILD_SRC is not intended to be used by the regular user (for now),
# it is set on invocation of make with KBUILD_OUTPUT or O= specified.
ifeq ($(KBUILD_SRC),)

# OK, Make called in directory where kernel src resides
# Do we want to locate output files in a separate directory?
ifeq ("$(origin O)", "command line")
  KBUILD_OUTPUT := $(O)
endif

# Cancel implicit rules on top Makefile
$(CURDIR)/Makefile Makefile: ;

ifneq ($(words $(subst :, ,$(CURDIR))), 1)
  $(error main directory cannot contain spaces nor colons)
endif

ifneq ($(KBUILD_OUTPUT),)
# check that the output directory actually exists
saved-output := $(KBUILD_OUTPUT)
KBUILD_OUTPUT := $(shell mkdir -p $(KBUILD_OUTPUT) && cd $(KBUILD_OUTPUT) \
								&& pwd)
$(if $(KBUILD_OUTPUT),, \
     $(error failed to create output directory "$(saved-output)"))

# Look for make include files relative to root of kernel src
#
# This does not become effective immediately because MAKEFLAGS is re-parsed
# once after the Makefile is read.  It is OK since we are going to invoke
# 'sub-make' below.
MAKEFLAGS += --include-dir=$(CURDIR)

PHONY += $(MAKECMDGOALS) sub-make

$(filter-out _all sub-make $(CURDIR)/Makefile, $(MAKECMDGOALS)) _all: sub-make
	@:

# Invoke a second make in the output directory, passing relevant variables
sub-make:
	$(Q)$(MAKE) -C $(KBUILD_OUTPUT) KBUILD_SRC=$(CURDIR) \
	-f $(CURDIR)/Makefile $(filter-out _all sub-make,$(MAKECMDGOALS))

# Leave processing to above invocation of make
skip-makefile := 1
endif # ifneq ($(KBUILD_OUTPUT),)
endif # ifeq ($(KBUILD_SRC),)

# We process the rest of the Makefile if this is the final invocation of make
ifeq ($(skip-makefile),)

# Do not print "Entering directory ...",
# but we want to display it when entering to the output directory
# so that IDEs/editors are able to understand relative filenames.
MAKEFLAGS += --no-print-directory

# Call a source code checker (by default, "sparse") as part of the
# C compilation.
#
# Use 'make C=1' to enable checking of only re-compiled files.
# Use 'make C=2' to enable checking of *all* source files, regardless
# of whether they are re-compiled or not.
#
# See the file "Documentation/dev-tools/sparse.rst" for more details,
# including where to get the "sparse" utility.

ifeq ("$(origin C)", "command line")
  KBUILD_CHECKSRC = $(C)
endif
ifndef KBUILD_CHECKSRC
  KBUILD_CHECKSRC = 0
endif

# Use make M=dir to specify directory of external module to build
# Old syntax make ... SUBDIRS=$PWD is still supported
# Setting the environment variable KBUILD_EXTMOD take precedence
ifdef SUBDIRS
  KBUILD_EXTMOD ?= $(SUBDIRS)
endif

ifeq ("$(origin M)", "command line")
  KBUILD_EXTMOD := $(M)
endif

ifeq ($(KBUILD_SRC),)
        # building in the source tree
        srctree := .
else
        ifeq ($(KBUILD_SRC)/,$(dir $(CURDIR)))
                # building in a subdirectory of the source tree
                srctree := ..
        else
                srctree := $(KBUILD_SRC)
        endif
endif

export KBUILD_CHECKSRC KBUILD_EXTMOD KBUILD_SRC

objtree		:= .
src		:= $(srctree)
obj		:= $(objtree)

VPATH		:= $(srctree)$(if $(KBUILD_EXTMOD),:$(KBUILD_EXTMOD))

export srctree objtree VPATH

# To make sure we do not include .config for any of the *config targets
# catch them early, and hand them over to scripts/kconfig/Makefile
# It is allowed to specify more targets when calling make, including
# mixing *config targets and build targets.
# For example 'make oldconfig all'.
# Detect when mixed targets is specified, and make a second invocation
# of make so .config is not included in this case either (for *config).

version_h := include/generated/uapi/linux/version.h
old_version_h := include/linux/version.h

clean-targets := %clean mrproper cleandocs
no-dot-config-targets := $(clean-targets) \
			 cscope gtags TAGS tags help% %docs check% coccicheck \
			 $(version_h) headers_% archheaders archscripts \
			 %asm-generic kernelversion %src-pkg
no-sync-config-targets := $(no-dot-config-targets) install %install \
			   kernelrelease

config-targets  := 0
mixed-targets   := 0
dot-config      := 1
may-sync-config := 1

ifneq ($(filter $(no-dot-config-targets), $(MAKECMDGOALS)),)
	ifeq ($(filter-out $(no-dot-config-targets), $(MAKECMDGOALS)),)
		dot-config := 0
	endif
endif

ifneq ($(filter $(no-sync-config-targets), $(MAKECMDGOALS)),)
	ifeq ($(filter-out $(no-sync-config-targets), $(MAKECMDGOALS)),)
		may-sync-config := 0
	endif
endif

ifneq ($(KBUILD_EXTMOD),)
	may-sync-config := 0
endif

ifeq ($(KBUILD_EXTMOD),)
        ifneq ($(filter config %config,$(MAKECMDGOALS)),)
                config-targets := 1
                ifneq ($(words $(MAKECMDGOALS)),1)
                        mixed-targets := 1
                endif
        endif
endif

# For "make -j clean all", "make -j mrproper defconfig all", etc.
ifneq ($(filter $(clean-targets),$(MAKECMDGOALS)),)
        ifneq ($(filter-out $(clean-targets),$(MAKECMDGOALS)),)
                mixed-targets := 1
        endif
endif

# install and modules_install need also be processed one by one
ifneq ($(filter install,$(MAKECMDGOALS)),)
        ifneq ($(filter modules_install,$(MAKECMDGOALS)),)
	        mixed-targets := 1
        endif
endif

ifeq ($(mixed-targets),1)
# ===========================================================================
# We're called with mixed targets (*config and build targets).
# Handle them one by one.

PHONY += $(MAKECMDGOALS) __build_one_by_one

$(filter-out __build_one_by_one, $(MAKECMDGOALS)): __build_one_by_one
	@:

__build_one_by_one:
	$(Q)set -e; \
	for i in $(MAKECMDGOALS); do \
		$(MAKE) -f $(srctree)/Makefile $$i; \
	done

else

# We need some generic definitions (do not try to remake the file).
scripts/Kbuild.include: ;
include scripts/Kbuild.include

# Read KERNELRELEASE from include/config/kernel.release (if it exists)
KERNELRELEASE = $(shell cat include/config/kernel.release 2> /dev/null)
KERNELVERSION = $(VERSION)$(if $(PATCHLEVEL),.$(PATCHLEVEL)$(if $(SUBLEVEL),.$(SUBLEVEL)))$(EXTRAVERSION)
export VERSION PATCHLEVEL SUBLEVEL KERNELRELEASE KERNELVERSION

include scripts/subarch.include

# Cross compiling and selecting different set of gcc/bin-utils
# ---------------------------------------------------------------------------
#
# When performing cross compilation for other architectures ARCH shall be set
# to the target architecture. (See arch/* for the possibilities).
# ARCH can be set during invocation of make:
# make ARCH=ia64
# Another way is to have ARCH set in the environment.
# The default ARCH is the host where make is executed.

# CROSS_COMPILE specify the prefix used for all executables used
# during compilation. Only gcc and related bin-utils executables
# are prefixed with $(CROSS_COMPILE).
# CROSS_COMPILE can be set on the command line
# make CROSS_COMPILE=ia64-linux-
# Alternatively CROSS_COMPILE can be set in the environment.
# Default value for CROSS_COMPILE is not to prefix executables
# Note: Some architectures assign CROSS_COMPILE in their arch/*/Makefile
ARCH		?= $(SUBARCH)

# Architecture as present in compile.h
UTS_MACHINE 	:= $(ARCH)
SRCARCH 	:= $(ARCH)

# Additional ARCH settings for x86
ifeq ($(ARCH),i386)
        SRCARCH := x86
endif
ifeq ($(ARCH),x86_64)
        SRCARCH := x86
endif

# Additional ARCH settings for sparc
ifeq ($(ARCH),sparc32)
       SRCARCH := sparc
endif
ifeq ($(ARCH),sparc64)
       SRCARCH := sparc
endif

# Additional ARCH settings for sh
ifeq ($(ARCH),sh64)
       SRCARCH := sh
endif

KCONFIG_CONFIG	?= .config
export KCONFIG_CONFIG

# SHELL used by kbuild
CONFIG_SHELL := $(shell if [ -x "$$BASH" ]; then echo $$BASH; \
	  else if [ -x /bin/bash ]; then echo /bin/bash; \
	  else echo sh; fi ; fi)

HOST_LFS_CFLAGS := $(shell getconf LFS_CFLAGS 2>/dev/null)
HOST_LFS_LDFLAGS := $(shell getconf LFS_LDFLAGS 2>/dev/null)
HOST_LFS_LIBS := $(shell getconf LFS_LIBS 2>/dev/null)

HOSTCC       = gcc
HOSTCXX      = g++
KBUILD_HOSTCFLAGS   := -Wall -Wmissing-prototypes -Wstrict-prototypes -O2 \
		-fomit-frame-pointer -std=gnu89 $(HOST_LFS_CFLAGS) \
		$(HOSTCFLAGS)
KBUILD_HOSTCXXFLAGS := -O2 $(HOST_LFS_CFLAGS) $(HOSTCXXFLAGS)
KBUILD_HOSTLDFLAGS  := $(HOST_LFS_LDFLAGS) $(HOSTLDFLAGS)
KBUILD_HOSTLDLIBS   := $(HOST_LFS_LIBS) $(HOSTLDLIBS)

# Make variables (CC, etc...)
AS		= $(CROSS_COMPILE)as
LD		= $(CROSS_COMPILE)ld
CC		= $(CROSS_COMPILE)gcc
CPP		= $(CC) -E
AR		= $(CROSS_COMPILE)ar
NM		= $(CROSS_COMPILE)nm
STRIP		= $(CROSS_COMPILE)strip
OBJCOPY		= $(CROSS_COMPILE)objcopy
OBJDUMP		= $(CROSS_COMPILE)objdump
LEX		= flex
YACC		= bison
AWK		= awk
GENKSYMS	= scripts/genksyms/genksyms
INSTALLKERNEL  := installkernel
DEPMOD		= /sbin/depmod
PERL		= perl
PYTHON		= python
PYTHON2		= python2
PYTHON3		= python3
CHECK		= sparse

CHECKFLAGS     := -D__linux__ -Dlinux -D__STDC__ -Dunix -D__unix__ \
		  -Wbitwise -Wno-return-void -Wno-unknown-attribute $(CF)
NOSTDINC_FLAGS  =
CFLAGS_MODULE   =
AFLAGS_MODULE   =
LDFLAGS_MODULE  =
CFLAGS_KERNEL	=
AFLAGS_KERNEL	=
LDFLAGS_vmlinux =

# Use USERINCLUDE when you must reference the UAPI directories only.
USERINCLUDE    := \
		-I$(srctree)/arch/$(SRCARCH)/include/uapi \
		-I$(objtree)/arch/$(SRCARCH)/include/generated/uapi \
		-I$(srctree)/include/uapi \
		-I$(objtree)/include/generated/uapi \
                -include $(srctree)/include/linux/kconfig.h

# Use LINUXINCLUDE when you must reference the include/ directory.
# Needed to be compatible with the O= option
LINUXINCLUDE    := \
		-I$(srctree)/arch/$(SRCARCH)/include \
		-I$(objtree)/arch/$(SRCARCH)/include/generated \
		$(if $(KBUILD_SRC), -I$(srctree)/include) \
		-I$(objtree)/include \
		$(USERINCLUDE)

KBUILD_AFLAGS   := -D__ASSEMBLY__
KBUILD_CFLAGS   := -Wall -Wundef -Wstrict-prototypes -Wno-trigraphs \
		   -fno-strict-aliasing -fno-common -fshort-wchar \
		   -Werror-implicit-function-declaration \
		   -Wno-format-security \
		   -std=gnu89
KBUILD_CPPFLAGS := -D__KERNEL__
KBUILD_AFLAGS_KERNEL :=
KBUILD_CFLAGS_KERNEL :=
KBUILD_AFLAGS_MODULE  := -DMODULE
KBUILD_CFLAGS_MODULE  := -DMODULE
KBUILD_LDFLAGS_MODULE := -T $(srctree)/scripts/module-common.lds
KBUILD_LDFLAGS :=
GCC_PLUGINS_CFLAGS :=

export ARCH SRCARCH CONFIG_SHELL HOSTCC KBUILD_HOSTCFLAGS CROSS_COMPILE AS LD CC
export CPP AR NM STRIP OBJCOPY OBJDUMP KBUILD_HOSTLDFLAGS KBUILD_HOSTLDLIBS
export MAKE LEX YACC AWK GENKSYMS INSTALLKERNEL PERL PYTHON PYTHON2 PYTHON3 UTS_MACHINE
export HOSTCXX KBUILD_HOSTCXXFLAGS LDFLAGS_MODULE CHECK CHECKFLAGS

export KBUILD_CPPFLAGS NOSTDINC_FLAGS LINUXINCLUDE OBJCOPYFLAGS KBUILD_LDFLAGS
export KBUILD_CFLAGS CFLAGS_KERNEL CFLAGS_MODULE
export CFLAGS_KASAN CFLAGS_KASAN_NOSANITIZE CFLAGS_UBSAN
export KBUILD_AFLAGS AFLAGS_KERNEL AFLAGS_MODULE
export KBUILD_AFLAGS_MODULE KBUILD_CFLAGS_MODULE KBUILD_LDFLAGS_MODULE
export KBUILD_AFLAGS_KERNEL KBUILD_CFLAGS_KERNEL
export KBUILD_ARFLAGS

# When compiling out-of-tree modules, put MODVERDIR in the module
# tree rather than in the kernel tree. The kernel tree might
# even be read-only.
export MODVERDIR := $(if $(KBUILD_EXTMOD),$(firstword $(KBUILD_EXTMOD))/).tmp_versions

# Files to ignore in find ... statements

export RCS_FIND_IGNORE := \( -name SCCS -o -name BitKeeper -o -name .svn -o    \
			  -name CVS -o -name .pc -o -name .hg -o -name .git \) \
			  -prune -o
export RCS_TAR_IGNORE := --exclude SCCS --exclude BitKeeper --exclude .svn \
			 --exclude CVS --exclude .pc --exclude .hg --exclude .git

# ===========================================================================
# Rules shared between *config targets and build targets

# Basic helpers built in scripts/basic/
PHONY += scripts_basic
scripts_basic:
	$(Q)$(MAKE) $(build)=scripts/basic
	$(Q)rm -f .tmp_quiet_recordmcount

# To avoid any implicit rule to kick in, define an empty command.
scripts/basic/%: scripts_basic ;

PHONY += outputmakefile
# outputmakefile generates a Makefile in the output directory, if using a
# separate output directory. This allows convenient use of make in the
# output directory.
outputmakefile:
ifneq ($(KBUILD_SRC),)
	$(Q)ln -fsn $(srctree) source
	$(Q)$(CONFIG_SHELL) $(srctree)/scripts/mkmakefile $(srctree)
endif

ifneq ($(shell $(CC) --version 2>&1 | head -n 1 | grep clang),)
ifneq ($(CROSS_COMPILE),)
CLANG_TARGET	:= --target=$(notdir $(CROSS_COMPILE:%-=%))
GCC_TOOLCHAIN_DIR := $(dir $(shell which $(LD)))
CLANG_PREFIX	:= --prefix=$(GCC_TOOLCHAIN_DIR)
GCC_TOOLCHAIN	:= $(realpath $(GCC_TOOLCHAIN_DIR)/..)
endif
ifneq ($(GCC_TOOLCHAIN),)
CLANG_GCC_TC	:= --gcc-toolchain=$(GCC_TOOLCHAIN)
endif
KBUILD_CFLAGS += $(CLANG_TARGET) $(CLANG_GCC_TC) $(CLANG_PREFIX)
KBUILD_AFLAGS += $(CLANG_TARGET) $(CLANG_GCC_TC) $(CLANG_PREFIX)
KBUILD_CFLAGS += $(call cc-option, -no-integrated-as)
KBUILD_AFLAGS += $(call cc-option, -no-integrated-as)
endif

RETPOLINE_CFLAGS_GCC := -mindirect-branch=thunk-extern -mindirect-branch-register
RETPOLINE_VDSO_CFLAGS_GCC := -mindirect-branch=thunk-inline -mindirect-branch-register
RETPOLINE_CFLAGS_CLANG := -mretpoline-external-thunk
RETPOLINE_VDSO_CFLAGS_CLANG := -mretpoline
RETPOLINE_CFLAGS := $(call cc-option,$(RETPOLINE_CFLAGS_GCC),$(call cc-option,$(RETPOLINE_CFLAGS_CLANG)))
RETPOLINE_VDSO_CFLAGS := $(call cc-option,$(RETPOLINE_VDSO_CFLAGS_GCC),$(call cc-option,$(RETPOLINE_VDSO_CFLAGS_CLANG)))
export RETPOLINE_CFLAGS
export RETPOLINE_VDSO_CFLAGS

KBUILD_CFLAGS	+= $(call cc-option,-fno-PIE)
KBUILD_AFLAGS	+= $(call cc-option,-fno-PIE)

# check for 'asm goto'
ifeq ($(shell $(CONFIG_SHELL) $(srctree)/scripts/gcc-goto.sh $(CC) $(KBUILD_CFLAGS)), y)
  CC_HAVE_ASM_GOTO := 1
  KBUILD_CFLAGS += -DCC_HAVE_ASM_GOTO
  KBUILD_AFLAGS += -DCC_HAVE_ASM_GOTO
endif

# The expansion should be delayed until arch/$(SRCARCH)/Makefile is included.
# Some architectures define CROSS_COMPILE in arch/$(SRCARCH)/Makefile.
# CC_VERSION_TEXT is referenced from Kconfig (so it needs export),
# and from include/config/auto.conf.cmd to detect the compiler upgrade.
CC_VERSION_TEXT = $(shell $(CC) --version | head -n 1)

ifeq ($(config-targets),1)
# ===========================================================================
# *config targets only - make sure prerequisites are updated, and descend
# in scripts/kconfig to make the *config target

# Read arch specific Makefile to set KBUILD_DEFCONFIG as needed.
# KBUILD_DEFCONFIG may point out an alternative default configuration
# used for 'make defconfig'
include arch/$(SRCARCH)/Makefile
export KBUILD_DEFCONFIG KBUILD_KCONFIG CC_VERSION_TEXT

config: scripts_basic outputmakefile FORCE
	$(Q)$(MAKE) $(build)=scripts/kconfig $@

%config: scripts_basic outputmakefile FORCE
	$(Q)$(MAKE) $(build)=scripts/kconfig $@

else
# ===========================================================================
# Build targets only - this includes vmlinux, arch specific targets, clean
# targets and others. In general all targets except *config targets.

# If building an external module we do not care about the all: rule
# but instead _all depend on modules
PHONY += all
ifeq ($(KBUILD_EXTMOD),)
_all: all
else
_all: modules
endif

# Decide whether to build built-in, modular, or both.
# Normally, just do built-in.

KBUILD_MODULES :=
KBUILD_BUILTIN := 1

# If we have only "make modules", don't compile built-in objects.
# When we're building modules with modversions, we need to consider
# the built-in objects during the descend as well, in order to
# make sure the checksums are up to date before we record them.

ifeq ($(MAKECMDGOALS),modules)
  KBUILD_BUILTIN := $(if $(CONFIG_MODVERSIONS),1)
endif

# If we have "make <whatever> modules", compile modules
# in addition to whatever we do anyway.
# Just "make" or "make all" shall build modules as well

ifneq ($(filter all _all modules,$(MAKECMDGOALS)),)
  KBUILD_MODULES := 1
endif

ifeq ($(MAKECMDGOALS),)
  KBUILD_MODULES := 1
endif

export KBUILD_MODULES KBUILD_BUILTIN

ifeq ($(KBUILD_EXTMOD),)
# Objects we will link into vmlinux / subdirs we need to visit
init-y		:= init/
drivers-y	:= drivers/ sound/ firmware/
net-y		:= net/
libs-y		:= lib/
core-y		:= usr/
virt-y		:= virt/
endif # KBUILD_EXTMOD

ifeq ($(dot-config),1)
include include/config/auto.conf
endif

# The all: target is the default when no target is given on the
# command line.
# This allow a user to issue only 'make' to build a kernel including modules
# Defaults to vmlinux, but the arch makefile usually adds further targets
all: vmlinux

CFLAGS_GCOV	:= -fprofile-arcs -ftest-coverage \
	$(call cc-option,-fno-tree-loop-im) \
	$(call cc-disable-warning,maybe-uninitialized,)
export CFLAGS_GCOV

# The arch Makefiles can override CC_FLAGS_FTRACE. We may also append it later.
ifdef CONFIG_FUNCTION_TRACER
  CC_FLAGS_FTRACE := -pg
endif

# The arch Makefile can set ARCH_{CPP,A,C}FLAGS to override the default
# values of the respective KBUILD_* variables
ARCH_CPPFLAGS :=
ARCH_AFLAGS :=
ARCH_CFLAGS :=
include arch/$(SRCARCH)/Makefile

ifeq ($(dot-config),1)
ifeq ($(may-sync-config),1)
# Read in dependencies to all Kconfig* files, make sure to run syncconfig if
# changes are detected. This should be included after arch/$(SRCARCH)/Makefile
# because some architectures define CROSS_COMPILE there.
-include include/config/auto.conf.cmd

# To avoid any implicit rule to kick in, define an empty command
$(KCONFIG_CONFIG) include/config/auto.conf.cmd: ;

# The actual configuration files used during the build are stored in
# include/generated/ and include/config/. Update them if .config is newer than
# include/config/auto.conf (which mirrors .config).
include/config/%.conf: $(KCONFIG_CONFIG) include/config/auto.conf.cmd
	$(Q)$(MAKE) -f $(srctree)/Makefile syncconfig
else
# External modules and some install targets need include/generated/autoconf.h
# and include/config/auto.conf but do not care if they are up-to-date.
# Use auto.conf to trigger the test
PHONY += include/config/auto.conf

include/config/auto.conf:
	$(Q)test -e include/generated/autoconf.h -a -e $@ || (		\
	echo >&2;							\
	echo >&2 "  ERROR: Kernel configuration is invalid.";		\
	echo >&2 "         include/generated/autoconf.h or $@ are missing.";\
	echo >&2 "         Run 'make oldconfig && make prepare' on kernel src to fix it.";	\
	echo >&2 ;							\
	/bin/false)

endif # may-sync-config
endif # $(dot-config)

KBUILD_CFLAGS	+= $(call cc-option,-fno-delete-null-pointer-checks,)
KBUILD_CFLAGS	+= $(call cc-disable-warning,frame-address,)
KBUILD_CFLAGS	+= $(call cc-disable-warning, format-truncation)
KBUILD_CFLAGS	+= $(call cc-disable-warning, format-overflow)
KBUILD_CFLAGS	+= $(call cc-disable-warning, int-in-bool-context)

ifdef CONFIG_CC_OPTIMIZE_FOR_SIZE
KBUILD_CFLAGS	+= $(call cc-option,-Oz,-Os)
KBUILD_CFLAGS	+= $(call cc-disable-warning,maybe-uninitialized,)
else
ifdef CONFIG_CC_OPTIMIZE_HARDER
KBUILD_CFLAGS	+= -O3 $(call cc-disable-warning,maybe-uninitialized,)
else
ifdef CONFIG_PROFILE_ALL_BRANCHES
KBUILD_CFLAGS	+= -O2 $(call cc-disable-warning,maybe-uninitialized,)
else
KBUILD_CFLAGS   += -O2
endif
endif
endif

KBUILD_CFLAGS += $(call cc-ifversion, -lt, 0409, \
			$(call cc-disable-warning,maybe-uninitialized,))

# Tell gcc to never replace conditional load with a non-conditional one
KBUILD_CFLAGS	+= $(call cc-option,--param=allow-store-data-races=0)

include scripts/Makefile.kcov
include scripts/Makefile.gcc-plugins

ifdef CONFIG_READABLE_ASM
# Disable optimizations that make assembler listings hard to read.
# reorder blocks reorders the control in the function
# ipa clone creates specialized cloned functions
# partial inlining inlines only parts of functions
KBUILD_CFLAGS += $(call cc-option,-fno-reorder-blocks,) \
                 $(call cc-option,-fno-ipa-cp-clone,) \
                 $(call cc-option,-fno-partial-inlining)
endif

ifneq ($(CONFIG_FRAME_WARN),0)
KBUILD_CFLAGS += $(call cc-option,-Wframe-larger-than=${CONFIG_FRAME_WARN})
endif

stackp-flags-$(CONFIG_CC_HAS_STACKPROTECTOR_NONE) := -fno-stack-protector
stackp-flags-$(CONFIG_STACKPROTECTOR)             := -fstack-protector
stackp-flags-$(CONFIG_STACKPROTECTOR_STRONG)      := -fstack-protector-strong

KBUILD_CFLAGS += $(stackp-flags-y)

ifdef CONFIG_CC_IS_CLANG
KBUILD_CPPFLAGS += $(call cc-option,-Qunused-arguments,)
KBUILD_CFLAGS += $(call cc-disable-warning, format-invalid-specifier)
KBUILD_CFLAGS += $(call cc-disable-warning, gnu)
KBUILD_CFLAGS += $(call cc-disable-warning, address-of-packed-member)
# Quiet clang warning: comparison of unsigned expression < 0 is always false
KBUILD_CFLAGS += $(call cc-disable-warning, tautological-compare)
# CLANG uses a _MergedGlobals as optimization, but this breaks modpost, as the
# source of a reference will be _MergedGlobals and not on of the whitelisted names.
# See modpost pattern 2
KBUILD_CFLAGS += $(call cc-option, -mno-global-merge,)
KBUILD_CFLAGS += $(call cc-option, -fcatch-undefined-behavior)
else

# These warnings generated too much noise in a regular build.
# Use make W=1 to enable them (see scripts/Makefile.extrawarn)
KBUILD_CFLAGS += -Wno-unused-but-set-variable
endif

KBUILD_CFLAGS += $(call cc-disable-warning, unused-const-variable)
ifdef CONFIG_FRAME_POINTER
KBUILD_CFLAGS	+= -fno-omit-frame-pointer -fno-optimize-sibling-calls
else
# Some targets (ARM with Thumb2, for example), can't be built with frame
# pointers.  For those, we don't have FUNCTION_TRACER automatically
# select FRAME_POINTER.  However, FUNCTION_TRACER adds -pg, and this is
# incompatible with -fomit-frame-pointer with current GCC, so we don't use
# -fomit-frame-pointer with FUNCTION_TRACER.
ifndef CONFIG_FUNCTION_TRACER
KBUILD_CFLAGS	+= -fomit-frame-pointer
endif
endif

KBUILD_CFLAGS   += $(call cc-option, -fno-var-tracking-assignments)

ifdef CONFIG_DEBUG_INFO
ifdef CONFIG_DEBUG_INFO_SPLIT
KBUILD_CFLAGS   += $(call cc-option, -gsplit-dwarf, -g)
else
KBUILD_CFLAGS	+= -g
endif
KBUILD_AFLAGS	+= -Wa,-gdwarf-2
endif
ifdef CONFIG_DEBUG_INFO_DWARF4
KBUILD_CFLAGS	+= $(call cc-option, -gdwarf-4,)
endif

ifdef CONFIG_DEBUG_INFO_REDUCED
KBUILD_CFLAGS 	+= $(call cc-option, -femit-struct-debug-baseonly) \
		   $(call cc-option,-fno-var-tracking)
endif

ifdef CONFIG_FUNCTION_TRACER
ifdef CONFIG_FTRACE_MCOUNT_RECORD
  # gcc 5 supports generating the mcount tables directly
  ifeq ($(call cc-option-yn,-mrecord-mcount),y)
    CC_FLAGS_FTRACE	+= -mrecord-mcount
    export CC_USING_RECORD_MCOUNT := 1
  endif
  ifdef CONFIG_HAVE_NOP_MCOUNT
    ifeq ($(call cc-option-yn, -mnop-mcount),y)
      CC_FLAGS_FTRACE	+= -mnop-mcount
      CC_FLAGS_USING	+= -DCC_USING_NOP_MCOUNT
    endif
  endif
endif
ifdef CONFIG_HAVE_FENTRY
  ifeq ($(call cc-option-yn, -mfentry),y)
    CC_FLAGS_FTRACE	+= -mfentry
    CC_FLAGS_USING	+= -DCC_USING_FENTRY
  endif
endif
export CC_FLAGS_FTRACE
KBUILD_CFLAGS	+= $(CC_FLAGS_FTRACE) $(CC_FLAGS_USING)
KBUILD_AFLAGS	+= $(CC_FLAGS_USING)
ifdef CONFIG_DYNAMIC_FTRACE
	ifdef CONFIG_HAVE_C_RECORDMCOUNT
		BUILD_C_RECORDMCOUNT := y
		export BUILD_C_RECORDMCOUNT
	endif
endif
endif

# We trigger additional mismatches with less inlining
ifdef CONFIG_DEBUG_SECTION_MISMATCH
KBUILD_CFLAGS += $(call cc-option, -fno-inline-functions-called-once)
endif

ifdef CONFIG_LD_DEAD_CODE_DATA_ELIMINATION
KBUILD_CFLAGS_KERNEL += -ffunction-sections -fdata-sections
LDFLAGS_vmlinux += --gc-sections
endif

# arch Makefile may override CC so keep this after arch Makefile is included
NOSTDINC_FLAGS += -nostdinc -isystem $(shell $(CC) -print-file-name=include)

# warn about C99 declaration after statement
KBUILD_CFLAGS += -Wdeclaration-after-statement

# Variable Length Arrays (VLAs) should not be used anywhere in the kernel
KBUILD_CFLAGS += $(call cc-option,-Wvla)

# disable pointer signed / unsigned warnings in gcc 4.0
KBUILD_CFLAGS += -Wno-pointer-sign

# disable stringop warnings in gcc 8+
KBUILD_CFLAGS += $(call cc-disable-warning, stringop-truncation)

# disable invalid "can't wrap" optimizations for signed / pointers
KBUILD_CFLAGS	+= $(call cc-option,-fno-strict-overflow)

# clang sets -fmerge-all-constants by default as optimization, but this
# is non-conforming behavior for C and in fact breaks the kernel, so we
# need to disable it here generally.
KBUILD_CFLAGS	+= $(call cc-option,-fno-merge-all-constants)

# for gcc -fno-merge-all-constants disables everything, but it is fine
# to have actual conforming behavior enabled.
KBUILD_CFLAGS	+= $(call cc-option,-fmerge-constants)

# Make sure -fstack-check isn't enabled (like gentoo apparently did)
KBUILD_CFLAGS  += $(call cc-option,-fno-stack-check,)

# conserve stack if available
KBUILD_CFLAGS   += $(call cc-option,-fconserve-stack)

# disallow errors like 'EXPORT_GPL(foo);' with missing header
KBUILD_CFLAGS   += $(call cc-option,-Werror=implicit-int)

# require functions to have arguments in prototypes, not empty 'int foo()'
KBUILD_CFLAGS   += $(call cc-option,-Werror=strict-prototypes)

# Prohibit date/time macros, which would make the build non-deterministic
KBUILD_CFLAGS   += $(call cc-option,-Werror=date-time)

# enforce correct pointer usage
KBUILD_CFLAGS   += $(call cc-option,-Werror=incompatible-pointer-types)

# Require designated initializers for all marked structures
KBUILD_CFLAGS   += $(call cc-option,-Werror=designated-init)

# change __FILE__ to the relative path from the srctree
KBUILD_CFLAGS	+= $(call cc-option,-fmacro-prefix-map=$(srctree)/=)

# use the deterministic mode of AR if available
KBUILD_ARFLAGS := $(call ar-option,D)

include scripts/Makefile.kasan
include scripts/Makefile.extrawarn
include scripts/Makefile.ubsan

# Add any arch overrides and user supplied CPPFLAGS, AFLAGS and CFLAGS as the
# last assignments
KBUILD_CPPFLAGS += $(ARCH_CPPFLAGS) $(KCPPFLAGS)
KBUILD_AFLAGS   += $(ARCH_AFLAGS)   $(KAFLAGS)
KBUILD_CFLAGS   += $(ARCH_CFLAGS)   $(KCFLAGS)

# Use --build-id when available.
LDFLAGS_BUILD_ID := $(call ld-option, --build-id)
KBUILD_LDFLAGS_MODULE += $(LDFLAGS_BUILD_ID)
LDFLAGS_vmlinux += $(LDFLAGS_BUILD_ID)

ifeq ($(CONFIG_STRIP_ASM_SYMS),y)
LDFLAGS_vmlinux	+= $(call ld-option, -X,)
endif

# insure the checker run with the right endianness
CHECKFLAGS += $(if $(CONFIG_CPU_BIG_ENDIAN),-mbig-endian,-mlittle-endian)

# the checker needs the correct machine size
CHECKFLAGS += $(if $(CONFIG_64BIT),-m64,-m32)

# Default kernel image to build when no specific target is given.
# KBUILD_IMAGE may be overruled on the command line or
# set in the environment
# Also any assignments in arch/$(ARCH)/Makefile take precedence over
# this default value
export KBUILD_IMAGE ?= vmlinux

#
# INSTALL_PATH specifies where to place the updated kernel and system map
# images. Default is /boot, but you can set it to other values
export	INSTALL_PATH ?= /boot

#
# INSTALL_DTBS_PATH specifies a prefix for relocations required by build roots.
# Like INSTALL_MOD_PATH, it isn't defined in the Makefile, but can be passed as
# an argument if needed. Otherwise it defaults to the kernel install path
#
export INSTALL_DTBS_PATH ?= $(INSTALL_PATH)/dtbs/$(KERNELRELEASE)

#
# INSTALL_MOD_PATH specifies a prefix to MODLIB for module directory
# relocations required by build roots.  This is not defined in the
# makefile but the argument can be passed to make if needed.
#

MODLIB	= $(INSTALL_MOD_PATH)/lib/modules/$(KERNELRELEASE)
export MODLIB

#
# INSTALL_MOD_STRIP, if defined, will cause modules to be
# stripped after they are installed.  If INSTALL_MOD_STRIP is '1', then
# the default option --strip-debug will be used.  Otherwise,
# INSTALL_MOD_STRIP value will be used as the options to the strip command.

ifdef INSTALL_MOD_STRIP
ifeq ($(INSTALL_MOD_STRIP),1)
mod_strip_cmd = $(STRIP) --strip-debug
else
mod_strip_cmd = $(STRIP) $(INSTALL_MOD_STRIP)
endif # INSTALL_MOD_STRIP=1
else
mod_strip_cmd = true
endif # INSTALL_MOD_STRIP
export mod_strip_cmd

# CONFIG_MODULE_COMPRESS, if defined, will cause module to be compressed
# after they are installed in agreement with CONFIG_MODULE_COMPRESS_GZIP
# or CONFIG_MODULE_COMPRESS_XZ.

mod_compress_cmd = true
ifdef CONFIG_MODULE_COMPRESS
  ifdef CONFIG_MODULE_COMPRESS_GZIP
    mod_compress_cmd = gzip -n -f
  endif # CONFIG_MODULE_COMPRESS_GZIP
  ifdef CONFIG_MODULE_COMPRESS_XZ
    mod_compress_cmd = xz -f
  endif # CONFIG_MODULE_COMPRESS_XZ
endif # CONFIG_MODULE_COMPRESS
export mod_compress_cmd

# Select initial ramdisk compression format, default is gzip(1).
# This shall be used by the dracut(8) tool while creating an initramfs image.
#
INITRD_COMPRESS-y                  := gzip
INITRD_COMPRESS-$(CONFIG_RD_BZIP2) := bzip2
INITRD_COMPRESS-$(CONFIG_RD_LZMA)  := lzma
INITRD_COMPRESS-$(CONFIG_RD_XZ)    := xz
INITRD_COMPRESS-$(CONFIG_RD_LZO)   := lzo
INITRD_COMPRESS-$(CONFIG_RD_LZ4)   := lz4
# do not export INITRD_COMPRESS, since we didn't actually
# choose a sane default compression above.
# export INITRD_COMPRESS := $(INITRD_COMPRESS-y)

ifdef CONFIG_MODULE_SIG_ALL
$(eval $(call config_filename,MODULE_SIG_KEY))

mod_sign_cmd = scripts/sign-file $(CONFIG_MODULE_SIG_HASH) $(MODULE_SIG_KEY_SRCPREFIX)$(CONFIG_MODULE_SIG_KEY) certs/signing_key.x509
else
mod_sign_cmd = true
endif
export mod_sign_cmd

ifdef CONFIG_STACK_VALIDATION
  has_libelf := $(call try-run,\
		echo "int main() {}" | $(HOSTCC) -xc -o /dev/null -lelf -,1,0)
  ifeq ($(has_libelf),1)
    objtool_target := tools/objtool FORCE
  else
    SKIP_STACK_VALIDATION := 1
    export SKIP_STACK_VALIDATION
  endif
endif

PHONY += prepare0

ifeq ($(KBUILD_EXTMOD),)
core-y		+= kernel/ certs/ mm/ fs/ ipc/ security/ crypto/ block/

vmlinux-dirs	:= $(patsubst %/,%,$(filter %/, $(init-y) $(init-m) \
		     $(core-y) $(core-m) $(drivers-y) $(drivers-m) \
		     $(net-y) $(net-m) $(libs-y) $(libs-m) $(virt-y)))

vmlinux-alldirs	:= $(sort $(vmlinux-dirs) $(patsubst %/,%,$(filter %/, \
		     $(init-) $(core-) $(drivers-) $(net-) $(libs-) $(virt-))))

init-y		:= $(patsubst %/, %/built-in.a, $(init-y))
core-y		:= $(patsubst %/, %/built-in.a, $(core-y))
drivers-y	:= $(patsubst %/, %/built-in.a, $(drivers-y))
net-y		:= $(patsubst %/, %/built-in.a, $(net-y))
libs-y1		:= $(patsubst %/, %/lib.a, $(libs-y))
libs-y2		:= $(patsubst %/, %/built-in.a, $(filter-out %.a, $(libs-y)))
virt-y		:= $(patsubst %/, %/built-in.a, $(virt-y))

# Externally visible symbols (used by link-vmlinux.sh)
export KBUILD_VMLINUX_INIT := $(head-y) $(init-y)
export KBUILD_VMLINUX_MAIN := $(core-y) $(libs-y2) $(drivers-y) $(net-y) $(virt-y)
export KBUILD_VMLINUX_LIBS := $(libs-y1)
export KBUILD_LDS          := arch/$(SRCARCH)/kernel/vmlinux.lds
export LDFLAGS_vmlinux
# used by scripts/package/Makefile
export KBUILD_ALLDIRS := $(sort $(filter-out arch/%,$(vmlinux-alldirs)) arch Documentation include samples scripts tools)

vmlinux-deps := $(KBUILD_LDS) $(KBUILD_VMLINUX_INIT) $(KBUILD_VMLINUX_MAIN) $(KBUILD_VMLINUX_LIBS)

# Recurse until adjust_autoksyms.sh is satisfied
PHONY += autoksyms_recursive
autoksyms_recursive: $(vmlinux-deps)
ifdef CONFIG_TRIM_UNUSED_KSYMS
	$(Q)$(CONFIG_SHELL) $(srctree)/scripts/adjust_autoksyms.sh \
	  "$(MAKE) -f $(srctree)/Makefile vmlinux"
endif

# For the kernel to actually contain only the needed exported symbols,
# we have to build modules as well to determine what those symbols are.
# (this can be evaluated only once include/config/auto.conf has been included)
ifdef CONFIG_TRIM_UNUSED_KSYMS
  KBUILD_MODULES := 1
endif

autoksyms_h := $(if $(CONFIG_TRIM_UNUSED_KSYMS), include/generated/autoksyms.h)

$(autoksyms_h):
	$(Q)mkdir -p $(dir $@)
	$(Q)touch $@

ARCH_POSTLINK := $(wildcard $(srctree)/arch/$(SRCARCH)/Makefile.postlink)

# Final link of vmlinux with optional arch pass after final link
cmd_link-vmlinux =                                                 \
	$(CONFIG_SHELL) $< $(LD) $(KBUILD_LDFLAGS) $(LDFLAGS_vmlinux) ;    \
	$(if $(ARCH_POSTLINK), $(MAKE) -f $(ARCH_POSTLINK) $@, true)

vmlinux: scripts/link-vmlinux.sh autoksyms_recursive $(vmlinux-deps) FORCE
ifdef CONFIG_HEADERS_CHECK
	$(Q)$(MAKE) -f $(srctree)/Makefile headers_check
endif
ifdef CONFIG_GDB_SCRIPTS
	$(Q)ln -fsn $(abspath $(srctree)/scripts/gdb/vmlinux-gdb.py)
endif
	+$(call if_changed,link-vmlinux)

targets := vmlinux

# Build samples along the rest of the kernel. This needs headers_install.
ifdef CONFIG_SAMPLES
vmlinux-dirs += samples
samples: headers_install
endif

# The actual objects are generated when descending,
# make sure no implicit rule kicks in
$(sort $(vmlinux-deps)): $(vmlinux-dirs) ;

# Handle descending into subdirectories listed in $(vmlinux-dirs)
# Preset locale variables to speed up the build process. Limit locale
# tweaks to this spot to avoid wrong language settings when running
# make menuconfig etc.
# Error messages still appears in the original language

PHONY += $(vmlinux-dirs)
$(vmlinux-dirs): prepare scripts
	$(Q)$(MAKE) $(build)=$@ need-builtin=1

define filechk_kernel.release
	echo "$(KERNELVERSION)$$($(CONFIG_SHELL) $(srctree)/scripts/setlocalversion $(srctree))"
endef

# Store (new) KERNELRELEASE string in include/config/kernel.release
include/config/kernel.release: $(srctree)/Makefile FORCE
	$(call filechk,kernel.release)

# Additional helpers built in scripts/
# Carefully list dependencies so we do not try to build scripts twice
# in parallel
PHONY += scripts
scripts: scripts_basic scripts_dtc asm-generic gcc-plugins $(autoksyms_h)
	$(Q)$(MAKE) $(build)=$(@)

# Things we need to do before we recursively start building the kernel
# or the modules are listed in "prepare".
# A multi level approach is used. prepareN is processed before prepareN-1.
# archprepare is used in arch Makefiles and when processed asm symlink,
# version.h and scripts_basic is processed / created.

PHONY += prepare archprepare prepare1 prepare2 prepare3

# prepare3 is used to check if we are building in a separate output directory,
# and if so do:
# 1) Check that make has not been executed in the kernel src $(srctree)
prepare3: include/config/kernel.release
ifneq ($(KBUILD_SRC),)
	@$(kecho) '  Using $(srctree) as source for kernel'
	$(Q)if [ -f $(srctree)/.config -o -d $(srctree)/include/config ]; then \
		echo >&2 "  $(srctree) is not clean, please run 'make mrproper'"; \
		echo >&2 "  in the '$(srctree)' directory.";\
		/bin/false; \
	fi;
endif

# prepare2 creates a makefile if using a separate output directory.
# From this point forward, .config has been reprocessed, so any rules
# that need to depend on updated CONFIG_* values can be checked here.
prepare2: prepare3 outputmakefile asm-generic

prepare1: prepare2 $(version_h) $(autoksyms_h) include/generated/utsrelease.h
	$(cmd_crmodverdir)

archprepare: archheaders archscripts prepare1 scripts_basic

prepare0: archprepare gcc-plugins
	$(Q)$(MAKE) $(build)=.

# All the preparing..
prepare: prepare0 prepare-objtool

# Support for using generic headers in asm-generic
PHONY += asm-generic uapi-asm-generic
asm-generic: uapi-asm-generic
	$(Q)$(MAKE) -f $(srctree)/scripts/Makefile.asm-generic \
	            src=asm obj=arch/$(SRCARCH)/include/generated/asm
uapi-asm-generic:
	$(Q)$(MAKE) -f $(srctree)/scripts/Makefile.asm-generic \
	            src=uapi/asm obj=arch/$(SRCARCH)/include/generated/uapi/asm

PHONY += prepare-objtool
prepare-objtool: $(objtool_target)
ifeq ($(SKIP_STACK_VALIDATION),1)
ifdef CONFIG_UNWINDER_ORC
	@echo "error: Cannot generate ORC metadata for CONFIG_UNWINDER_ORC=y, please install libelf-dev, libelf-devel or elfutils-libelf-devel" >&2
	@false
else
	@echo "warning: Cannot use CONFIG_STACK_VALIDATION=y, please install libelf-dev, libelf-devel or elfutils-libelf-devel" >&2
endif
endif

# Generate some files
# ---------------------------------------------------------------------------

# KERNELRELEASE can change from a few different places, meaning version.h
# needs to be updated, so this check is forced on all builds

uts_len := 64
define filechk_utsrelease.h
	if [ `echo -n "$(KERNELRELEASE)" | wc -c ` -gt $(uts_len) ]; then \
	  echo '"$(KERNELRELEASE)" exceeds $(uts_len) characters' >&2;    \
	  exit 1;                                                         \
	fi;                                                               \
	(echo \#define UTS_RELEASE \"$(KERNELRELEASE)\";)
endef

define filechk_version.h
	(echo \#define LINUX_VERSION_CODE $(shell                         \
	expr $(VERSION) \* 65536 + 0$(PATCHLEVEL) \* 256 + 0$(SUBLEVEL)); \
	echo '#define KERNEL_VERSION(a,b,c) (((a) << 16) + ((b) << 8) + (c))';)
endef

$(version_h): FORCE
	$(call filechk,version.h)
	$(Q)rm -f $(old_version_h)

include/generated/utsrelease.h: include/config/kernel.release FORCE
	$(call filechk,utsrelease.h)

PHONY += headerdep
headerdep:
	$(Q)find $(srctree)/include/ -name '*.h' | xargs --max-args 1 \
	$(srctree)/scripts/headerdep.pl -I$(srctree)/include

# ---------------------------------------------------------------------------
# Kernel headers

#Default location for installed headers
export INSTALL_HDR_PATH = $(objtree)/usr

# If we do an all arch process set dst to include/arch-$(SRCARCH)
hdr-dst = $(if $(KBUILD_HEADERS), dst=include/arch-$(SRCARCH), dst=include)

PHONY += archheaders
archheaders:

PHONY += archscripts
archscripts:

PHONY += __headers
__headers: $(version_h) scripts_basic uapi-asm-generic archheaders archscripts
	$(Q)$(MAKE) $(build)=scripts build_unifdef

PHONY += headers_install_all
headers_install_all:
	$(Q)$(CONFIG_SHELL) $(srctree)/scripts/headers.sh install

PHONY += headers_install
headers_install: __headers
	$(if $(wildcard $(srctree)/arch/$(SRCARCH)/include/uapi/asm/Kbuild),, \
	  $(error Headers not exportable for the $(SRCARCH) architecture))
	$(Q)$(MAKE) $(hdr-inst)=include/uapi dst=include
	$(Q)$(MAKE) $(hdr-inst)=arch/$(SRCARCH)/include/uapi $(hdr-dst)

PHONY += headers_check_all
headers_check_all: headers_install_all
	$(Q)$(CONFIG_SHELL) $(srctree)/scripts/headers.sh check

PHONY += headers_check
headers_check: headers_install
	$(Q)$(MAKE) $(hdr-inst)=include/uapi dst=include HDRCHECK=1
	$(Q)$(MAKE) $(hdr-inst)=arch/$(SRCARCH)/include/uapi $(hdr-dst) HDRCHECK=1

# ---------------------------------------------------------------------------
# Kernel selftest

PHONY += kselftest
kselftest:
	$(Q)$(MAKE) -C $(srctree)/tools/testing/selftests run_tests

PHONY += kselftest-clean
kselftest-clean:
	$(Q)$(MAKE) -C $(srctree)/tools/testing/selftests clean

PHONY += kselftest-merge
kselftest-merge:
	$(if $(wildcard $(objtree)/.config),, $(error No .config exists, config your kernel first!))
	$(Q)$(CONFIG_SHELL) $(srctree)/scripts/kconfig/merge_config.sh \
		-m $(objtree)/.config \
		$(srctree)/tools/testing/selftests/*/config
	+$(Q)$(MAKE) -f $(srctree)/Makefile olddefconfig

# ---------------------------------------------------------------------------
# Devicetree files

ifneq ($(wildcard $(srctree)/arch/$(SRCARCH)/boot/dts/),)
dtstree := arch/$(SRCARCH)/boot/dts
endif

ifneq ($(dtstree),)

%.dtb: prepare3 scripts_dtc
	$(Q)$(MAKE) $(build)=$(dtstree) $(dtstree)/$@

PHONY += dtbs dtbs_install
dtbs: prepare3 scripts_dtc
	$(Q)$(MAKE) $(build)=$(dtstree)

dtbs_install:
	$(Q)$(MAKE) $(dtbinst)=$(dtstree)

ifdef CONFIG_OF_EARLY_FLATTREE
all: dtbs
endif

endif

PHONY += scripts_dtc
scripts_dtc: scripts_basic
	$(Q)$(MAKE) $(build)=scripts/dtc

# ---------------------------------------------------------------------------
# Modules

ifdef CONFIG_MODULES

# By default, build modules as well

all: modules

# Build modules
#
# A module can be listed more than once in obj-m resulting in
# duplicate lines in modules.order files.  Those are removed
# using awk while concatenating to the final file.

PHONY += modules
modules: $(vmlinux-dirs) $(if $(KBUILD_BUILTIN),vmlinux) modules.builtin
	$(Q)$(AWK) '!x[$$0]++' $(vmlinux-dirs:%=$(objtree)/%/modules.order) > $(objtree)/modules.order
	@$(kecho) '  Building modules, stage 2.';
	$(Q)$(MAKE) -f $(srctree)/scripts/Makefile.modpost

modules.builtin: $(vmlinux-dirs:%=%/modules.builtin)
	$(Q)$(AWK) '!x[$$0]++' $^ > $(objtree)/modules.builtin

%/modules.builtin: include/config/auto.conf include/config/tristate.conf
	$(Q)$(MAKE) $(modbuiltin)=$*


# Target to prepare building external modules
PHONY += modules_prepare
modules_prepare: prepare scripts

# Target to install modules
PHONY += modules_install
modules_install: _modinst_ _modinst_post

PHONY += _modinst_
_modinst_:
	@rm -rf $(MODLIB)/kernel
	@rm -f $(MODLIB)/source
	@mkdir -p $(MODLIB)/kernel
	@ln -s $(abspath $(srctree)) $(MODLIB)/source
	@if [ ! $(objtree) -ef  $(MODLIB)/build ]; then \
		rm -f $(MODLIB)/build ; \
		ln -s $(CURDIR) $(MODLIB)/build ; \
	fi
	@cp -f $(objtree)/modules.order $(MODLIB)/
	@cp -f $(objtree)/modules.builtin $(MODLIB)/
	$(Q)$(MAKE) -f $(srctree)/scripts/Makefile.modinst

# This depmod is only for convenience to give the initial
# boot a modules.dep even before / is mounted read-write.  However the
# boot script depmod is the master version.
PHONY += _modinst_post
_modinst_post: _modinst_
	$(call cmd,depmod)

ifeq ($(CONFIG_MODULE_SIG), y)
PHONY += modules_sign
modules_sign:
	$(Q)$(MAKE) -f $(srctree)/scripts/Makefile.modsign
endif

else # CONFIG_MODULES

# Modules not configured
# ---------------------------------------------------------------------------

PHONY += modules modules_install
modules modules_install:
	@echo >&2
	@echo >&2 "The present kernel configuration has modules disabled."
	@echo >&2 "Type 'make config' and enable loadable module support."
	@echo >&2 "Then build a kernel with module support enabled."
	@echo >&2
	@exit 1

endif # CONFIG_MODULES

###
# Cleaning is done on three levels.
# make clean     Delete most generated files
#                Leave enough to build external modules
# make mrproper  Delete the current configuration, and all generated files
# make distclean Remove editor backup files, patch leftover files and the like

# Directories & files removed with 'make clean'
CLEAN_DIRS  += $(MODVERDIR) include/ksym

# Directories & files removed with 'make mrproper'
MRPROPER_DIRS  += include/config usr/include include/generated          \
		  arch/*/include/generated .tmp_objdiff
MRPROPER_FILES += .config .config.old .version \
		  Module.symvers tags TAGS cscope* GPATH GTAGS GRTAGS GSYMS \
		  signing_key.pem signing_key.priv signing_key.x509	\
		  x509.genkey extra_certificates signing_key.x509.keyid	\
		  signing_key.x509.signer vmlinux-gdb.py

# clean - Delete most, but leave enough to build external modules
#
clean: rm-dirs  := $(CLEAN_DIRS)
clean: rm-files := $(CLEAN_FILES)
clean-dirs      := $(addprefix _clean_, . $(vmlinux-alldirs) Documentation samples)

PHONY += $(clean-dirs) clean archclean vmlinuxclean
$(clean-dirs):
	$(Q)$(MAKE) $(clean)=$(patsubst _clean_%,%,$@)

vmlinuxclean:
	$(Q)$(CONFIG_SHELL) $(srctree)/scripts/link-vmlinux.sh clean
	$(Q)$(if $(ARCH_POSTLINK), $(MAKE) -f $(ARCH_POSTLINK) clean)

clean: archclean vmlinuxclean

# mrproper - Delete all generated files, including .config
#
mrproper: rm-dirs  := $(wildcard $(MRPROPER_DIRS))
mrproper: rm-files := $(wildcard $(MRPROPER_FILES))
mrproper-dirs      := $(addprefix _mrproper_,scripts)

PHONY += $(mrproper-dirs) mrproper archmrproper
$(mrproper-dirs):
	$(Q)$(MAKE) $(clean)=$(patsubst _mrproper_%,%,$@)

mrproper: clean archmrproper $(mrproper-dirs)
	$(call cmd,rmdirs)
	$(call cmd,rmfiles)

# distclean
#
PHONY += distclean

distclean: mrproper
	@find $(srctree) $(RCS_FIND_IGNORE) \
		\( -name '*.orig' -o -name '*.rej' -o -name '*~' \
		-o -name '*.bak' -o -name '#*#' -o -name '*%' \
		-o -name 'core' \) \
		-type f -print | xargs rm -f


# Packaging of the kernel to various formats
# ---------------------------------------------------------------------------
package-dir	:= scripts/package

%src-pkg: FORCE
	$(Q)$(MAKE) $(build)=$(package-dir) $@
%pkg: include/config/kernel.release FORCE
	$(Q)$(MAKE) $(build)=$(package-dir) $@


# Brief documentation of the typical targets used
# ---------------------------------------------------------------------------

boards := $(wildcard $(srctree)/arch/$(SRCARCH)/configs/*_defconfig)
boards := $(sort $(notdir $(boards)))
board-dirs := $(dir $(wildcard $(srctree)/arch/$(SRCARCH)/configs/*/*_defconfig))
board-dirs := $(sort $(notdir $(board-dirs:/=)))

PHONY += help
help:
	@echo  'Cleaning targets:'
	@echo  '  clean		  - Remove most generated files but keep the config and'
	@echo  '                    enough build support to build external modules'
	@echo  '  mrproper	  - Remove all generated files + config + various backup files'
	@echo  '  distclean	  - mrproper + remove editor backup and patch files'
	@echo  ''
	@echo  'Configuration targets:'
	@$(MAKE) -f $(srctree)/scripts/kconfig/Makefile help
	@echo  ''
	@echo  'Other generic targets:'
	@echo  '  all		  - Build all targets marked with [*]'
	@echo  '* vmlinux	  - Build the bare kernel'
	@echo  '* modules	  - Build all modules'
	@echo  '  modules_install - Install all modules to INSTALL_MOD_PATH (default: /)'
	@echo  '  dir/            - Build all files in dir and below'
	@echo  '  dir/file.[ois]  - Build specified target only'
	@echo  '  dir/file.ll     - Build the LLVM assembly file'
	@echo  '                    (requires compiler support for LLVM assembly generation)'
	@echo  '  dir/file.lst    - Build specified mixed source/assembly target only'
	@echo  '                    (requires a recent binutils and recent build (System.map))'
	@echo  '  dir/file.ko     - Build module including final link'
	@echo  '  modules_prepare - Set up for building external modules'
	@echo  '  tags/TAGS	  - Generate tags file for editors'
	@echo  '  cscope	  - Generate cscope index'
	@echo  '  gtags           - Generate GNU GLOBAL index'
	@echo  '  kernelrelease	  - Output the release version string (use with make -s)'
	@echo  '  kernelversion	  - Output the version stored in Makefile (use with make -s)'
	@echo  '  image_name	  - Output the image name (use with make -s)'
	@echo  '  headers_install - Install sanitised kernel headers to INSTALL_HDR_PATH'; \
	 echo  '                    (default: $(INSTALL_HDR_PATH))'; \
	 echo  ''
	@echo  'Static analysers:'
	@echo  '  checkstack      - Generate a list of stack hogs'
	@echo  '  namespacecheck  - Name space analysis on compiled kernel'
	@echo  '  versioncheck    - Sanity check on version.h usage'
	@echo  '  includecheck    - Check for duplicate included header files'
	@echo  '  export_report   - List the usages of all exported symbols'
	@echo  '  headers_check   - Sanity check on exported headers'
	@echo  '  headerdep       - Detect inclusion cycles in headers'
	@echo  '  coccicheck      - Check with Coccinelle'
	@echo  ''
	@echo  'Kernel selftest:'
	@echo  '  kselftest       - Build and run kernel selftest (run as root)'
	@echo  '                    Build, install, and boot kernel before'
	@echo  '                    running kselftest on it'
	@echo  '  kselftest-clean - Remove all generated kselftest files'
	@echo  '  kselftest-merge - Merge all the config dependencies of kselftest to existing'
	@echo  '                    .config.'
	@echo  ''
	@$(if $(dtstree), \
		echo 'Devicetree:'; \
		echo '* dtbs            - Build device tree blobs for enabled boards'; \
		echo '  dtbs_install    - Install dtbs to $(INSTALL_DTBS_PATH)'; \
		echo '')

	@echo 'Userspace tools targets:'
	@echo '  use "make tools/help"'
	@echo '  or  "cd tools; make help"'
	@echo  ''
	@echo  'Kernel packaging:'
	@$(MAKE) $(build)=$(package-dir) help
	@echo  ''
	@echo  'Documentation targets:'
	@$(MAKE) -f $(srctree)/Documentation/Makefile dochelp
	@echo  ''
	@echo  'Architecture specific targets ($(SRCARCH)):'
	@$(if $(archhelp),$(archhelp),\
		echo '  No architecture specific help defined for $(SRCARCH)')
	@echo  ''
	@$(if $(boards), \
		$(foreach b, $(boards), \
		printf "  %-24s - Build for %s\\n" $(b) $(subst _defconfig,,$(b));) \
		echo '')
	@$(if $(board-dirs), \
		$(foreach b, $(board-dirs), \
		printf "  %-16s - Show %s-specific targets\\n" help-$(b) $(b);) \
		printf "  %-16s - Show all of the above\\n" help-boards; \
		echo '')

	@echo  '  make V=0|1 [targets] 0 => quiet build (default), 1 => verbose build'
	@echo  '  make V=2   [targets] 2 => give reason for rebuild of target'
	@echo  '  make O=dir [targets] Locate all output files in "dir", including .config'
	@echo  '  make C=1   [targets] Check re-compiled c source with $$CHECK (sparse by default)'
	@echo  '  make C=2   [targets] Force check of all c source with $$CHECK'
	@echo  '  make RECORDMCOUNT_WARN=1 [targets] Warn about ignored mcount sections'
	@echo  '  make W=n   [targets] Enable extra gcc checks, n=1,2,3 where'
	@echo  '		1: warnings which may be relevant and do not occur too often'
	@echo  '		2: warnings which occur quite often but may still be relevant'
	@echo  '		3: more obscure warnings, can most likely be ignored'
	@echo  '		Multiple levels can be combined with W=12 or W=123'
	@echo  ''
	@echo  'Execute "make" or "make all" to build all targets marked with [*] '
	@echo  'For further info see the ./README file'


help-board-dirs := $(addprefix help-,$(board-dirs))

help-boards: $(help-board-dirs)

boards-per-dir = $(sort $(notdir $(wildcard $(srctree)/arch/$(SRCARCH)/configs/$*/*_defconfig)))

$(help-board-dirs): help-%:
	@echo  'Architecture specific targets ($(SRCARCH) $*):'
	@$(if $(boards-per-dir), \
		$(foreach b, $(boards-per-dir), \
		printf "  %-24s - Build for %s\\n" $*/$(b) $(subst _defconfig,,$(b));) \
		echo '')


# Documentation targets
# ---------------------------------------------------------------------------
DOC_TARGETS := xmldocs latexdocs pdfdocs htmldocs epubdocs cleandocs \
	       linkcheckdocs dochelp refcheckdocs
PHONY += $(DOC_TARGETS)
$(DOC_TARGETS): scripts_basic FORCE
	$(Q)$(MAKE) $(build)=Documentation $@

else # KBUILD_EXTMOD

###
# External module support.
# When building external modules the kernel used as basis is considered
# read-only, and no consistency checks are made and the make
# system is not used on the basis kernel. If updates are required
# in the basis kernel ordinary make commands (without M=...) must
# be used.
#
# The following are the only valid targets when building external
# modules.
# make M=dir clean     Delete all automatically generated files
# make M=dir modules   Make all modules in specified dir
# make M=dir	       Same as 'make M=dir modules'
# make M=dir modules_install
#                      Install the modules built in the module directory
#                      Assumes install directory is already created

# We are always building modules
KBUILD_MODULES := 1

PHONY += $(objtree)/Module.symvers
$(objtree)/Module.symvers:
	@test -e $(objtree)/Module.symvers || ( \
	echo; \
	echo "  WARNING: Symbol version dump $(objtree)/Module.symvers"; \
	echo "           is missing; modules will have no dependencies and modversions."; \
	echo )

module-dirs := $(addprefix _module_,$(KBUILD_EXTMOD))
PHONY += $(module-dirs) modules
$(module-dirs): prepare $(objtree)/Module.symvers
	$(Q)$(MAKE) $(build)=$(patsubst _module_%,%,$@)

modules: $(module-dirs)
	@$(kecho) '  Building modules, stage 2.';
	$(Q)$(MAKE) -f $(srctree)/scripts/Makefile.modpost

PHONY += modules_install
modules_install: _emodinst_ _emodinst_post

install-dir := $(if $(INSTALL_MOD_DIR),$(INSTALL_MOD_DIR),extra)
PHONY += _emodinst_
_emodinst_:
	$(Q)mkdir -p $(MODLIB)/$(install-dir)
	$(Q)$(MAKE) -f $(srctree)/scripts/Makefile.modinst

PHONY += _emodinst_post
_emodinst_post: _emodinst_
	$(call cmd,depmod)

clean-dirs := $(addprefix _clean_,$(KBUILD_EXTMOD))

PHONY += $(clean-dirs) clean
$(clean-dirs):
	$(Q)$(MAKE) $(clean)=$(patsubst _clean_%,%,$@)

clean:	rm-dirs := $(MODVERDIR)
clean: rm-files := $(KBUILD_EXTMOD)/Module.symvers

PHONY += help
help:
	@echo  '  Building external modules.'
	@echo  '  Syntax: make -C path/to/kernel/src M=$$PWD target'
	@echo  ''
	@echo  '  modules         - default target, build the module(s)'
	@echo  '  modules_install - install the module'
	@echo  '  clean           - remove generated files in module directory only'
	@echo  ''

# Dummies...
PHONY += prepare scripts
prepare:
	$(cmd_crmodverdir)
scripts: ;
endif # KBUILD_EXTMOD

clean: $(clean-dirs)
	$(call cmd,rmdirs)
	$(call cmd,rmfiles)
	@find $(if $(KBUILD_EXTMOD), $(KBUILD_EXTMOD), .) $(RCS_FIND_IGNORE) \
		\( -name '*.[aios]' -o -name '*.ko' -o -name '.*.cmd' \
		-o -name '*.ko.*' -o -name '*.dtb' -o -name '*.dtb.S' \
		-o -name '*.dwo' -o -name '*.lst' \
		-o -name '*.su'  \
		-o -name '.*.d' -o -name '.*.tmp' -o -name '*.mod.c' \
		-o -name '*.lex.c' -o -name '*.tab.[ch]' \
		-o -name '*.asn1.[ch]' \
		-o -name '*.symtypes' -o -name 'modules.order' \
		-o -name modules.builtin -o -name '.tmp_*.o.*' \
		-o -name '*.c.[012]*.*' \
		-o -name '*.ll' \
		-o -name '*.gcno' \) -type f -print | xargs rm -f

# Generate tags for editors
# ---------------------------------------------------------------------------
quiet_cmd_tags = GEN     $@
      cmd_tags = $(CONFIG_SHELL) $(srctree)/scripts/tags.sh $@

tags TAGS cscope gtags: FORCE
	$(call cmd,tags)

# Scripts to check various things for consistency
# ---------------------------------------------------------------------------

PHONY += includecheck versioncheck coccicheck namespacecheck export_report

includecheck:
	find $(srctree)/* $(RCS_FIND_IGNORE) \
		-name '*.[hcS]' -type f -print | sort \
		| xargs $(PERL) -w $(srctree)/scripts/checkincludes.pl

versioncheck:
	find $(srctree)/* $(RCS_FIND_IGNORE) \
		-name '*.[hcS]' -type f -print | sort \
		| xargs $(PERL) -w $(srctree)/scripts/checkversion.pl

coccicheck:
	$(Q)$(CONFIG_SHELL) $(srctree)/scripts/$@

namespacecheck:
	$(PERL) $(srctree)/scripts/namespace.pl

export_report:
	$(PERL) $(srctree)/scripts/export_report.pl

PHONY += checkstack kernelrelease kernelversion image_name

# UML needs a little special treatment here.  It wants to use the host
# toolchain, so needs $(SUBARCH) passed to checkstack.pl.  Everyone
# else wants $(ARCH), including people doing cross-builds, which means
# that $(SUBARCH) doesn't work here.
ifeq ($(ARCH), um)
CHECKSTACK_ARCH := $(SUBARCH)
else
CHECKSTACK_ARCH := $(ARCH)
endif
checkstack:
	$(OBJDUMP) -d vmlinux $$(find . -name '*.ko') | \
	$(PERL) $(src)/scripts/checkstack.pl $(CHECKSTACK_ARCH)

kernelrelease:
	@echo "$(KERNELVERSION)$$($(CONFIG_SHELL) $(srctree)/scripts/setlocalversion $(srctree))"

kernelversion:
	@echo $(KERNELVERSION)

image_name:
	@echo $(KBUILD_IMAGE)

# Clear a bunch of variables before executing the submake
tools/: FORCE
	$(Q)mkdir -p $(objtree)/tools
	$(Q)$(MAKE) LDFLAGS= MAKEFLAGS="$(tools_silent) $(filter --j% -j,$(MAKEFLAGS))" O=$(abspath $(objtree)) subdir=tools -C $(src)/tools/

tools/%: FORCE
	$(Q)mkdir -p $(objtree)/tools
	$(Q)$(MAKE) LDFLAGS= MAKEFLAGS="$(tools_silent) $(filter --j% -j,$(MAKEFLAGS))" O=$(abspath $(objtree)) subdir=tools -C $(src)/tools/ $*

# Single targets
# ---------------------------------------------------------------------------
# Single targets are compatible with:
# - build with mixed source and output
# - build with separate output dir 'make O=...'
# - external modules
#
#  target-dir => where to store outputfile
#  build-dir  => directory in kernel source tree to use

ifeq ($(KBUILD_EXTMOD),)
        build-dir  = $(patsubst %/,%,$(dir $@))
        target-dir = $(dir $@)
else
        zap-slash=$(filter-out .,$(patsubst %/,%,$(dir $@)))
        build-dir  = $(KBUILD_EXTMOD)$(if $(zap-slash),/$(zap-slash))
        target-dir = $(if $(KBUILD_EXTMOD),$(dir $<),$(dir $@))
endif

%.s: %.c prepare scripts FORCE
	$(Q)$(MAKE) $(build)=$(build-dir) $(target-dir)$(notdir $@)
%.i: %.c prepare scripts FORCE
	$(Q)$(MAKE) $(build)=$(build-dir) $(target-dir)$(notdir $@)
%.o: %.c prepare scripts FORCE
	$(Q)$(MAKE) $(build)=$(build-dir) $(target-dir)$(notdir $@)
%.lst: %.c prepare scripts FORCE
	$(Q)$(MAKE) $(build)=$(build-dir) $(target-dir)$(notdir $@)
%.s: %.S prepare scripts FORCE
	$(Q)$(MAKE) $(build)=$(build-dir) $(target-dir)$(notdir $@)
%.o: %.S prepare scripts FORCE
	$(Q)$(MAKE) $(build)=$(build-dir) $(target-dir)$(notdir $@)
%.symtypes: %.c prepare scripts FORCE
	$(Q)$(MAKE) $(build)=$(build-dir) $(target-dir)$(notdir $@)
%.ll: %.c prepare scripts FORCE
	$(Q)$(MAKE) $(build)=$(build-dir) $(target-dir)$(notdir $@)

# Modules
/: prepare scripts FORCE
	$(Q)$(MAKE) KBUILD_MODULES=$(if $(CONFIG_MODULES),1) \
	$(build)=$(build-dir)
# Make sure the latest headers are built for Documentation
Documentation/ samples/: headers_install
%/: prepare scripts FORCE
	$(Q)$(MAKE) KBUILD_MODULES=$(if $(CONFIG_MODULES),1) \
	$(build)=$(build-dir)
%.ko: prepare scripts FORCE
	$(Q)$(MAKE) KBUILD_MODULES=$(if $(CONFIG_MODULES),1)   \
	$(build)=$(build-dir) $(@:.ko=.o)
	$(Q)$(MAKE) -f $(srctree)/scripts/Makefile.modpost

# FIXME Should go into a make.lib or something
# ===========================================================================

quiet_cmd_rmdirs = $(if $(wildcard $(rm-dirs)),CLEAN   $(wildcard $(rm-dirs)))
      cmd_rmdirs = rm -rf $(rm-dirs)

quiet_cmd_rmfiles = $(if $(wildcard $(rm-files)),CLEAN   $(wildcard $(rm-files)))
      cmd_rmfiles = rm -f $(rm-files)

# Run depmod only if we have System.map and depmod is executable
quiet_cmd_depmod = DEPMOD  $(KERNELRELEASE)
      cmd_depmod = $(CONFIG_SHELL) $(srctree)/scripts/depmod.sh $(DEPMOD) \
                   $(KERNELRELEASE)

# Create temporary dir for module support files
# clean it up only when building all modules
cmd_crmodverdir = $(Q)mkdir -p $(MODVERDIR) \
                  $(if $(KBUILD_MODULES),; rm -f $(MODVERDIR)/*)

# read saved command lines for existing targets
existing-targets := $(wildcard $(sort $(targets)))

cmd_files := $(foreach f,$(existing-targets),$(dir $(f)).$(notdir $(f)).cmd)
$(cmd_files): ;	# Do not try to update included dependency files
-include $(cmd_files)

endif   # ifeq ($(config-targets),1)
endif   # ifeq ($(mixed-targets),1)
endif	# skip-makefile

PHONY += FORCE
FORCE:

# Declare the contents of the PHONY variable as phony.  We keep that
# information in a variable so we can use it in if_changed and friends.
.PHONY: $(PHONY)<|MERGE_RESOLUTION|>--- conflicted
+++ resolved
@@ -1,15 +1,9 @@
 # SPDX-License-Identifier: GPL-2.0
 VERSION = 4
 PATCHLEVEL = 20
-<<<<<<< HEAD
-SUBLEVEL = 11
+SUBLEVEL = 12
 EXTRAVERSION = -zen
 NAME = Sparky Falcon
-=======
-SUBLEVEL = 12
-EXTRAVERSION =
-NAME = Shy Crocodile
->>>>>>> c91951f1
 
 # *DOCUMENTATION*
 # To see a list of typical targets execute "make help"

VERSION = 3
PATCHLEVEL = 12
<<<<<<< HEAD
SUBLEVEL = 0
EXTRAVERSION = -zen
NAME = Attack of the Giant Nanobots
=======
SUBLEVEL = 1
EXTRAVERSION =
NAME = One Giant Leap for Frogkind
>>>>>>> 6beb1be0

# *DOCUMENTATION*
# To see a list of typical targets execute "make help"
# More info can be located in ./README
# Comments in this file are targeted only to the developer, do not
# expect to learn how to build the kernel reading this file.

# Do not:
# o  use make's built-in rules and variables
#    (this increases performance and avoids hard-to-debug behaviour);
# o  print "Entering directory ...";
MAKEFLAGS += -rR --no-print-directory

# Avoid funny character set dependencies
unexport LC_ALL
LC_COLLATE=C
LC_NUMERIC=C
export LC_COLLATE LC_NUMERIC

# We are using a recursive build, so we need to do a little thinking
# to get the ordering right.
#
# Most importantly: sub-Makefiles should only ever modify files in
# their own directory. If in some directory we have a dependency on
# a file in another dir (which doesn't happen often, but it's often
# unavoidable when linking the built-in.o targets which finally
# turn into vmlinux), we will call a sub make in that other dir, and
# after that we are sure that everything which is in that other dir
# is now up to date.
#
# The only cases where we need to modify files which have global
# effects are thus separated out and done before the recursive
# descending is started. They are now explicitly listed as the
# prepare rule.

# To put more focus on warnings, be less verbose as default
# Use 'make V=1' to see the full commands

ifeq ("$(origin V)", "command line")
  KBUILD_VERBOSE = $(V)
endif
ifndef KBUILD_VERBOSE
  KBUILD_VERBOSE = 0
endif

# Call a source code checker (by default, "sparse") as part of the
# C compilation.
#
# Use 'make C=1' to enable checking of only re-compiled files.
# Use 'make C=2' to enable checking of *all* source files, regardless
# of whether they are re-compiled or not.
#
# See the file "Documentation/sparse.txt" for more details, including
# where to get the "sparse" utility.

ifeq ("$(origin C)", "command line")
  KBUILD_CHECKSRC = $(C)
endif
ifndef KBUILD_CHECKSRC
  KBUILD_CHECKSRC = 0
endif

# Use make M=dir to specify directory of external module to build
# Old syntax make ... SUBDIRS=$PWD is still supported
# Setting the environment variable KBUILD_EXTMOD take precedence
ifdef SUBDIRS
  KBUILD_EXTMOD ?= $(SUBDIRS)
endif

ifeq ("$(origin M)", "command line")
  KBUILD_EXTMOD := $(M)
endif

# kbuild supports saving output files in a separate directory.
# To locate output files in a separate directory two syntaxes are supported.
# In both cases the working directory must be the root of the kernel src.
# 1) O=
# Use "make O=dir/to/store/output/files/"
#
# 2) Set KBUILD_OUTPUT
# Set the environment variable KBUILD_OUTPUT to point to the directory
# where the output files shall be placed.
# export KBUILD_OUTPUT=dir/to/store/output/files/
# make
#
# The O= assignment takes precedence over the KBUILD_OUTPUT environment
# variable.


# KBUILD_SRC is set on invocation of make in OBJ directory
# KBUILD_SRC is not intended to be used by the regular user (for now)
ifeq ($(KBUILD_SRC),)

# OK, Make called in directory where kernel src resides
# Do we want to locate output files in a separate directory?
ifeq ("$(origin O)", "command line")
  KBUILD_OUTPUT := $(O)
endif

ifeq ("$(origin W)", "command line")
  export KBUILD_ENABLE_EXTRA_GCC_CHECKS := $(W)
endif

# That's our default target when none is given on the command line
PHONY := _all
_all:

# Cancel implicit rules on top Makefile
$(CURDIR)/Makefile Makefile: ;

ifneq ($(KBUILD_OUTPUT),)
# Invoke a second make in the output directory, passing relevant variables
# check that the output directory actually exists
saved-output := $(KBUILD_OUTPUT)
KBUILD_OUTPUT := $(shell cd $(KBUILD_OUTPUT) && /bin/pwd)
$(if $(KBUILD_OUTPUT),, \
     $(error output directory "$(saved-output)" does not exist))

PHONY += $(MAKECMDGOALS) sub-make

$(filter-out _all sub-make $(CURDIR)/Makefile, $(MAKECMDGOALS)) _all: sub-make
	@:

sub-make: FORCE
	$(if $(KBUILD_VERBOSE:1=),@)$(MAKE) -C $(KBUILD_OUTPUT) \
	KBUILD_SRC=$(CURDIR) \
	KBUILD_EXTMOD="$(KBUILD_EXTMOD)" -f $(CURDIR)/Makefile \
	$(filter-out _all sub-make,$(MAKECMDGOALS))

# Leave processing to above invocation of make
skip-makefile := 1
endif # ifneq ($(KBUILD_OUTPUT),)
endif # ifeq ($(KBUILD_SRC),)

# We process the rest of the Makefile if this is the final invocation of make
ifeq ($(skip-makefile),)

# If building an external module we do not care about the all: rule
# but instead _all depend on modules
PHONY += all
ifeq ($(KBUILD_EXTMOD),)
_all: all
else
_all: modules
endif

srctree		:= $(if $(KBUILD_SRC),$(KBUILD_SRC),$(CURDIR))
objtree		:= $(CURDIR)
src		:= $(srctree)
obj		:= $(objtree)

VPATH		:= $(srctree)$(if $(KBUILD_EXTMOD),:$(KBUILD_EXTMOD))

export srctree objtree VPATH


# SUBARCH tells the usermode build what the underlying arch is.  That is set
# first, and if a usermode build is happening, the "ARCH=um" on the command
# line overrides the setting of ARCH below.  If a native build is happening,
# then ARCH is assigned, getting whatever value it gets normally, and 
# SUBARCH is subsequently ignored.

SUBARCH := $(shell uname -m | sed -e s/i.86/x86/ -e s/x86_64/x86/ \
				  -e s/sun4u/sparc64/ \
				  -e s/arm.*/arm/ -e s/sa110/arm/ \
				  -e s/s390x/s390/ -e s/parisc64/parisc/ \
				  -e s/ppc.*/powerpc/ -e s/mips.*/mips/ \
				  -e s/sh[234].*/sh/ -e s/aarch64.*/arm64/ )

# Cross compiling and selecting different set of gcc/bin-utils
# ---------------------------------------------------------------------------
#
# When performing cross compilation for other architectures ARCH shall be set
# to the target architecture. (See arch/* for the possibilities).
# ARCH can be set during invocation of make:
# make ARCH=ia64
# Another way is to have ARCH set in the environment.
# The default ARCH is the host where make is executed.

# CROSS_COMPILE specify the prefix used for all executables used
# during compilation. Only gcc and related bin-utils executables
# are prefixed with $(CROSS_COMPILE).
# CROSS_COMPILE can be set on the command line
# make CROSS_COMPILE=ia64-linux-
# Alternatively CROSS_COMPILE can be set in the environment.
# A third alternative is to store a setting in .config so that plain
# "make" in the configured kernel build directory always uses that.
# Default value for CROSS_COMPILE is not to prefix executables
# Note: Some architectures assign CROSS_COMPILE in their arch/*/Makefile
ARCH		?= $(SUBARCH)
CROSS_COMPILE	?= $(CONFIG_CROSS_COMPILE:"%"=%)

# Architecture as present in compile.h
UTS_MACHINE 	:= $(ARCH)
SRCARCH 	:= $(ARCH)

# Additional ARCH settings for x86
ifeq ($(ARCH),i386)
        SRCARCH := x86
endif
ifeq ($(ARCH),x86_64)
        SRCARCH := x86
endif

# Additional ARCH settings for sparc
ifeq ($(ARCH),sparc32)
       SRCARCH := sparc
endif
ifeq ($(ARCH),sparc64)
       SRCARCH := sparc
endif

# Additional ARCH settings for sh
ifeq ($(ARCH),sh64)
       SRCARCH := sh
endif

# Additional ARCH settings for tile
ifeq ($(ARCH),tilepro)
       SRCARCH := tile
endif
ifeq ($(ARCH),tilegx)
       SRCARCH := tile
endif

# Where to locate arch specific headers
hdr-arch  := $(SRCARCH)

KCONFIG_CONFIG	?= .config
export KCONFIG_CONFIG

# SHELL used by kbuild
CONFIG_SHELL := $(shell if [ -x "$$BASH" ]; then echo $$BASH; \
	  else if [ -x /bin/bash ]; then echo /bin/bash; \
	  else echo sh; fi ; fi)

HOSTCC       = gcc
HOSTCXX      = g++
HOSTCFLAGS   = -Wall -Wmissing-prototypes -Wstrict-prototypes -O2 -fomit-frame-pointer
HOSTCXXFLAGS = -O2

# Decide whether to build built-in, modular, or both.
# Normally, just do built-in.

KBUILD_MODULES :=
KBUILD_BUILTIN := 1

#	If we have only "make modules", don't compile built-in objects.
#	When we're building modules with modversions, we need to consider
#	the built-in objects during the descend as well, in order to
#	make sure the checksums are up to date before we record them.

ifeq ($(MAKECMDGOALS),modules)
  KBUILD_BUILTIN := $(if $(CONFIG_MODVERSIONS),1)
endif

#	If we have "make <whatever> modules", compile modules
#	in addition to whatever we do anyway.
#	Just "make" or "make all" shall build modules as well

ifneq ($(filter all _all modules,$(MAKECMDGOALS)),)
  KBUILD_MODULES := 1
endif

ifeq ($(MAKECMDGOALS),)
  KBUILD_MODULES := 1
endif

export KBUILD_MODULES KBUILD_BUILTIN
export KBUILD_CHECKSRC KBUILD_SRC KBUILD_EXTMOD

# Beautify output
# ---------------------------------------------------------------------------
#
# Normally, we echo the whole command before executing it. By making
# that echo $($(quiet)$(cmd)), we now have the possibility to set
# $(quiet) to choose other forms of output instead, e.g.
#
#         quiet_cmd_cc_o_c = Compiling $(RELDIR)/$@
#         cmd_cc_o_c       = $(CC) $(c_flags) -c -o $@ $<
#
# If $(quiet) is empty, the whole command will be printed.
# If it is set to "quiet_", only the short version will be printed. 
# If it is set to "silent_", nothing will be printed at all, since
# the variable $(silent_cmd_cc_o_c) doesn't exist.
#
# A simple variant is to prefix commands with $(Q) - that's useful
# for commands that shall be hidden in non-verbose mode.
#
#	$(Q)ln $@ :<
#
# If KBUILD_VERBOSE equals 0 then the above command will be hidden.
# If KBUILD_VERBOSE equals 1 then the above command is displayed.

ifeq ($(KBUILD_VERBOSE),1)
  quiet =
  Q =
else
  quiet=quiet_
  Q = @
endif

# If the user is running make -s (silent mode), suppress echoing of
# commands

ifneq ($(filter s% -s%,$(MAKEFLAGS)),)
  quiet=silent_
endif

export quiet Q KBUILD_VERBOSE


# Look for make include files relative to root of kernel src
MAKEFLAGS += --include-dir=$(srctree)

# We need some generic definitions (do not try to remake the file).
$(srctree)/scripts/Kbuild.include: ;
include $(srctree)/scripts/Kbuild.include

# Make variables (CC, etc...)

AS		= $(CROSS_COMPILE)as
LD		= $(CROSS_COMPILE)ld
CC		= $(CROSS_COMPILE)gcc
CPP		= $(CC) -E
AR		= $(CROSS_COMPILE)ar
NM		= $(CROSS_COMPILE)nm
STRIP		= $(CROSS_COMPILE)strip
OBJCOPY		= $(CROSS_COMPILE)objcopy
OBJDUMP		= $(CROSS_COMPILE)objdump
AWK		= awk
GENKSYMS	= scripts/genksyms/genksyms
INSTALLKERNEL  := installkernel
DEPMOD		= /sbin/depmod
PERL		= perl
CHECK		= sparse

CHECKFLAGS     := -D__linux__ -Dlinux -D__STDC__ -Dunix -D__unix__ \
		  -Wbitwise -Wno-return-void $(CF)
CFLAGS_MODULE   =
AFLAGS_MODULE   =
LDFLAGS_MODULE  =
CFLAGS_KERNEL	=
AFLAGS_KERNEL	=
CFLAGS_GCOV	= -fprofile-arcs -ftest-coverage


# Use USERINCLUDE when you must reference the UAPI directories only.
USERINCLUDE    := \
		-I$(srctree)/arch/$(hdr-arch)/include/uapi \
		-Iarch/$(hdr-arch)/include/generated/uapi \
		-I$(srctree)/include/uapi \
		-Iinclude/generated/uapi \
                -include $(srctree)/include/linux/kconfig.h

# Use LINUXINCLUDE when you must reference the include/ directory.
# Needed to be compatible with the O= option
LINUXINCLUDE    := \
		-I$(srctree)/arch/$(hdr-arch)/include \
		-Iarch/$(hdr-arch)/include/generated \
		$(if $(KBUILD_SRC), -I$(srctree)/include) \
		-Iinclude \
		$(USERINCLUDE)

KBUILD_CPPFLAGS := -D__KERNEL__

KBUILD_CFLAGS   := -Wall -Wundef -Wstrict-prototypes -Wno-trigraphs \
		   -fno-strict-aliasing -fno-common \
		   -Werror-implicit-function-declaration \
		   -Wno-format-security \
		   -fno-delete-null-pointer-checks
KBUILD_AFLAGS_KERNEL :=
KBUILD_CFLAGS_KERNEL :=
KBUILD_AFLAGS   := -D__ASSEMBLY__
KBUILD_AFLAGS_MODULE  := -DMODULE
KBUILD_CFLAGS_MODULE  := -DMODULE
KBUILD_LDFLAGS_MODULE := -T $(srctree)/scripts/module-common.lds

# Read KERNELRELEASE from include/config/kernel.release (if it exists)
KERNELRELEASE = $(shell cat include/config/kernel.release 2> /dev/null)
KERNELVERSION = $(VERSION)$(if $(PATCHLEVEL),.$(PATCHLEVEL)$(if $(SUBLEVEL),.$(SUBLEVEL)))$(EXTRAVERSION)

export VERSION PATCHLEVEL SUBLEVEL KERNELRELEASE KERNELVERSION
export ARCH SRCARCH CONFIG_SHELL HOSTCC HOSTCFLAGS CROSS_COMPILE AS LD CC
export CPP AR NM STRIP OBJCOPY OBJDUMP
export MAKE AWK GENKSYMS INSTALLKERNEL PERL UTS_MACHINE
export HOSTCXX HOSTCXXFLAGS LDFLAGS_MODULE CHECK CHECKFLAGS

export KBUILD_CPPFLAGS NOSTDINC_FLAGS LINUXINCLUDE OBJCOPYFLAGS LDFLAGS
export KBUILD_CFLAGS CFLAGS_KERNEL CFLAGS_MODULE CFLAGS_GCOV
export KBUILD_AFLAGS AFLAGS_KERNEL AFLAGS_MODULE
export KBUILD_AFLAGS_MODULE KBUILD_CFLAGS_MODULE KBUILD_LDFLAGS_MODULE
export KBUILD_AFLAGS_KERNEL KBUILD_CFLAGS_KERNEL
export KBUILD_ARFLAGS

# When compiling out-of-tree modules, put MODVERDIR in the module
# tree rather than in the kernel tree. The kernel tree might
# even be read-only.
export MODVERDIR := $(if $(KBUILD_EXTMOD),$(firstword $(KBUILD_EXTMOD))/).tmp_versions

# Files to ignore in find ... statements

RCS_FIND_IGNORE := \( -name SCCS -o -name BitKeeper -o -name .svn -o -name CVS \
		   -o -name .pc -o -name .hg -o -name .git \) -prune -o
export RCS_TAR_IGNORE := --exclude SCCS --exclude BitKeeper --exclude .svn \
			 --exclude CVS --exclude .pc --exclude .hg --exclude .git

# ===========================================================================
# Rules shared between *config targets and build targets

# Basic helpers built in scripts/
PHONY += scripts_basic
scripts_basic:
	$(Q)$(MAKE) $(build)=scripts/basic
	$(Q)rm -f .tmp_quiet_recordmcount

# To avoid any implicit rule to kick in, define an empty command.
scripts/basic/%: scripts_basic ;

PHONY += outputmakefile
# outputmakefile generates a Makefile in the output directory, if using a
# separate output directory. This allows convenient use of make in the
# output directory.
outputmakefile:
ifneq ($(KBUILD_SRC),)
	$(Q)ln -fsn $(srctree) source
	$(Q)$(CONFIG_SHELL) $(srctree)/scripts/mkmakefile \
	    $(srctree) $(objtree) $(VERSION) $(PATCHLEVEL)
endif

# Support for using generic headers in asm-generic
PHONY += asm-generic
asm-generic:
	$(Q)$(MAKE) -f $(srctree)/scripts/Makefile.asm-generic \
	            src=asm obj=arch/$(SRCARCH)/include/generated/asm
	$(Q)$(MAKE) -f $(srctree)/scripts/Makefile.asm-generic \
	            src=uapi/asm obj=arch/$(SRCARCH)/include/generated/uapi/asm

# To make sure we do not include .config for any of the *config targets
# catch them early, and hand them over to scripts/kconfig/Makefile
# It is allowed to specify more targets when calling make, including
# mixing *config targets and build targets.
# For example 'make oldconfig all'.
# Detect when mixed targets is specified, and make a second invocation
# of make so .config is not included in this case either (for *config).

version_h := include/generated/uapi/linux/version.h

no-dot-config-targets := clean mrproper distclean \
			 cscope gtags TAGS tags help %docs check% coccicheck \
			 $(version_h) headers_% archheaders archscripts \
			 kernelversion %src-pkg

config-targets := 0
mixed-targets  := 0
dot-config     := 1

ifneq ($(filter $(no-dot-config-targets), $(MAKECMDGOALS)),)
	ifeq ($(filter-out $(no-dot-config-targets), $(MAKECMDGOALS)),)
		dot-config := 0
	endif
endif

ifeq ($(KBUILD_EXTMOD),)
        ifneq ($(filter config %config,$(MAKECMDGOALS)),)
                config-targets := 1
                ifneq ($(filter-out config %config,$(MAKECMDGOALS)),)
                        mixed-targets := 1
                endif
        endif
endif

ifeq ($(mixed-targets),1)
# ===========================================================================
# We're called with mixed targets (*config and build targets).
# Handle them one by one.

%:: FORCE
	$(Q)$(MAKE) -C $(srctree) KBUILD_SRC= $@

else
ifeq ($(config-targets),1)
# ===========================================================================
# *config targets only - make sure prerequisites are updated, and descend
# in scripts/kconfig to make the *config target

# Read arch specific Makefile to set KBUILD_DEFCONFIG as needed.
# KBUILD_DEFCONFIG may point out an alternative default configuration
# used for 'make defconfig'
include $(srctree)/arch/$(SRCARCH)/Makefile
export KBUILD_DEFCONFIG KBUILD_KCONFIG

config: scripts_basic outputmakefile FORCE
	$(Q)mkdir -p include/linux include/config
	$(Q)$(MAKE) $(build)=scripts/kconfig $@

%config: scripts_basic outputmakefile FORCE
	$(Q)mkdir -p include/linux include/config
	$(Q)$(MAKE) $(build)=scripts/kconfig $@

else
# ===========================================================================
# Build targets only - this includes vmlinux, arch specific targets, clean
# targets and others. In general all targets except *config targets.

ifeq ($(KBUILD_EXTMOD),)
# Additional helpers built in scripts/
# Carefully list dependencies so we do not try to build scripts twice
# in parallel
PHONY += scripts
scripts: scripts_basic include/config/auto.conf include/config/tristate.conf \
	 asm-generic
	$(Q)$(MAKE) $(build)=$(@)

# Objects we will link into vmlinux / subdirs we need to visit
init-y		:= init/
drivers-y	:= drivers/ sound/ firmware/
net-y		:= net/
libs-y		:= lib/
core-y		:= usr/
endif # KBUILD_EXTMOD

ifeq ($(dot-config),1)
# Read in config
-include include/config/auto.conf

ifeq ($(KBUILD_EXTMOD),)
# Read in dependencies to all Kconfig* files, make sure to run
# oldconfig if changes are detected.
-include include/config/auto.conf.cmd

# To avoid any implicit rule to kick in, define an empty command
$(KCONFIG_CONFIG) include/config/auto.conf.cmd: ;

# If .config is newer than include/config/auto.conf, someone tinkered
# with it and forgot to run make oldconfig.
# if auto.conf.cmd is missing then we are probably in a cleaned tree so
# we execute the config step to be sure to catch updated Kconfig files
include/config/%.conf: $(KCONFIG_CONFIG) include/config/auto.conf.cmd
	$(Q)$(MAKE) -f $(srctree)/Makefile silentoldconfig
else
# external modules needs include/generated/autoconf.h and include/config/auto.conf
# but do not care if they are up-to-date. Use auto.conf to trigger the test
PHONY += include/config/auto.conf

include/config/auto.conf:
	$(Q)test -e include/generated/autoconf.h -a -e $@ || (		\
	echo >&2;							\
	echo >&2 "  ERROR: Kernel configuration is invalid.";		\
	echo >&2 "         include/generated/autoconf.h or $@ are missing.";\
	echo >&2 "         Run 'make oldconfig && make prepare' on kernel src to fix it.";	\
	echo >&2 ;							\
	/bin/false)

endif # KBUILD_EXTMOD

else
# Dummy target needed, because used as prerequisite
include/config/auto.conf: ;
endif # $(dot-config)

# The all: target is the default when no target is given on the
# command line.
# This allow a user to issue only 'make' to build a kernel including modules
# Defaults to vmlinux, but the arch makefile usually adds further targets
all: vmlinux

ifdef CONFIG_CC_OPTIMIZE_FOR_SIZE
KBUILD_CFLAGS	+= -Os $(call cc-disable-warning,maybe-uninitialized,)
else
KBUILD_CFLAGS	+= -O2
endif

include $(srctree)/arch/$(SRCARCH)/Makefile

ifdef CONFIG_READABLE_ASM
# Disable optimizations that make assembler listings hard to read.
# reorder blocks reorders the control in the function
# ipa clone creates specialized cloned functions
# partial inlining inlines only parts of functions
KBUILD_CFLAGS += $(call cc-option,-fno-reorder-blocks,) \
                 $(call cc-option,-fno-ipa-cp-clone,) \
                 $(call cc-option,-fno-partial-inlining)
endif

ifneq ($(CONFIG_FRAME_WARN),0)
KBUILD_CFLAGS += $(call cc-option,-Wframe-larger-than=${CONFIG_FRAME_WARN})
endif

# Force gcc to behave correct even for buggy distributions
ifndef CONFIG_CC_STACKPROTECTOR
KBUILD_CFLAGS += $(call cc-option, -fno-stack-protector)
endif

# This warning generated too much noise in a regular build.
# Use make W=1 to enable this warning (see scripts/Makefile.build)
KBUILD_CFLAGS += $(call cc-disable-warning, unused-but-set-variable)

ifdef CONFIG_FRAME_POINTER
KBUILD_CFLAGS	+= -fno-omit-frame-pointer -fno-optimize-sibling-calls
else
# Some targets (ARM with Thumb2, for example), can't be built with frame
# pointers.  For those, we don't have FUNCTION_TRACER automatically
# select FRAME_POINTER.  However, FUNCTION_TRACER adds -pg, and this is
# incompatible with -fomit-frame-pointer with current GCC, so we don't use
# -fomit-frame-pointer with FUNCTION_TRACER.
ifndef CONFIG_FUNCTION_TRACER
KBUILD_CFLAGS	+= -fomit-frame-pointer
endif
endif

ifdef CONFIG_DEBUG_INFO
KBUILD_CFLAGS	+= -g
KBUILD_AFLAGS	+= -gdwarf-2
endif

ifdef CONFIG_DEBUG_INFO_REDUCED
KBUILD_CFLAGS 	+= $(call cc-option, -femit-struct-debug-baseonly) \
		   $(call cc-option,-fno-var-tracking)
endif

ifdef CONFIG_FUNCTION_TRACER
ifdef CONFIG_HAVE_FENTRY
CC_USING_FENTRY	:= $(call cc-option, -mfentry -DCC_USING_FENTRY)
endif
KBUILD_CFLAGS	+= -pg $(CC_USING_FENTRY)
KBUILD_AFLAGS	+= $(CC_USING_FENTRY)
ifdef CONFIG_DYNAMIC_FTRACE
	ifdef CONFIG_HAVE_C_RECORDMCOUNT
		BUILD_C_RECORDMCOUNT := y
		export BUILD_C_RECORDMCOUNT
	endif
endif
endif

# We trigger additional mismatches with less inlining
ifdef CONFIG_DEBUG_SECTION_MISMATCH
KBUILD_CFLAGS += $(call cc-option, -fno-inline-functions-called-once)
endif

# arch Makefile may override CC so keep this after arch Makefile is included
NOSTDINC_FLAGS += -nostdinc -isystem $(shell $(CC) -print-file-name=include)
CHECKFLAGS     += $(NOSTDINC_FLAGS)

# warn about C99 declaration after statement
KBUILD_CFLAGS += $(call cc-option,-Wdeclaration-after-statement,)

# disable pointer signed / unsigned warnings in gcc 4.0
KBUILD_CFLAGS += $(call cc-disable-warning, pointer-sign)

# disable invalid "can't wrap" optimizations for signed / pointers
KBUILD_CFLAGS	+= $(call cc-option,-fno-strict-overflow)

# conserve stack if available
KBUILD_CFLAGS   += $(call cc-option,-fconserve-stack)

# use the deterministic mode of AR if available
KBUILD_ARFLAGS := $(call ar-option,D)

# check for 'asm goto'
ifeq ($(shell $(CONFIG_SHELL) $(srctree)/scripts/gcc-goto.sh $(CC)), y)
	KBUILD_CFLAGS += -DCC_HAVE_ASM_GOTO
endif

# Add user supplied CPPFLAGS, AFLAGS and CFLAGS as the last assignments
KBUILD_CPPFLAGS += $(KCPPFLAGS)
KBUILD_AFLAGS += $(KAFLAGS)
KBUILD_CFLAGS += $(KCFLAGS)

# Use --build-id when available.
LDFLAGS_BUILD_ID = $(patsubst -Wl$(comma)%,%,\
			      $(call cc-ldoption, -Wl$(comma)--build-id,))
KBUILD_LDFLAGS_MODULE += $(LDFLAGS_BUILD_ID)
LDFLAGS_vmlinux += $(LDFLAGS_BUILD_ID)

ifeq ($(CONFIG_STRIP_ASM_SYMS),y)
LDFLAGS_vmlinux	+= $(call ld-option, -X,)
endif

# Default kernel image to build when no specific target is given.
# KBUILD_IMAGE may be overruled on the command line or
# set in the environment
# Also any assignments in arch/$(ARCH)/Makefile take precedence over
# this default value
export KBUILD_IMAGE ?= vmlinux

#
# INSTALL_PATH specifies where to place the updated kernel and system map
# images. Default is /boot, but you can set it to other values
export	INSTALL_PATH ?= /boot

#
# INSTALL_MOD_PATH specifies a prefix to MODLIB for module directory
# relocations required by build roots.  This is not defined in the
# makefile but the argument can be passed to make if needed.
#

MODLIB	= $(INSTALL_MOD_PATH)/lib/modules/$(KERNELRELEASE)
export MODLIB

#
#  INSTALL_MOD_STRIP, if defined, will cause modules to be
#  stripped after they are installed.  If INSTALL_MOD_STRIP is '1', then
#  the default option --strip-debug will be used.  Otherwise,
#  INSTALL_MOD_STRIP value will be used as the options to the strip command.

ifdef INSTALL_MOD_STRIP
ifeq ($(INSTALL_MOD_STRIP),1)
mod_strip_cmd = $(STRIP) --strip-debug
else
mod_strip_cmd = $(STRIP) $(INSTALL_MOD_STRIP)
endif # INSTALL_MOD_STRIP=1
else
mod_strip_cmd = true
endif # INSTALL_MOD_STRIP
export mod_strip_cmd


ifdef CONFIG_MODULE_SIG_ALL
MODSECKEY = ./signing_key.priv
MODPUBKEY = ./signing_key.x509
export MODPUBKEY
mod_sign_cmd = perl $(srctree)/scripts/sign-file $(CONFIG_MODULE_SIG_HASH) $(MODSECKEY) $(MODPUBKEY)
else
mod_sign_cmd = true
endif
export mod_sign_cmd


ifeq ($(KBUILD_EXTMOD),)
core-y		+= kernel/ mm/ fs/ ipc/ security/ crypto/ block/

vmlinux-dirs	:= $(patsubst %/,%,$(filter %/, $(init-y) $(init-m) \
		     $(core-y) $(core-m) $(drivers-y) $(drivers-m) \
		     $(net-y) $(net-m) $(libs-y) $(libs-m)))

vmlinux-alldirs	:= $(sort $(vmlinux-dirs) $(patsubst %/,%,$(filter %/, \
		     $(init-n) $(init-) \
		     $(core-n) $(core-) $(drivers-n) $(drivers-) \
		     $(net-n)  $(net-)  $(libs-n)    $(libs-))))

init-y		:= $(patsubst %/, %/built-in.o, $(init-y))
core-y		:= $(patsubst %/, %/built-in.o, $(core-y))
drivers-y	:= $(patsubst %/, %/built-in.o, $(drivers-y))
net-y		:= $(patsubst %/, %/built-in.o, $(net-y))
libs-y1		:= $(patsubst %/, %/lib.a, $(libs-y))
libs-y2		:= $(patsubst %/, %/built-in.o, $(libs-y))
libs-y		:= $(libs-y1) $(libs-y2)

# Externally visible symbols (used by link-vmlinux.sh)
export KBUILD_VMLINUX_INIT := $(head-y) $(init-y)
export KBUILD_VMLINUX_MAIN := $(core-y) $(libs-y) $(drivers-y) $(net-y)
export KBUILD_LDS          := arch/$(SRCARCH)/kernel/vmlinux.lds
export LDFLAGS_vmlinux
# used by scripts/pacmage/Makefile
export KBUILD_ALLDIRS := $(sort $(filter-out arch/%,$(vmlinux-alldirs)) arch Documentation include samples scripts tools virt)

vmlinux-deps := $(KBUILD_LDS) $(KBUILD_VMLINUX_INIT) $(KBUILD_VMLINUX_MAIN)

# Final link of vmlinux
      cmd_link-vmlinux = $(CONFIG_SHELL) $< $(LD) $(LDFLAGS) $(LDFLAGS_vmlinux)
quiet_cmd_link-vmlinux = LINK    $@

# Include targets which we want to
# execute if the rest of the kernel build went well.
vmlinux: scripts/link-vmlinux.sh $(vmlinux-deps) FORCE
ifdef CONFIG_HEADERS_CHECK
	$(Q)$(MAKE) -f $(srctree)/Makefile headers_check
endif
ifdef CONFIG_SAMPLES
	$(Q)$(MAKE) $(build)=samples
endif
ifdef CONFIG_BUILD_DOCSRC
	$(Q)$(MAKE) $(build)=Documentation
endif
	+$(call if_changed,link-vmlinux)

# The actual objects are generated when descending, 
# make sure no implicit rule kicks in
$(sort $(vmlinux-deps)): $(vmlinux-dirs) ;

# Handle descending into subdirectories listed in $(vmlinux-dirs)
# Preset locale variables to speed up the build process. Limit locale
# tweaks to this spot to avoid wrong language settings when running
# make menuconfig etc.
# Error messages still appears in the original language

PHONY += $(vmlinux-dirs)
$(vmlinux-dirs): prepare scripts
	$(Q)$(MAKE) $(build)=$@

define filechk_kernel.release
	echo "$(KERNELVERSION)$$($(CONFIG_SHELL) $(srctree)/scripts/setlocalversion $(srctree))"
endef

# Store (new) KERNELRELEASE string in include/config/kernel.release
include/config/kernel.release: include/config/auto.conf FORCE
	$(call filechk,kernel.release)


# Things we need to do before we recursively start building the kernel
# or the modules are listed in "prepare".
# A multi level approach is used. prepareN is processed before prepareN-1.
# archprepare is used in arch Makefiles and when processed asm symlink,
# version.h and scripts_basic is processed / created.

# Listed in dependency order
PHONY += prepare archprepare prepare0 prepare1 prepare2 prepare3

# prepare3 is used to check if we are building in a separate output directory,
# and if so do:
# 1) Check that make has not been executed in the kernel src $(srctree)
prepare3: include/config/kernel.release
ifneq ($(KBUILD_SRC),)
	@$(kecho) '  Using $(srctree) as source for kernel'
	$(Q)if [ -f $(srctree)/.config -o -d $(srctree)/include/config ]; then \
		echo >&2 "  $(srctree) is not clean, please run 'make mrproper'"; \
		echo >&2 "  in the '$(srctree)' directory.";\
		/bin/false; \
	fi;
endif

# prepare2 creates a makefile if using a separate output directory
prepare2: prepare3 outputmakefile asm-generic

prepare1: prepare2 $(version_h) include/generated/utsrelease.h \
                   include/config/auto.conf
	$(cmd_crmodverdir)

archprepare: archheaders archscripts prepare1 scripts_basic

prepare0: archprepare FORCE
	$(Q)$(MAKE) $(build)=.

# All the preparing..
prepare: prepare0

# Generate some files
# ---------------------------------------------------------------------------

# KERNELRELEASE can change from a few different places, meaning version.h
# needs to be updated, so this check is forced on all builds

uts_len := 64
define filechk_utsrelease.h
	if [ `echo -n "$(KERNELRELEASE)" | wc -c ` -gt $(uts_len) ]; then \
	  echo '"$(KERNELRELEASE)" exceeds $(uts_len) characters' >&2;    \
	  exit 1;                                                         \
	fi;                                                               \
	(echo \#define UTS_RELEASE \"$(KERNELRELEASE)\";)
endef

define filechk_version.h
	(echo \#define LINUX_VERSION_CODE $(shell                         \
	expr $(VERSION) \* 65536 + 0$(PATCHLEVEL) \* 256 + 0$(SUBLEVEL)); \
	echo '#define KERNEL_VERSION(a,b,c) (((a) << 16) + ((b) << 8) + (c))';)
endef

$(version_h): $(srctree)/Makefile FORCE
	$(call filechk,version.h)

include/generated/utsrelease.h: include/config/kernel.release FORCE
	$(call filechk,utsrelease.h)

PHONY += headerdep
headerdep:
	$(Q)find $(srctree)/include/ -name '*.h' | xargs --max-args 1 \
	$(srctree)/scripts/headerdep.pl -I$(srctree)/include

# ---------------------------------------------------------------------------

PHONY += depend dep
depend dep:
	@echo '*** Warning: make $@ is unnecessary now.'

# ---------------------------------------------------------------------------
# Firmware install
INSTALL_FW_PATH=$(INSTALL_MOD_PATH)/lib/firmware
export INSTALL_FW_PATH

PHONY += firmware_install
firmware_install: FORCE
	@mkdir -p $(objtree)/firmware
	$(Q)$(MAKE) -f $(srctree)/scripts/Makefile.fwinst obj=firmware __fw_install

# ---------------------------------------------------------------------------
# Kernel headers

#Default location for installed headers
export INSTALL_HDR_PATH = $(objtree)/usr

hdr-inst := -rR -f $(srctree)/scripts/Makefile.headersinst obj

# If we do an all arch process set dst to asm-$(hdr-arch)
hdr-dst = $(if $(KBUILD_HEADERS), dst=include/asm-$(hdr-arch), dst=include/asm)

PHONY += archheaders
archheaders:

PHONY += archscripts
archscripts:

PHONY += __headers
__headers: $(version_h) scripts_basic asm-generic archheaders archscripts FORCE
	$(Q)$(MAKE) $(build)=scripts build_unifdef

PHONY += headers_install_all
headers_install_all:
	$(Q)$(CONFIG_SHELL) $(srctree)/scripts/headers.sh install

PHONY += headers_install
headers_install: __headers
	$(if $(wildcard $(srctree)/arch/$(hdr-arch)/include/uapi/asm/Kbuild),, \
	  $(error Headers not exportable for the $(SRCARCH) architecture))
	$(Q)$(MAKE) $(hdr-inst)=include/uapi
	$(Q)$(MAKE) $(hdr-inst)=arch/$(hdr-arch)/include/uapi/asm $(hdr-dst)

PHONY += headers_check_all
headers_check_all: headers_install_all
	$(Q)$(CONFIG_SHELL) $(srctree)/scripts/headers.sh check

PHONY += headers_check
headers_check: headers_install
	$(Q)$(MAKE) $(hdr-inst)=include/uapi HDRCHECK=1
	$(Q)$(MAKE) $(hdr-inst)=arch/$(hdr-arch)/include/uapi/asm $(hdr-dst) HDRCHECK=1

# ---------------------------------------------------------------------------
# Modules

ifdef CONFIG_MODULES

# By default, build modules as well

all: modules

#	Build modules
#
#	A module can be listed more than once in obj-m resulting in
#	duplicate lines in modules.order files.  Those are removed
#	using awk while concatenating to the final file.

PHONY += modules
modules: $(vmlinux-dirs) $(if $(KBUILD_BUILTIN),vmlinux) modules.builtin
	$(Q)$(AWK) '!x[$$0]++' $(vmlinux-dirs:%=$(objtree)/%/modules.order) > $(objtree)/modules.order
	@$(kecho) '  Building modules, stage 2.';
	$(Q)$(MAKE) -f $(srctree)/scripts/Makefile.modpost
	$(Q)$(MAKE) -f $(srctree)/scripts/Makefile.fwinst obj=firmware __fw_modbuild

modules.builtin: $(vmlinux-dirs:%=%/modules.builtin)
	$(Q)$(AWK) '!x[$$0]++' $^ > $(objtree)/modules.builtin

%/modules.builtin: include/config/auto.conf
	$(Q)$(MAKE) $(modbuiltin)=$*


# Target to prepare building external modules
PHONY += modules_prepare
modules_prepare: prepare scripts

# Target to install modules
PHONY += modules_install
modules_install: _modinst_ _modinst_post

PHONY += _modinst_
_modinst_:
	@rm -rf $(MODLIB)/kernel
	@rm -f $(MODLIB)/source
	@mkdir -p $(MODLIB)/kernel
	@ln -s $(srctree) $(MODLIB)/source
	@if [ ! $(objtree) -ef  $(MODLIB)/build ]; then \
		rm -f $(MODLIB)/build ; \
		ln -s $(objtree) $(MODLIB)/build ; \
	fi
	@cp -f $(objtree)/modules.order $(MODLIB)/
	@cp -f $(objtree)/modules.builtin $(MODLIB)/
	$(Q)$(MAKE) -f $(srctree)/scripts/Makefile.modinst

# This depmod is only for convenience to give the initial
# boot a modules.dep even before / is mounted read-write.  However the
# boot script depmod is the master version.
PHONY += _modinst_post
_modinst_post: _modinst_
	$(Q)$(MAKE) -f $(srctree)/scripts/Makefile.fwinst obj=firmware __fw_modinst
	$(call cmd,depmod)

ifeq ($(CONFIG_MODULE_SIG), y)
PHONY += modules_sign
modules_sign:
	$(Q)$(MAKE) -f $(srctree)/scripts/Makefile.modsign
endif

else # CONFIG_MODULES

# Modules not configured
# ---------------------------------------------------------------------------

modules modules_install: FORCE
	@echo >&2
	@echo >&2 "The present kernel configuration has modules disabled."
	@echo >&2 "Type 'make config' and enable loadable module support."
	@echo >&2 "Then build a kernel with module support enabled."
	@echo >&2
	@exit 1

endif # CONFIG_MODULES

###
# Cleaning is done on three levels.
# make clean     Delete most generated files
#                Leave enough to build external modules
# make mrproper  Delete the current configuration, and all generated files
# make distclean Remove editor backup files, patch leftover files and the like

# Directories & files removed with 'make clean'
CLEAN_DIRS  += $(MODVERDIR)

# Directories & files removed with 'make mrproper'
MRPROPER_DIRS  += include/config usr/include include/generated          \
                  arch/*/include/generated
MRPROPER_FILES += .config .config.old .version .old_version $(version_h) \
		  Module.symvers tags TAGS cscope* GPATH GTAGS GRTAGS GSYMS \
		  signing_key.priv signing_key.x509 x509.genkey		\
		  extra_certificates signing_key.x509.keyid		\
		  signing_key.x509.signer

# clean - Delete most, but leave enough to build external modules
#
clean: rm-dirs  := $(CLEAN_DIRS)
clean: rm-files := $(CLEAN_FILES)
clean-dirs      := $(addprefix _clean_, . $(vmlinux-alldirs) Documentation samples)

PHONY += $(clean-dirs) clean archclean vmlinuxclean
$(clean-dirs):
	$(Q)$(MAKE) $(clean)=$(patsubst _clean_%,%,$@)

vmlinuxclean:
	$(Q)$(CONFIG_SHELL) $(srctree)/scripts/link-vmlinux.sh clean

clean: archclean vmlinuxclean

# mrproper - Delete all generated files, including .config
#
mrproper: rm-dirs  := $(wildcard $(MRPROPER_DIRS))
mrproper: rm-files := $(wildcard $(MRPROPER_FILES))
mrproper-dirs      := $(addprefix _mrproper_,Documentation/DocBook scripts)

PHONY += $(mrproper-dirs) mrproper archmrproper
$(mrproper-dirs):
	$(Q)$(MAKE) $(clean)=$(patsubst _mrproper_%,%,$@)

mrproper: clean archmrproper $(mrproper-dirs)
	$(call cmd,rmdirs)
	$(call cmd,rmfiles)

# distclean
#
PHONY += distclean

distclean: mrproper
	@find $(srctree) $(RCS_FIND_IGNORE) \
		\( -name '*.orig' -o -name '*.rej' -o -name '*~' \
		-o -name '*.bak' -o -name '#*#' -o -name '.*.orig' \
		-o -name '.*.rej' \
		-o -name '*%' -o -name '.*.cmd' -o -name 'core' \) \
		-type f -print | xargs rm -f


# Packaging of the kernel to various formats
# ---------------------------------------------------------------------------
# rpm target kept for backward compatibility
package-dir	:= $(srctree)/scripts/package

%src-pkg: FORCE
	$(Q)$(MAKE) $(build)=$(package-dir) $@
%pkg: include/config/kernel.release FORCE
	$(Q)$(MAKE) $(build)=$(package-dir) $@
rpm: include/config/kernel.release FORCE
	$(Q)$(MAKE) $(build)=$(package-dir) $@


# Brief documentation of the typical targets used
# ---------------------------------------------------------------------------

boards := $(wildcard $(srctree)/arch/$(SRCARCH)/configs/*_defconfig)
boards := $(notdir $(boards))
board-dirs := $(dir $(wildcard $(srctree)/arch/$(SRCARCH)/configs/*/*_defconfig))
board-dirs := $(sort $(notdir $(board-dirs:/=)))

help:
	@echo  'Cleaning targets:'
	@echo  '  clean		  - Remove most generated files but keep the config and'
	@echo  '                    enough build support to build external modules'
	@echo  '  mrproper	  - Remove all generated files + config + various backup files'
	@echo  '  distclean	  - mrproper + remove editor backup and patch files'
	@echo  ''
	@echo  'Configuration targets:'
	@$(MAKE) -f $(srctree)/scripts/kconfig/Makefile help
	@echo  ''
	@echo  'Other generic targets:'
	@echo  '  all		  - Build all targets marked with [*]'
	@echo  '* vmlinux	  - Build the bare kernel'
	@echo  '* modules	  - Build all modules'
	@echo  '  modules_install - Install all modules to INSTALL_MOD_PATH (default: /)'
	@echo  '  firmware_install- Install all firmware to INSTALL_FW_PATH'
	@echo  '                    (default: $$(INSTALL_MOD_PATH)/lib/firmware)'
	@echo  '  dir/            - Build all files in dir and below'
	@echo  '  dir/file.[oisS] - Build specified target only'
	@echo  '  dir/file.lst    - Build specified mixed source/assembly target only'
	@echo  '                    (requires a recent binutils and recent build (System.map))'
	@echo  '  dir/file.ko     - Build module including final link'
	@echo  '  modules_prepare - Set up for building external modules'
	@echo  '  tags/TAGS	  - Generate tags file for editors'
	@echo  '  cscope	  - Generate cscope index'
	@echo  '  gtags           - Generate GNU GLOBAL index'
	@echo  '  kernelrelease	  - Output the release version string'
	@echo  '  kernelversion	  - Output the version stored in Makefile'
	@echo  '  image_name	  - Output the image name'
	@echo  '  headers_install - Install sanitised kernel headers to INSTALL_HDR_PATH'; \
	 echo  '                    (default: $(INSTALL_HDR_PATH))'; \
	 echo  ''
	@echo  'Static analysers'
	@echo  '  checkstack      - Generate a list of stack hogs'
	@echo  '  namespacecheck  - Name space analysis on compiled kernel'
	@echo  '  versioncheck    - Sanity check on version.h usage'
	@echo  '  includecheck    - Check for duplicate included header files'
	@echo  '  export_report   - List the usages of all exported symbols'
	@echo  '  headers_check   - Sanity check on exported headers'
	@echo  '  headerdep       - Detect inclusion cycles in headers'
	@$(MAKE) -f $(srctree)/scripts/Makefile.help checker-help
	@echo  ''
	@echo  'Kernel packaging:'
	@$(MAKE) $(build)=$(package-dir) help
	@echo  ''
	@echo  'Documentation targets:'
	@$(MAKE) -f $(srctree)/Documentation/DocBook/Makefile dochelp
	@echo  ''
	@echo  'Architecture specific targets ($(SRCARCH)):'
	@$(if $(archhelp),$(archhelp),\
		echo '  No architecture specific help defined for $(SRCARCH)')
	@echo  ''
	@$(if $(boards), \
		$(foreach b, $(boards), \
		printf "  %-24s - Build for %s\\n" $(b) $(subst _defconfig,,$(b));) \
		echo '')
	@$(if $(board-dirs), \
		$(foreach b, $(board-dirs), \
		printf "  %-16s - Show %s-specific targets\\n" help-$(b) $(b);) \
		printf "  %-16s - Show all of the above\\n" help-boards; \
		echo '')

	@echo  '  make V=0|1 [targets] 0 => quiet build (default), 1 => verbose build'
	@echo  '  make V=2   [targets] 2 => give reason for rebuild of target'
	@echo  '  make O=dir [targets] Locate all output files in "dir", including .config'
	@echo  '  make C=1   [targets] Check all c source with $$CHECK (sparse by default)'
	@echo  '  make C=2   [targets] Force check of all c source with $$CHECK'
	@echo  '  make RECORDMCOUNT_WARN=1 [targets] Warn about ignored mcount sections'
	@echo  '  make W=n   [targets] Enable extra gcc checks, n=1,2,3 where'
	@echo  '		1: warnings which may be relevant and do not occur too often'
	@echo  '		2: warnings which occur quite often but may still be relevant'
	@echo  '		3: more obscure warnings, can most likely be ignored'
	@echo  '		Multiple levels can be combined with W=12 or W=123'
	@echo  ''
	@echo  'Execute "make" or "make all" to build all targets marked with [*] '
	@echo  'For further info see the ./README file'


help-board-dirs := $(addprefix help-,$(board-dirs))

help-boards: $(help-board-dirs)

boards-per-dir = $(notdir $(wildcard $(srctree)/arch/$(SRCARCH)/configs/$*/*_defconfig))

$(help-board-dirs): help-%:
	@echo  'Architecture specific targets ($(SRCARCH) $*):'
	@$(if $(boards-per-dir), \
		$(foreach b, $(boards-per-dir), \
		printf "  %-24s - Build for %s\\n" $*/$(b) $(subst _defconfig,,$(b));) \
		echo '')


# Documentation targets
# ---------------------------------------------------------------------------
%docs: scripts_basic FORCE
	$(Q)$(MAKE) $(build)=scripts build_docproc
	$(Q)$(MAKE) $(build)=Documentation/DocBook $@

else # KBUILD_EXTMOD

###
# External module support.
# When building external modules the kernel used as basis is considered
# read-only, and no consistency checks are made and the make
# system is not used on the basis kernel. If updates are required
# in the basis kernel ordinary make commands (without M=...) must
# be used.
#
# The following are the only valid targets when building external
# modules.
# make M=dir clean     Delete all automatically generated files
# make M=dir modules   Make all modules in specified dir
# make M=dir	       Same as 'make M=dir modules'
# make M=dir modules_install
#                      Install the modules built in the module directory
#                      Assumes install directory is already created

# We are always building modules
KBUILD_MODULES := 1
PHONY += crmodverdir
crmodverdir:
	$(cmd_crmodverdir)

PHONY += $(objtree)/Module.symvers
$(objtree)/Module.symvers:
	@test -e $(objtree)/Module.symvers || ( \
	echo; \
	echo "  WARNING: Symbol version dump $(objtree)/Module.symvers"; \
	echo "           is missing; modules will have no dependencies and modversions."; \
	echo )

module-dirs := $(addprefix _module_,$(KBUILD_EXTMOD))
PHONY += $(module-dirs) modules
$(module-dirs): crmodverdir $(objtree)/Module.symvers
	$(Q)$(MAKE) $(build)=$(patsubst _module_%,%,$@)

modules: $(module-dirs)
	@$(kecho) '  Building modules, stage 2.';
	$(Q)$(MAKE) -f $(srctree)/scripts/Makefile.modpost

PHONY += modules_install
modules_install: _emodinst_ _emodinst_post

install-dir := $(if $(INSTALL_MOD_DIR),$(INSTALL_MOD_DIR),extra)
PHONY += _emodinst_
_emodinst_:
	$(Q)mkdir -p $(MODLIB)/$(install-dir)
	$(Q)$(MAKE) -f $(srctree)/scripts/Makefile.modinst

PHONY += _emodinst_post
_emodinst_post: _emodinst_
	$(call cmd,depmod)

clean-dirs := $(addprefix _clean_,$(KBUILD_EXTMOD))

PHONY += $(clean-dirs) clean
$(clean-dirs):
	$(Q)$(MAKE) $(clean)=$(patsubst _clean_%,%,$@)

clean:	rm-dirs := $(MODVERDIR)
clean: rm-files := $(KBUILD_EXTMOD)/Module.symvers

help:
	@echo  '  Building external modules.'
	@echo  '  Syntax: make -C path/to/kernel/src M=$$PWD target'
	@echo  ''
	@echo  '  modules         - default target, build the module(s)'
	@echo  '  modules_install - install the module'
	@echo  '  clean           - remove generated files in module directory only'
	@echo  ''

# Dummies...
PHONY += prepare scripts
prepare: ;
scripts: ;
endif # KBUILD_EXTMOD

clean: $(clean-dirs)
	$(call cmd,rmdirs)
	$(call cmd,rmfiles)
	@find $(if $(KBUILD_EXTMOD), $(KBUILD_EXTMOD), .) $(RCS_FIND_IGNORE) \
		\( -name '*.[oas]' -o -name '*.ko' -o -name '.*.cmd' \
		-o -name '*.ko.*' \
		-o -name '.*.d' -o -name '.*.tmp' -o -name '*.mod.c' \
		-o -name '*.symtypes' -o -name 'modules.order' \
		-o -name modules.builtin -o -name '.tmp_*.o.*' \
		-o -name '*.gcno' \) -type f -print | xargs rm -f

# Generate tags for editors
# ---------------------------------------------------------------------------
quiet_cmd_tags = GEN     $@
      cmd_tags = $(CONFIG_SHELL) $(srctree)/scripts/tags.sh $@

tags TAGS cscope gtags: FORCE
	$(call cmd,tags)

# Scripts to check various things for consistency
# ---------------------------------------------------------------------------

PHONY += includecheck versioncheck coccicheck namespacecheck export_report

includecheck:
	find $(srctree)/* $(RCS_FIND_IGNORE) \
		-name '*.[hcS]' -type f -print | sort \
		| xargs $(PERL) -w $(srctree)/scripts/checkincludes.pl

versioncheck:
	find $(srctree)/* $(RCS_FIND_IGNORE) \
		-name '*.[hcS]' -type f -print | sort \
		| xargs $(PERL) -w $(srctree)/scripts/checkversion.pl

coccicheck:
	$(Q)$(CONFIG_SHELL) $(srctree)/scripts/$@

namespacecheck:
	$(PERL) $(srctree)/scripts/namespace.pl

export_report:
	$(PERL) $(srctree)/scripts/export_report.pl

endif #ifeq ($(config-targets),1)
endif #ifeq ($(mixed-targets),1)

PHONY += checkstack kernelrelease kernelversion image_name

# UML needs a little special treatment here.  It wants to use the host
# toolchain, so needs $(SUBARCH) passed to checkstack.pl.  Everyone
# else wants $(ARCH), including people doing cross-builds, which means
# that $(SUBARCH) doesn't work here.
ifeq ($(ARCH), um)
CHECKSTACK_ARCH := $(SUBARCH)
else
CHECKSTACK_ARCH := $(ARCH)
endif
checkstack:
	$(OBJDUMP) -d vmlinux $$(find . -name '*.ko') | \
	$(PERL) $(src)/scripts/checkstack.pl $(CHECKSTACK_ARCH)

kernelrelease:
	@echo "$(KERNELVERSION)$$($(CONFIG_SHELL) $(srctree)/scripts/setlocalversion $(srctree))"

kernelversion:
	@echo $(KERNELVERSION)

image_name:
	@echo $(KBUILD_IMAGE)

# Clear a bunch of variables before executing the submake
tools/: FORCE
	$(Q)mkdir -p $(objtree)/tools
	$(Q)$(MAKE) LDFLAGS= MAKEFLAGS="$(filter --j% -j,$(MAKEFLAGS))" O=$(objtree) subdir=tools -C $(src)/tools/

tools/%: FORCE
	$(Q)mkdir -p $(objtree)/tools
	$(Q)$(MAKE) LDFLAGS= MAKEFLAGS="$(filter --j% -j,$(MAKEFLAGS))" O=$(objtree) subdir=tools -C $(src)/tools/ $*

# Single targets
# ---------------------------------------------------------------------------
# Single targets are compatible with:
# - build with mixed source and output
# - build with separate output dir 'make O=...'
# - external modules
#
#  target-dir => where to store outputfile
#  build-dir  => directory in kernel source tree to use

ifeq ($(KBUILD_EXTMOD),)
        build-dir  = $(patsubst %/,%,$(dir $@))
        target-dir = $(dir $@)
else
        zap-slash=$(filter-out .,$(patsubst %/,%,$(dir $@)))
        build-dir  = $(KBUILD_EXTMOD)$(if $(zap-slash),/$(zap-slash))
        target-dir = $(if $(KBUILD_EXTMOD),$(dir $<),$(dir $@))
endif

%.s: %.c prepare scripts FORCE
	$(Q)$(MAKE) $(build)=$(build-dir) $(target-dir)$(notdir $@)
%.i: %.c prepare scripts FORCE
	$(Q)$(MAKE) $(build)=$(build-dir) $(target-dir)$(notdir $@)
%.o: %.c prepare scripts FORCE
	$(Q)$(MAKE) $(build)=$(build-dir) $(target-dir)$(notdir $@)
%.lst: %.c prepare scripts FORCE
	$(Q)$(MAKE) $(build)=$(build-dir) $(target-dir)$(notdir $@)
%.s: %.S prepare scripts FORCE
	$(Q)$(MAKE) $(build)=$(build-dir) $(target-dir)$(notdir $@)
%.o: %.S prepare scripts FORCE
	$(Q)$(MAKE) $(build)=$(build-dir) $(target-dir)$(notdir $@)
%.symtypes: %.c prepare scripts FORCE
	$(Q)$(MAKE) $(build)=$(build-dir) $(target-dir)$(notdir $@)

# Modules
/: prepare scripts FORCE
	$(cmd_crmodverdir)
	$(Q)$(MAKE) KBUILD_MODULES=$(if $(CONFIG_MODULES),1) \
	$(build)=$(build-dir)
%/: prepare scripts FORCE
	$(cmd_crmodverdir)
	$(Q)$(MAKE) KBUILD_MODULES=$(if $(CONFIG_MODULES),1) \
	$(build)=$(build-dir)
%.ko: prepare scripts FORCE
	$(cmd_crmodverdir)
	$(Q)$(MAKE) KBUILD_MODULES=$(if $(CONFIG_MODULES),1)   \
	$(build)=$(build-dir) $(@:.ko=.o)
	$(Q)$(MAKE) -f $(srctree)/scripts/Makefile.modpost

# FIXME Should go into a make.lib or something 
# ===========================================================================

quiet_cmd_rmdirs = $(if $(wildcard $(rm-dirs)),CLEAN   $(wildcard $(rm-dirs)))
      cmd_rmdirs = rm -rf $(rm-dirs)

quiet_cmd_rmfiles = $(if $(wildcard $(rm-files)),CLEAN   $(wildcard $(rm-files)))
      cmd_rmfiles = rm -f $(rm-files)

# Run depmod only if we have System.map and depmod is executable
quiet_cmd_depmod = DEPMOD  $(KERNELRELEASE)
      cmd_depmod = $(CONFIG_SHELL) $(srctree)/scripts/depmod.sh $(DEPMOD) \
                   $(KERNELRELEASE) "$(patsubst y,_,$(CONFIG_HAVE_UNDERSCORE_SYMBOL_PREFIX))"

# Create temporary dir for module support files
# clean it up only when building all modules
cmd_crmodverdir = $(Q)mkdir -p $(MODVERDIR) \
                  $(if $(KBUILD_MODULES),; rm -f $(MODVERDIR)/*)

# read all saved command lines

targets := $(wildcard $(sort $(targets)))
cmd_files := $(wildcard .*.cmd $(foreach f,$(targets),$(dir $(f)).$(notdir $(f)).cmd))

ifneq ($(cmd_files),)
  $(cmd_files): ;	# Do not try to update included dependency files
  include $(cmd_files)
endif

# Shorthand for $(Q)$(MAKE) -f scripts/Makefile.clean obj=dir
# Usage:
# $(Q)$(MAKE) $(clean)=dir
clean := -f $(if $(KBUILD_SRC),$(srctree)/)scripts/Makefile.clean obj

endif	# skip-makefile

PHONY += FORCE
FORCE:

# Declare the contents of the .PHONY variable as phony.  We keep that
# information in a variable so we can use it in if_changed and friends.
.PHONY: $(PHONY)<|MERGE_RESOLUTION|>--- conflicted
+++ resolved
@@ -1,14 +1,8 @@
 VERSION = 3
 PATCHLEVEL = 12
-<<<<<<< HEAD
-SUBLEVEL = 0
+SUBLEVEL = 1
 EXTRAVERSION = -zen
 NAME = Attack of the Giant Nanobots
-=======
-SUBLEVEL = 1
-EXTRAVERSION =
-NAME = One Giant Leap for Frogkind
->>>>>>> 6beb1be0
 
 # *DOCUMENTATION*
 # To see a list of typical targets execute "make help"

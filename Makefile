--- conflicted
+++ resolved
@@ -1,15 +1,9 @@
 # SPDX-License-Identifier: GPL-2.0
 VERSION = 5
 PATCHLEVEL = 2
-<<<<<<< HEAD
-SUBLEVEL = 19
+SUBLEVEL = 20
 EXTRAVERSION = -zen
 NAME = The Beauty and the Bug
-=======
-SUBLEVEL = 20
-EXTRAVERSION =
-NAME = Bobtail Squid
->>>>>>> 56fd0c9f
 
 # *DOCUMENTATION*
 # To see a list of typical targets execute "make help"

# SPDX-License-Identifier: GPL-2.0
VERSION = 5
PATCHLEVEL = 7
<<<<<<< HEAD
SUBLEVEL = 8
EXTRAVERSION = -zen
NAME = Tea Storm
=======
SUBLEVEL = 9
EXTRAVERSION =
NAME = Kleptomaniac Octopus
>>>>>>> 7490e754

# *DOCUMENTATION*
# To see a list of typical targets execute "make help"
# More info can be located in ./README
# Comments in this file are targeted only to the developer, do not
# expect to learn how to build the kernel reading this file.

# That's our default target when none is given on the command line
PHONY := _all
_all:

# We are using a recursive build, so we need to do a little thinking
# to get the ordering right.
#
# Most importantly: sub-Makefiles should only ever modify files in
# their own directory. If in some directory we have a dependency on
# a file in another dir (which doesn't happen often, but it's often
# unavoidable when linking the built-in.a targets which finally
# turn into vmlinux), we will call a sub make in that other dir, and
# after that we are sure that everything which is in that other dir
# is now up to date.
#
# The only cases where we need to modify files which have global
# effects are thus separated out and done before the recursive
# descending is started. They are now explicitly listed as the
# prepare rule.

ifneq ($(sub_make_done),1)

# Do not use make's built-in rules and variables
# (this increases performance and avoids hard-to-debug behaviour)
MAKEFLAGS += -rR

# Avoid funny character set dependencies
unexport LC_ALL
LC_COLLATE=C
LC_NUMERIC=C
export LC_COLLATE LC_NUMERIC

# Avoid interference with shell env settings
unexport GREP_OPTIONS

# Beautify output
# ---------------------------------------------------------------------------
#
# Normally, we echo the whole command before executing it. By making
# that echo $($(quiet)$(cmd)), we now have the possibility to set
# $(quiet) to choose other forms of output instead, e.g.
#
#         quiet_cmd_cc_o_c = Compiling $(RELDIR)/$@
#         cmd_cc_o_c       = $(CC) $(c_flags) -c -o $@ $<
#
# If $(quiet) is empty, the whole command will be printed.
# If it is set to "quiet_", only the short version will be printed.
# If it is set to "silent_", nothing will be printed at all, since
# the variable $(silent_cmd_cc_o_c) doesn't exist.
#
# A simple variant is to prefix commands with $(Q) - that's useful
# for commands that shall be hidden in non-verbose mode.
#
#	$(Q)ln $@ :<
#
# If KBUILD_VERBOSE equals 0 then the above command will be hidden.
# If KBUILD_VERBOSE equals 1 then the above command is displayed.
# If KBUILD_VERBOSE equals 2 then give the reason why each target is rebuilt.
#
# To put more focus on warnings, be less verbose as default
# Use 'make V=1' to see the full commands

ifeq ("$(origin V)", "command line")
  KBUILD_VERBOSE = $(V)
endif
ifndef KBUILD_VERBOSE
  KBUILD_VERBOSE = 0
endif

ifeq ($(KBUILD_VERBOSE),1)
  quiet =
  Q =
else
  quiet=quiet_
  Q = @
endif

# If the user is running make -s (silent mode), suppress echoing of
# commands

ifneq ($(findstring s,$(filter-out --%,$(MAKEFLAGS))),)
  quiet=silent_
endif

export quiet Q KBUILD_VERBOSE

# Kbuild will save output files in the current working directory.
# This does not need to match to the root of the kernel source tree.
#
# For example, you can do this:
#
#  cd /dir/to/store/output/files; make -f /dir/to/kernel/source/Makefile
#
# If you want to save output files in a different location, there are
# two syntaxes to specify it.
#
# 1) O=
# Use "make O=dir/to/store/output/files/"
#
# 2) Set KBUILD_OUTPUT
# Set the environment variable KBUILD_OUTPUT to point to the output directory.
# export KBUILD_OUTPUT=dir/to/store/output/files/; make
#
# The O= assignment takes precedence over the KBUILD_OUTPUT environment
# variable.

# Do we want to change the working directory?
ifeq ("$(origin O)", "command line")
  KBUILD_OUTPUT := $(O)
endif

ifneq ($(KBUILD_OUTPUT),)
# Make's built-in functions such as $(abspath ...), $(realpath ...) cannot
# expand a shell special character '~'. We use a somewhat tedious way here.
abs_objtree := $(shell mkdir -p $(KBUILD_OUTPUT) && cd $(KBUILD_OUTPUT) && pwd)
$(if $(abs_objtree),, \
     $(error failed to create output directory "$(KBUILD_OUTPUT)"))

# $(realpath ...) resolves symlinks
abs_objtree := $(realpath $(abs_objtree))
else
abs_objtree := $(CURDIR)
endif # ifneq ($(KBUILD_OUTPUT),)

ifeq ($(abs_objtree),$(CURDIR))
# Suppress "Entering directory ..." unless we are changing the work directory.
MAKEFLAGS += --no-print-directory
else
need-sub-make := 1
endif

abs_srctree := $(realpath $(dir $(lastword $(MAKEFILE_LIST))))

ifneq ($(words $(subst :, ,$(abs_srctree))), 1)
$(error source directory cannot contain spaces or colons)
endif

ifneq ($(abs_srctree),$(abs_objtree))
# Look for make include files relative to root of kernel src
#
# This does not become effective immediately because MAKEFLAGS is re-parsed
# once after the Makefile is read. We need to invoke sub-make.
MAKEFLAGS += --include-dir=$(abs_srctree)
need-sub-make := 1
endif

ifneq ($(filter 3.%,$(MAKE_VERSION)),)
# 'MAKEFLAGS += -rR' does not immediately become effective for GNU Make 3.x
# We need to invoke sub-make to avoid implicit rules in the top Makefile.
need-sub-make := 1
# Cancel implicit rules for this Makefile.
$(lastword $(MAKEFILE_LIST)): ;
endif

export abs_srctree abs_objtree
export sub_make_done := 1

ifeq ($(need-sub-make),1)

PHONY += $(MAKECMDGOALS) sub-make

$(filter-out _all sub-make $(lastword $(MAKEFILE_LIST)), $(MAKECMDGOALS)) _all: sub-make
	@:

# Invoke a second make in the output directory, passing relevant variables
sub-make:
	$(Q)$(MAKE) -C $(abs_objtree) -f $(abs_srctree)/Makefile $(MAKECMDGOALS)

endif # need-sub-make
endif # sub_make_done

# We process the rest of the Makefile if this is the final invocation of make
ifeq ($(need-sub-make),)

# Do not print "Entering directory ...",
# but we want to display it when entering to the output directory
# so that IDEs/editors are able to understand relative filenames.
MAKEFLAGS += --no-print-directory

# Call a source code checker (by default, "sparse") as part of the
# C compilation.
#
# Use 'make C=1' to enable checking of only re-compiled files.
# Use 'make C=2' to enable checking of *all* source files, regardless
# of whether they are re-compiled or not.
#
# See the file "Documentation/dev-tools/sparse.rst" for more details,
# including where to get the "sparse" utility.

ifeq ("$(origin C)", "command line")
  KBUILD_CHECKSRC = $(C)
endif
ifndef KBUILD_CHECKSRC
  KBUILD_CHECKSRC = 0
endif

# Use make M=dir or set the environment variable KBUILD_EXTMOD to specify the
# directory of external module to build. Setting M= takes precedence.
ifeq ("$(origin M)", "command line")
  KBUILD_EXTMOD := $(M)
endif

export KBUILD_CHECKSRC KBUILD_EXTMOD

extmod-prefix = $(if $(KBUILD_EXTMOD),$(KBUILD_EXTMOD)/)

ifeq ($(abs_srctree),$(abs_objtree))
        # building in the source tree
        srctree := .
	building_out_of_srctree :=
else
        ifeq ($(abs_srctree)/,$(dir $(abs_objtree)))
                # building in a subdirectory of the source tree
                srctree := ..
        else
                srctree := $(abs_srctree)
        endif
	building_out_of_srctree := 1
endif

ifneq ($(KBUILD_ABS_SRCTREE),)
srctree := $(abs_srctree)
endif

objtree		:= .
VPATH		:= $(srctree)

export building_out_of_srctree srctree objtree VPATH

# To make sure we do not include .config for any of the *config targets
# catch them early, and hand them over to scripts/kconfig/Makefile
# It is allowed to specify more targets when calling make, including
# mixing *config targets and build targets.
# For example 'make oldconfig all'.
# Detect when mixed targets is specified, and make a second invocation
# of make so .config is not included in this case either (for *config).

version_h := include/generated/uapi/linux/version.h
old_version_h := include/linux/version.h

clean-targets := %clean mrproper cleandocs
no-dot-config-targets := $(clean-targets) \
			 cscope gtags TAGS tags help% %docs check% coccicheck \
			 $(version_h) headers headers_% archheaders archscripts \
			 %asm-generic kernelversion %src-pkg dt_binding_check \
			 outputmakefile
no-sync-config-targets := $(no-dot-config-targets) install %install \
			   kernelrelease
single-targets := %.a %.i %.ko %.lds %.ll %.lst %.mod %.o %.s %.symtypes %/

config-build	:=
mixed-build	:=
need-config	:= 1
may-sync-config	:= 1
single-build	:=

ifneq ($(filter $(no-dot-config-targets), $(MAKECMDGOALS)),)
	ifeq ($(filter-out $(no-dot-config-targets), $(MAKECMDGOALS)),)
		need-config :=
	endif
endif

ifneq ($(filter $(no-sync-config-targets), $(MAKECMDGOALS)),)
	ifeq ($(filter-out $(no-sync-config-targets), $(MAKECMDGOALS)),)
		may-sync-config :=
	endif
endif

ifneq ($(KBUILD_EXTMOD),)
	may-sync-config :=
endif

ifeq ($(KBUILD_EXTMOD),)
        ifneq ($(filter config %config,$(MAKECMDGOALS)),)
		config-build := 1
                ifneq ($(words $(MAKECMDGOALS)),1)
			mixed-build := 1
                endif
        endif
endif

# We cannot build single targets and the others at the same time
ifneq ($(filter $(single-targets), $(MAKECMDGOALS)),)
	single-build := 1
	ifneq ($(filter-out $(single-targets), $(MAKECMDGOALS)),)
		mixed-build := 1
	endif
endif

# For "make -j clean all", "make -j mrproper defconfig all", etc.
ifneq ($(filter $(clean-targets),$(MAKECMDGOALS)),)
        ifneq ($(filter-out $(clean-targets),$(MAKECMDGOALS)),)
		mixed-build := 1
        endif
endif

# install and modules_install need also be processed one by one
ifneq ($(filter install,$(MAKECMDGOALS)),)
        ifneq ($(filter modules_install,$(MAKECMDGOALS)),)
		mixed-build := 1
        endif
endif

ifdef mixed-build
# ===========================================================================
# We're called with mixed targets (*config and build targets).
# Handle them one by one.

PHONY += $(MAKECMDGOALS) __build_one_by_one

$(filter-out __build_one_by_one, $(MAKECMDGOALS)): __build_one_by_one
	@:

__build_one_by_one:
	$(Q)set -e; \
	for i in $(MAKECMDGOALS); do \
		$(MAKE) -f $(srctree)/Makefile $$i; \
	done

else # !mixed-build

include scripts/Kbuild.include

# Read KERNELRELEASE from include/config/kernel.release (if it exists)
KERNELRELEASE = $(shell cat include/config/kernel.release 2> /dev/null)
KERNELVERSION = $(VERSION)$(if $(PATCHLEVEL),.$(PATCHLEVEL)$(if $(SUBLEVEL),.$(SUBLEVEL)))$(EXTRAVERSION)
export VERSION PATCHLEVEL SUBLEVEL KERNELRELEASE KERNELVERSION

include scripts/subarch.include

# Cross compiling and selecting different set of gcc/bin-utils
# ---------------------------------------------------------------------------
#
# When performing cross compilation for other architectures ARCH shall be set
# to the target architecture. (See arch/* for the possibilities).
# ARCH can be set during invocation of make:
# make ARCH=ia64
# Another way is to have ARCH set in the environment.
# The default ARCH is the host where make is executed.

# CROSS_COMPILE specify the prefix used for all executables used
# during compilation. Only gcc and related bin-utils executables
# are prefixed with $(CROSS_COMPILE).
# CROSS_COMPILE can be set on the command line
# make CROSS_COMPILE=ia64-linux-
# Alternatively CROSS_COMPILE can be set in the environment.
# Default value for CROSS_COMPILE is not to prefix executables
# Note: Some architectures assign CROSS_COMPILE in their arch/*/Makefile
ARCH		?= $(SUBARCH)

# Architecture as present in compile.h
UTS_MACHINE 	:= $(ARCH)
SRCARCH 	:= $(ARCH)

# Additional ARCH settings for x86
ifeq ($(ARCH),i386)
        SRCARCH := x86
endif
ifeq ($(ARCH),x86_64)
        SRCARCH := x86
endif

# Additional ARCH settings for sparc
ifeq ($(ARCH),sparc32)
       SRCARCH := sparc
endif
ifeq ($(ARCH),sparc64)
       SRCARCH := sparc
endif

# Additional ARCH settings for sh
ifeq ($(ARCH),sh64)
       SRCARCH := sh
endif

KCONFIG_CONFIG	?= .config
export KCONFIG_CONFIG

# Default file for 'make defconfig'. This may be overridden by arch-Makefile.
export KBUILD_DEFCONFIG := defconfig

# SHELL used by kbuild
CONFIG_SHELL := sh

HOST_LFS_CFLAGS := $(shell getconf LFS_CFLAGS 2>/dev/null)
HOST_LFS_LDFLAGS := $(shell getconf LFS_LDFLAGS 2>/dev/null)
HOST_LFS_LIBS := $(shell getconf LFS_LIBS 2>/dev/null)

ifneq ($(LLVM),)
HOSTCC	= clang
HOSTCXX	= clang++
else
HOSTCC	= gcc
HOSTCXX	= g++
endif
KBUILD_HOSTCFLAGS   := -Wall -Wmissing-prototypes -Wstrict-prototypes -O2 \
		-fomit-frame-pointer -std=gnu89 $(HOST_LFS_CFLAGS) \
		$(HOSTCFLAGS)
KBUILD_HOSTCXXFLAGS := -Wall -O2 $(HOST_LFS_CFLAGS) $(HOSTCXXFLAGS)
KBUILD_HOSTLDFLAGS  := $(HOST_LFS_LDFLAGS) $(HOSTLDFLAGS)
KBUILD_HOSTLDLIBS   := $(HOST_LFS_LIBS) $(HOSTLDLIBS)

# Make variables (CC, etc...)
CPP		= $(CC) -E
ifneq ($(LLVM),)
CC		= clang
LD		= ld.lld
AR		= llvm-ar
NM		= llvm-nm
OBJCOPY		= llvm-objcopy
OBJDUMP		= llvm-objdump
READELF		= llvm-readelf
OBJSIZE		= llvm-size
STRIP		= llvm-strip
else
CC		= $(CROSS_COMPILE)gcc
LD		= $(CROSS_COMPILE)ld
AR		= $(CROSS_COMPILE)ar
NM		= $(CROSS_COMPILE)nm
OBJCOPY		= $(CROSS_COMPILE)objcopy
OBJDUMP		= $(CROSS_COMPILE)objdump
READELF		= $(CROSS_COMPILE)readelf
OBJSIZE		= $(CROSS_COMPILE)size
STRIP		= $(CROSS_COMPILE)strip
endif
PAHOLE		= pahole
LEX		= flex
YACC		= bison
AWK		= awk
INSTALLKERNEL  := installkernel
DEPMOD		= /sbin/depmod
PERL		= perl
PYTHON		= python
PYTHON3		= python3
CHECK		= sparse
BASH		= bash

CHECKFLAGS     := -D__linux__ -Dlinux -D__STDC__ -Dunix -D__unix__ \
		  -Wbitwise -Wno-return-void -Wno-unknown-attribute $(CF)
NOSTDINC_FLAGS :=
CFLAGS_MODULE   =
AFLAGS_MODULE   =
LDFLAGS_MODULE  =
CFLAGS_KERNEL	=
AFLAGS_KERNEL	=
LDFLAGS_vmlinux =

# Use USERINCLUDE when you must reference the UAPI directories only.
USERINCLUDE    := \
		-I$(srctree)/arch/$(SRCARCH)/include/uapi \
		-I$(objtree)/arch/$(SRCARCH)/include/generated/uapi \
		-I$(srctree)/include/uapi \
		-I$(objtree)/include/generated/uapi \
                -include $(srctree)/include/linux/kconfig.h

# Use LINUXINCLUDE when you must reference the include/ directory.
# Needed to be compatible with the O= option
LINUXINCLUDE    := \
		-I$(srctree)/arch/$(SRCARCH)/include \
		-I$(objtree)/arch/$(SRCARCH)/include/generated \
		$(if $(building_out_of_srctree),-I$(srctree)/include) \
		-I$(objtree)/include \
		$(USERINCLUDE)

KBUILD_AFLAGS   := -D__ASSEMBLY__ -fno-PIE
KBUILD_CFLAGS   := -Wall -Wundef -Werror=strict-prototypes -Wno-trigraphs \
		   -fno-strict-aliasing -fno-common -fshort-wchar -fno-PIE \
		   -Werror=implicit-function-declaration -Werror=implicit-int \
		   -Wno-format-security \
		   -std=gnu89
KBUILD_CPPFLAGS := -D__KERNEL__
KBUILD_AFLAGS_KERNEL :=
KBUILD_CFLAGS_KERNEL :=
KBUILD_AFLAGS_MODULE  := -DMODULE
KBUILD_CFLAGS_MODULE  := -DMODULE
KBUILD_LDFLAGS_MODULE :=
export KBUILD_LDS_MODULE := $(srctree)/scripts/module-common.lds
KBUILD_LDFLAGS :=
GCC_PLUGINS_CFLAGS :=
CLANG_FLAGS :=

export ARCH SRCARCH CONFIG_SHELL BASH HOSTCC KBUILD_HOSTCFLAGS CROSS_COMPILE LD CC
export CPP AR NM STRIP OBJCOPY OBJDUMP OBJSIZE READELF PAHOLE LEX YACC AWK INSTALLKERNEL
export PERL PYTHON PYTHON3 CHECK CHECKFLAGS MAKE UTS_MACHINE HOSTCXX
export KBUILD_HOSTCXXFLAGS KBUILD_HOSTLDFLAGS KBUILD_HOSTLDLIBS LDFLAGS_MODULE

export KBUILD_CPPFLAGS NOSTDINC_FLAGS LINUXINCLUDE OBJCOPYFLAGS KBUILD_LDFLAGS
export KBUILD_CFLAGS CFLAGS_KERNEL CFLAGS_MODULE
export CFLAGS_KASAN CFLAGS_KASAN_NOSANITIZE CFLAGS_UBSAN
export KBUILD_AFLAGS AFLAGS_KERNEL AFLAGS_MODULE
export KBUILD_AFLAGS_MODULE KBUILD_CFLAGS_MODULE KBUILD_LDFLAGS_MODULE
export KBUILD_AFLAGS_KERNEL KBUILD_CFLAGS_KERNEL

# Files to ignore in find ... statements

export RCS_FIND_IGNORE := \( -name SCCS -o -name BitKeeper -o -name .svn -o    \
			  -name CVS -o -name .pc -o -name .hg -o -name .git \) \
			  -prune -o
export RCS_TAR_IGNORE := --exclude SCCS --exclude BitKeeper --exclude .svn \
			 --exclude CVS --exclude .pc --exclude .hg --exclude .git

# ===========================================================================
# Rules shared between *config targets and build targets

# Basic helpers built in scripts/basic/
PHONY += scripts_basic
scripts_basic:
	$(Q)$(MAKE) $(build)=scripts/basic
	$(Q)rm -f .tmp_quiet_recordmcount

PHONY += outputmakefile
# Before starting out-of-tree build, make sure the source tree is clean.
# outputmakefile generates a Makefile in the output directory, if using a
# separate output directory. This allows convenient use of make in the
# output directory.
# At the same time when output Makefile generated, generate .gitignore to
# ignore whole output directory
outputmakefile:
ifdef building_out_of_srctree
	$(Q)if [ -f $(srctree)/.config -o \
		 -d $(srctree)/include/config -o \
		 -d $(srctree)/arch/$(SRCARCH)/include/generated ]; then \
		echo >&2 "***"; \
		echo >&2 "*** The source tree is not clean, please run 'make$(if $(findstring command line, $(origin ARCH)), ARCH=$(ARCH)) mrproper'"; \
		echo >&2 "*** in $(abs_srctree)";\
		echo >&2 "***"; \
		false; \
	fi
	$(Q)ln -fsn $(srctree) source
	$(Q)$(CONFIG_SHELL) $(srctree)/scripts/mkmakefile $(srctree)
	$(Q)test -e .gitignore || \
	{ echo "# this is build directory, ignore it"; echo "*"; } > .gitignore
endif

ifneq ($(shell $(CC) --version 2>&1 | head -n 1 | grep clang),)
ifneq ($(CROSS_COMPILE),)
CLANG_FLAGS	+= --target=$(notdir $(CROSS_COMPILE:%-=%))
GCC_TOOLCHAIN_DIR := $(dir $(shell which $(CROSS_COMPILE)elfedit))
CLANG_FLAGS	+= --prefix=$(GCC_TOOLCHAIN_DIR)
GCC_TOOLCHAIN	:= $(realpath $(GCC_TOOLCHAIN_DIR)/..)
endif
ifneq ($(GCC_TOOLCHAIN),)
CLANG_FLAGS	+= --gcc-toolchain=$(GCC_TOOLCHAIN)
endif
ifneq ($(LLVM_IAS),1)
CLANG_FLAGS	+= -no-integrated-as
endif
CLANG_FLAGS	+= -Werror=unknown-warning-option
KBUILD_CFLAGS	+= $(CLANG_FLAGS)
KBUILD_AFLAGS	+= $(CLANG_FLAGS)
export CLANG_FLAGS
endif

# The expansion should be delayed until arch/$(SRCARCH)/Makefile is included.
# Some architectures define CROSS_COMPILE in arch/$(SRCARCH)/Makefile.
# CC_VERSION_TEXT is referenced from Kconfig (so it needs export),
# and from include/config/auto.conf.cmd to detect the compiler upgrade.
CC_VERSION_TEXT = $(shell $(CC) --version 2>/dev/null | head -n 1)

ifdef config-build
# ===========================================================================
# *config targets only - make sure prerequisites are updated, and descend
# in scripts/kconfig to make the *config target

# Read arch specific Makefile to set KBUILD_DEFCONFIG as needed.
# KBUILD_DEFCONFIG may point out an alternative default configuration
# used for 'make defconfig'
include arch/$(SRCARCH)/Makefile
export KBUILD_DEFCONFIG KBUILD_KCONFIG CC_VERSION_TEXT

config: outputmakefile scripts_basic FORCE
	$(Q)$(MAKE) $(build)=scripts/kconfig $@

%config: outputmakefile scripts_basic FORCE
	$(Q)$(MAKE) $(build)=scripts/kconfig $@

else #!config-build
# ===========================================================================
# Build targets only - this includes vmlinux, arch specific targets, clean
# targets and others. In general all targets except *config targets.

# If building an external module we do not care about the all: rule
# but instead _all depend on modules
PHONY += all
ifeq ($(KBUILD_EXTMOD),)
_all: all
else
_all: modules
endif

# Decide whether to build built-in, modular, or both.
# Normally, just do built-in.

KBUILD_MODULES :=
KBUILD_BUILTIN := 1

# If we have only "make modules", don't compile built-in objects.
ifeq ($(MAKECMDGOALS),modules)
  KBUILD_BUILTIN :=
endif

# If we have "make <whatever> modules", compile modules
# in addition to whatever we do anyway.
# Just "make" or "make all" shall build modules as well

ifneq ($(filter all _all modules nsdeps,$(MAKECMDGOALS)),)
  KBUILD_MODULES := 1
endif

ifeq ($(MAKECMDGOALS),)
  KBUILD_MODULES := 1
endif

export KBUILD_MODULES KBUILD_BUILTIN

ifdef need-config
include include/config/auto.conf
endif

ifeq ($(KBUILD_EXTMOD),)
# Objects we will link into vmlinux / subdirs we need to visit
init-y		:= init/
drivers-y	:= drivers/ sound/
drivers-$(CONFIG_SAMPLES) += samples/
net-y		:= net/
libs-y		:= lib/
core-y		:= usr/
virt-y		:= virt/
endif # KBUILD_EXTMOD

# The all: target is the default when no target is given on the
# command line.
# This allow a user to issue only 'make' to build a kernel including modules
# Defaults to vmlinux, but the arch makefile usually adds further targets
all: vmlinux

CFLAGS_GCOV	:= -fprofile-arcs -ftest-coverage \
	$(call cc-option,-fno-tree-loop-im) \
	$(call cc-disable-warning,maybe-uninitialized,)
export CFLAGS_GCOV

# The arch Makefiles can override CC_FLAGS_FTRACE. We may also append it later.
ifdef CONFIG_FUNCTION_TRACER
  CC_FLAGS_FTRACE := -pg
endif

RETPOLINE_CFLAGS_GCC := -mindirect-branch=thunk-extern -mindirect-branch-register
RETPOLINE_VDSO_CFLAGS_GCC := -mindirect-branch=thunk-inline -mindirect-branch-register
RETPOLINE_CFLAGS_CLANG := -mretpoline-external-thunk
RETPOLINE_VDSO_CFLAGS_CLANG := -mretpoline
RETPOLINE_CFLAGS := $(call cc-option,$(RETPOLINE_CFLAGS_GCC),$(call cc-option,$(RETPOLINE_CFLAGS_CLANG)))
RETPOLINE_VDSO_CFLAGS := $(call cc-option,$(RETPOLINE_VDSO_CFLAGS_GCC),$(call cc-option,$(RETPOLINE_VDSO_CFLAGS_CLANG)))
export RETPOLINE_CFLAGS
export RETPOLINE_VDSO_CFLAGS

include arch/$(SRCARCH)/Makefile

ifdef need-config
ifdef may-sync-config
# Read in dependencies to all Kconfig* files, make sure to run syncconfig if
# changes are detected. This should be included after arch/$(SRCARCH)/Makefile
# because some architectures define CROSS_COMPILE there.
include include/config/auto.conf.cmd

$(KCONFIG_CONFIG):
	@echo >&2 '***'
	@echo >&2 '*** Configuration file "$@" not found!'
	@echo >&2 '***'
	@echo >&2 '*** Please run some configurator (e.g. "make oldconfig" or'
	@echo >&2 '*** "make menuconfig" or "make xconfig").'
	@echo >&2 '***'
	@/bin/false

# The actual configuration files used during the build are stored in
# include/generated/ and include/config/. Update them if .config is newer than
# include/config/auto.conf (which mirrors .config).
#
# This exploits the 'multi-target pattern rule' trick.
# The syncconfig should be executed only once to make all the targets.
# (Note: use the grouped target '&:' when we bump to GNU Make 4.3)
%/auto.conf %/auto.conf.cmd: $(KCONFIG_CONFIG)
	$(Q)$(MAKE) -f $(srctree)/Makefile syncconfig
else # !may-sync-config
# External modules and some install targets need include/generated/autoconf.h
# and include/config/auto.conf but do not care if they are up-to-date.
# Use auto.conf to trigger the test
PHONY += include/config/auto.conf

include/config/auto.conf:
	$(Q)test -e include/generated/autoconf.h -a -e $@ || (		\
	echo >&2;							\
	echo >&2 "  ERROR: Kernel configuration is invalid.";		\
	echo >&2 "         include/generated/autoconf.h or $@ are missing.";\
	echo >&2 "         Run 'make oldconfig && make prepare' on kernel src to fix it.";	\
	echo >&2 ;							\
	/bin/false)

endif # may-sync-config
endif # need-config

KBUILD_CFLAGS	+= $(call cc-option,-fno-delete-null-pointer-checks,)
KBUILD_CFLAGS	+= $(call cc-disable-warning,frame-address,)
KBUILD_CFLAGS	+= $(call cc-disable-warning, format-truncation)
KBUILD_CFLAGS	+= $(call cc-disable-warning, format-overflow)
KBUILD_CFLAGS	+= $(call cc-disable-warning, address-of-packed-member)

ifdef CONFIG_CC_OPTIMIZE_FOR_PERFORMANCE
KBUILD_CFLAGS += -O2
else ifdef CONFIG_CC_OPTIMIZE_FOR_PERFORMANCE_O3
KBUILD_CFLAGS += -O3
else ifdef CONFIG_CC_OPTIMIZE_FOR_SIZE
KBUILD_CFLAGS += -Os
endif

# Tell gcc to never replace conditional load with a non-conditional one
KBUILD_CFLAGS	+= $(call cc-option,--param=allow-store-data-races=0)
KBUILD_CFLAGS	+= $(call cc-option,-fno-allow-store-data-races)

include scripts/Makefile.kcov
include scripts/Makefile.gcc-plugins

ifdef CONFIG_READABLE_ASM
# Disable optimizations that make assembler listings hard to read.
# reorder blocks reorders the control in the function
# ipa clone creates specialized cloned functions
# partial inlining inlines only parts of functions
KBUILD_CFLAGS += $(call cc-option,-fno-reorder-blocks,) \
                 $(call cc-option,-fno-ipa-cp-clone,) \
                 $(call cc-option,-fno-partial-inlining)
endif

ifneq ($(CONFIG_FRAME_WARN),0)
KBUILD_CFLAGS += -Wframe-larger-than=$(CONFIG_FRAME_WARN)
endif

stackp-flags-$(CONFIG_CC_HAS_STACKPROTECTOR_NONE) := -fno-stack-protector
stackp-flags-$(CONFIG_STACKPROTECTOR)             := -fstack-protector
stackp-flags-$(CONFIG_STACKPROTECTOR_STRONG)      := -fstack-protector-strong

KBUILD_CFLAGS += $(stackp-flags-y)

ifdef CONFIG_CC_IS_CLANG
KBUILD_CPPFLAGS += -Qunused-arguments
KBUILD_CFLAGS += -Wno-format-invalid-specifier
KBUILD_CFLAGS += -Wno-gnu
# CLANG uses a _MergedGlobals as optimization, but this breaks modpost, as the
# source of a reference will be _MergedGlobals and not on of the whitelisted names.
# See modpost pattern 2
KBUILD_CFLAGS += -mno-global-merge
else

# These warnings generated too much noise in a regular build.
# Use make W=1 to enable them (see scripts/Makefile.extrawarn)
KBUILD_CFLAGS += -Wno-unused-but-set-variable

# Warn about unmarked fall-throughs in switch statement.
# Disabled for clang while comment to attribute conversion happens and
# https://github.com/ClangBuiltLinux/linux/issues/636 is discussed.
KBUILD_CFLAGS += $(call cc-option,-Wimplicit-fallthrough,)
endif

KBUILD_CFLAGS += $(call cc-disable-warning, unused-const-variable)
ifdef CONFIG_FRAME_POINTER
KBUILD_CFLAGS	+= -fno-omit-frame-pointer -fno-optimize-sibling-calls
else
# Some targets (ARM with Thumb2, for example), can't be built with frame
# pointers.  For those, we don't have FUNCTION_TRACER automatically
# select FRAME_POINTER.  However, FUNCTION_TRACER adds -pg, and this is
# incompatible with -fomit-frame-pointer with current GCC, so we don't use
# -fomit-frame-pointer with FUNCTION_TRACER.
ifndef CONFIG_FUNCTION_TRACER
KBUILD_CFLAGS	+= -fomit-frame-pointer
endif
endif

# Initialize all stack variables with a pattern, if desired.
ifdef CONFIG_INIT_STACK_ALL
KBUILD_CFLAGS	+= -ftrivial-auto-var-init=pattern
endif

DEBUG_CFLAGS	:= $(call cc-option, -fno-var-tracking-assignments)

ifdef CONFIG_DEBUG_INFO
ifdef CONFIG_DEBUG_INFO_SPLIT
DEBUG_CFLAGS	+= -gsplit-dwarf
else
DEBUG_CFLAGS	+= -g
endif
KBUILD_AFLAGS	+= -Wa,-gdwarf-2
endif
ifdef CONFIG_DEBUG_INFO_DWARF4
DEBUG_CFLAGS	+= -gdwarf-4
endif

ifdef CONFIG_DEBUG_INFO_REDUCED
DEBUG_CFLAGS	+= $(call cc-option, -femit-struct-debug-baseonly) \
		   $(call cc-option,-fno-var-tracking)
endif

KBUILD_CFLAGS += $(DEBUG_CFLAGS)
export DEBUG_CFLAGS

ifdef CONFIG_FUNCTION_TRACER
ifdef CONFIG_FTRACE_MCOUNT_RECORD
  # gcc 5 supports generating the mcount tables directly
  ifeq ($(call cc-option-yn,-mrecord-mcount),y)
    CC_FLAGS_FTRACE	+= -mrecord-mcount
    export CC_USING_RECORD_MCOUNT := 1
  endif
  ifdef CONFIG_HAVE_NOP_MCOUNT
    ifeq ($(call cc-option-yn, -mnop-mcount),y)
      CC_FLAGS_FTRACE	+= -mnop-mcount
      CC_FLAGS_USING	+= -DCC_USING_NOP_MCOUNT
    endif
  endif
endif
ifdef CONFIG_HAVE_FENTRY
  ifeq ($(call cc-option-yn, -mfentry),y)
    CC_FLAGS_FTRACE	+= -mfentry
    CC_FLAGS_USING	+= -DCC_USING_FENTRY
  endif
endif
export CC_FLAGS_FTRACE
KBUILD_CFLAGS	+= $(CC_FLAGS_FTRACE) $(CC_FLAGS_USING)
KBUILD_AFLAGS	+= $(CC_FLAGS_USING)
ifdef CONFIG_DYNAMIC_FTRACE
	ifdef CONFIG_HAVE_C_RECORDMCOUNT
		BUILD_C_RECORDMCOUNT := y
		export BUILD_C_RECORDMCOUNT
	endif
endif
endif

# We trigger additional mismatches with less inlining
ifdef CONFIG_DEBUG_SECTION_MISMATCH
KBUILD_CFLAGS += $(call cc-option, -fno-inline-functions-called-once)
endif

ifdef CONFIG_LD_DEAD_CODE_DATA_ELIMINATION
KBUILD_CFLAGS_KERNEL += -ffunction-sections -fdata-sections
LDFLAGS_vmlinux += --gc-sections
endif

ifdef CONFIG_LIVEPATCH
KBUILD_CFLAGS += $(call cc-option, -flive-patching=inline-clone)
endif

# arch Makefile may override CC so keep this after arch Makefile is included
NOSTDINC_FLAGS += -nostdinc -isystem $(shell $(CC) -print-file-name=include)

# warn about C99 declaration after statement
KBUILD_CFLAGS += -Wdeclaration-after-statement

# Variable Length Arrays (VLAs) should not be used anywhere in the kernel
KBUILD_CFLAGS += -Wvla

# disable pointer signed / unsigned warnings in gcc 4.0
KBUILD_CFLAGS += -Wno-pointer-sign

# disable stringop warnings in gcc 8+
KBUILD_CFLAGS += $(call cc-disable-warning, stringop-truncation)

# We'll want to enable this eventually, but it's not going away for 5.7 at least
KBUILD_CFLAGS += $(call cc-disable-warning, zero-length-bounds)
KBUILD_CFLAGS += $(call cc-disable-warning, array-bounds)
KBUILD_CFLAGS += $(call cc-disable-warning, stringop-overflow)

# Another good warning that we'll want to enable eventually
KBUILD_CFLAGS += $(call cc-disable-warning, restrict)

# Enabled with W=2, disabled by default as noisy
KBUILD_CFLAGS += $(call cc-disable-warning, maybe-uninitialized)

# disable invalid "can't wrap" optimizations for signed / pointers
KBUILD_CFLAGS	+= $(call cc-option,-fno-strict-overflow)

# clang sets -fmerge-all-constants by default as optimization, but this
# is non-conforming behavior for C and in fact breaks the kernel, so we
# need to disable it here generally.
KBUILD_CFLAGS	+= $(call cc-option,-fno-merge-all-constants)

# for gcc -fno-merge-all-constants disables everything, but it is fine
# to have actual conforming behavior enabled.
KBUILD_CFLAGS	+= $(call cc-option,-fmerge-constants)

# Make sure -fstack-check isn't enabled (like gentoo apparently did)
KBUILD_CFLAGS  += $(call cc-option,-fno-stack-check,)

# Prohibit date/time macros, which would make the build non-deterministic
KBUILD_CFLAGS   += $(call cc-option,-Werror=date-time)

# enforce correct pointer usage
KBUILD_CFLAGS   += $(call cc-option,-Werror=incompatible-pointer-types)

# Require designated initializers for all marked structures
KBUILD_CFLAGS   += $(call cc-option,-Werror=designated-init)

# change __FILE__ to the relative path from the srctree
KBUILD_CFLAGS	+= $(call cc-option,-fmacro-prefix-map=$(srctree)/=)

# ensure -fcf-protection is disabled when using retpoline as it is
# incompatible with -mindirect-branch=thunk-extern
ifdef CONFIG_RETPOLINE
KBUILD_CFLAGS += $(call cc-option,-fcf-protection=none)
endif

include scripts/Makefile.kasan
include scripts/Makefile.extrawarn
include scripts/Makefile.ubsan

# Add user supplied CPPFLAGS, AFLAGS and CFLAGS as the last assignments
KBUILD_CPPFLAGS += $(KCPPFLAGS)
KBUILD_AFLAGS   += $(KAFLAGS)
KBUILD_CFLAGS   += $(KCFLAGS)

KBUILD_LDFLAGS_MODULE += --build-id
LDFLAGS_vmlinux += --build-id

ifeq ($(CONFIG_STRIP_ASM_SYMS),y)
LDFLAGS_vmlinux	+= $(call ld-option, -X,)
endif

ifeq ($(CONFIG_RELR),y)
LDFLAGS_vmlinux	+= --pack-dyn-relocs=relr
endif

# make the checker run with the right architecture
CHECKFLAGS += --arch=$(ARCH)

# insure the checker run with the right endianness
CHECKFLAGS += $(if $(CONFIG_CPU_BIG_ENDIAN),-mbig-endian,-mlittle-endian)

# the checker needs the correct machine size
CHECKFLAGS += $(if $(CONFIG_64BIT),-m64,-m32)

# Default kernel image to build when no specific target is given.
# KBUILD_IMAGE may be overruled on the command line or
# set in the environment
# Also any assignments in arch/$(ARCH)/Makefile take precedence over
# this default value
export KBUILD_IMAGE ?= vmlinux

#
# INSTALL_PATH specifies where to place the updated kernel and system map
# images. Default is /boot, but you can set it to other values
export	INSTALL_PATH ?= /boot

#
# INSTALL_DTBS_PATH specifies a prefix for relocations required by build roots.
# Like INSTALL_MOD_PATH, it isn't defined in the Makefile, but can be passed as
# an argument if needed. Otherwise it defaults to the kernel install path
#
export INSTALL_DTBS_PATH ?= $(INSTALL_PATH)/dtbs/$(KERNELRELEASE)

#
# INSTALL_MOD_PATH specifies a prefix to MODLIB for module directory
# relocations required by build roots.  This is not defined in the
# makefile but the argument can be passed to make if needed.
#

MODLIB	= $(INSTALL_MOD_PATH)/lib/modules/$(KERNELRELEASE)
export MODLIB

#
# INSTALL_MOD_STRIP, if defined, will cause modules to be
# stripped after they are installed.  If INSTALL_MOD_STRIP is '1', then
# the default option --strip-debug will be used.  Otherwise,
# INSTALL_MOD_STRIP value will be used as the options to the strip command.

ifdef INSTALL_MOD_STRIP
ifeq ($(INSTALL_MOD_STRIP),1)
mod_strip_cmd = $(STRIP) --strip-debug
else
mod_strip_cmd = $(STRIP) $(INSTALL_MOD_STRIP)
endif # INSTALL_MOD_STRIP=1
else
mod_strip_cmd = true
endif # INSTALL_MOD_STRIP
export mod_strip_cmd

# CONFIG_MODULE_COMPRESS, if defined, will cause module to be compressed
# after they are installed in agreement with CONFIG_MODULE_COMPRESS_GZIP
# or CONFIG_MODULE_COMPRESS_XZ.

mod_compress_cmd = true
ifdef CONFIG_MODULE_COMPRESS
  ifdef CONFIG_MODULE_COMPRESS_GZIP
    mod_compress_cmd = gzip -n -f
  endif # CONFIG_MODULE_COMPRESS_GZIP
  ifdef CONFIG_MODULE_COMPRESS_XZ
    mod_compress_cmd = xz -f
  endif # CONFIG_MODULE_COMPRESS_XZ
endif # CONFIG_MODULE_COMPRESS
export mod_compress_cmd

ifdef CONFIG_MODULE_SIG_ALL
$(eval $(call config_filename,MODULE_SIG_KEY))

mod_sign_cmd = scripts/sign-file $(CONFIG_MODULE_SIG_HASH) $(MODULE_SIG_KEY_SRCPREFIX)$(CONFIG_MODULE_SIG_KEY) certs/signing_key.x509
else
mod_sign_cmd = true
endif
export mod_sign_cmd

HOST_LIBELF_LIBS = $(shell pkg-config libelf --libs 2>/dev/null || echo -lelf)

ifdef CONFIG_STACK_VALIDATION
  has_libelf := $(call try-run,\
		echo "int main() {}" | $(HOSTCC) -xc -o /dev/null $(HOST_LIBELF_LIBS) -,1,0)
  ifeq ($(has_libelf),1)
    objtool_target := tools/objtool FORCE
  else
    SKIP_STACK_VALIDATION := 1
    export SKIP_STACK_VALIDATION
  endif
endif

PHONY += prepare0

export MODORDER := $(extmod-prefix)modules.order
export MODULES_NSDEPS := $(extmod-prefix)modules.nsdeps

ifeq ($(KBUILD_EXTMOD),)
core-y		+= kernel/ certs/ mm/ fs/ ipc/ security/ crypto/ block/

vmlinux-dirs	:= $(patsubst %/,%,$(filter %/, $(init-y) $(init-m) \
		     $(core-y) $(core-m) $(drivers-y) $(drivers-m) \
		     $(net-y) $(net-m) $(libs-y) $(libs-m) $(virt-y)))

vmlinux-alldirs	:= $(sort $(vmlinux-dirs) Documentation \
		     $(patsubst %/,%,$(filter %/, $(init-) $(core-) \
			$(drivers-) $(net-) $(libs-) $(virt-))))

build-dirs	:= $(vmlinux-dirs)
clean-dirs	:= $(vmlinux-alldirs)

init-y		:= $(patsubst %/, %/built-in.a, $(init-y))
core-y		:= $(patsubst %/, %/built-in.a, $(core-y))
drivers-y	:= $(patsubst %/, %/built-in.a, $(drivers-y))
net-y		:= $(patsubst %/, %/built-in.a, $(net-y))
libs-y2		:= $(patsubst %/, %/built-in.a, $(filter %/, $(libs-y)))
ifdef CONFIG_MODULES
libs-y1		:= $(filter-out %/, $(libs-y))
libs-y2		+= $(patsubst %/, %/lib.a, $(filter %/, $(libs-y)))
else
libs-y1		:= $(patsubst %/, %/lib.a, $(libs-y))
endif
virt-y		:= $(patsubst %/, %/built-in.a, $(virt-y))

# Externally visible symbols (used by link-vmlinux.sh)
export KBUILD_VMLINUX_OBJS := $(head-y) $(init-y) $(core-y) $(libs-y2) \
			      $(drivers-y) $(net-y) $(virt-y)
export KBUILD_VMLINUX_LIBS := $(libs-y1)
export KBUILD_LDS          := arch/$(SRCARCH)/kernel/vmlinux.lds
export LDFLAGS_vmlinux
# used by scripts/Makefile.package
export KBUILD_ALLDIRS := $(sort $(filter-out arch/%,$(vmlinux-alldirs)) LICENSES arch include scripts tools)

vmlinux-deps := $(KBUILD_LDS) $(KBUILD_VMLINUX_OBJS) $(KBUILD_VMLINUX_LIBS)

# Recurse until adjust_autoksyms.sh is satisfied
PHONY += autoksyms_recursive
ifdef CONFIG_TRIM_UNUSED_KSYMS
autoksyms_recursive: descend modules.order
	$(Q)$(CONFIG_SHELL) $(srctree)/scripts/adjust_autoksyms.sh \
	  "$(MAKE) -f $(srctree)/Makefile vmlinux"
endif

# For the kernel to actually contain only the needed exported symbols,
# we have to build modules as well to determine what those symbols are.
# (this can be evaluated only once include/config/auto.conf has been included)
ifdef CONFIG_TRIM_UNUSED_KSYMS
  KBUILD_MODULES := 1
endif

autoksyms_h := $(if $(CONFIG_TRIM_UNUSED_KSYMS), include/generated/autoksyms.h)

quiet_cmd_autoksyms_h = GEN     $@
      cmd_autoksyms_h = mkdir -p $(dir $@); \
			$(CONFIG_SHELL) $(srctree)/scripts/gen_autoksyms.sh $@

$(autoksyms_h):
	$(call cmd,autoksyms_h)

ARCH_POSTLINK := $(wildcard $(srctree)/arch/$(SRCARCH)/Makefile.postlink)

# Final link of vmlinux with optional arch pass after final link
cmd_link-vmlinux =                                                 \
	$(CONFIG_SHELL) $< $(LD) $(KBUILD_LDFLAGS) $(LDFLAGS_vmlinux) ;    \
	$(if $(ARCH_POSTLINK), $(MAKE) -f $(ARCH_POSTLINK) $@, true)

vmlinux: scripts/link-vmlinux.sh autoksyms_recursive $(vmlinux-deps) FORCE
	+$(call if_changed,link-vmlinux)

targets := vmlinux

# The actual objects are generated when descending,
# make sure no implicit rule kicks in
$(sort $(vmlinux-deps)): descend ;

filechk_kernel.release = \
	echo "$(KERNELVERSION)$$($(CONFIG_SHELL) $(srctree)/scripts/setlocalversion $(srctree))"

# Store (new) KERNELRELEASE string in include/config/kernel.release
include/config/kernel.release: FORCE
	$(call filechk,kernel.release)

# Additional helpers built in scripts/
# Carefully list dependencies so we do not try to build scripts twice
# in parallel
PHONY += scripts
scripts: scripts_basic scripts_dtc
	$(Q)$(MAKE) $(build)=$(@)

# Things we need to do before we recursively start building the kernel
# or the modules are listed in "prepare".
# A multi level approach is used. prepareN is processed before prepareN-1.
# archprepare is used in arch Makefiles and when processed asm symlink,
# version.h and scripts_basic is processed / created.

PHONY += prepare archprepare

archprepare: outputmakefile archheaders archscripts scripts include/config/kernel.release \
	asm-generic $(version_h) $(autoksyms_h) include/generated/utsrelease.h

prepare0: archprepare
	$(Q)$(MAKE) $(build)=scripts/mod
	$(Q)$(MAKE) $(build)=.

# All the preparing..
prepare: prepare0 prepare-objtool

# Support for using generic headers in asm-generic
asm-generic := -f $(srctree)/scripts/Makefile.asm-generic obj

PHONY += asm-generic uapi-asm-generic
asm-generic: uapi-asm-generic
	$(Q)$(MAKE) $(asm-generic)=arch/$(SRCARCH)/include/generated/asm \
	generic=include/asm-generic
uapi-asm-generic:
	$(Q)$(MAKE) $(asm-generic)=arch/$(SRCARCH)/include/generated/uapi/asm \
	generic=include/uapi/asm-generic

PHONY += prepare-objtool
prepare-objtool: $(objtool_target)
ifeq ($(SKIP_STACK_VALIDATION),1)
ifdef CONFIG_UNWINDER_ORC
	@echo "error: Cannot generate ORC metadata for CONFIG_UNWINDER_ORC=y, please install libelf-dev, libelf-devel or elfutils-libelf-devel" >&2
	@false
else
	@echo "warning: Cannot use CONFIG_STACK_VALIDATION=y, please install libelf-dev, libelf-devel or elfutils-libelf-devel" >&2
endif
endif

# Generate some files
# ---------------------------------------------------------------------------

# KERNELRELEASE can change from a few different places, meaning version.h
# needs to be updated, so this check is forced on all builds

uts_len := 64
define filechk_utsrelease.h
	if [ `echo -n "$(KERNELRELEASE)" | wc -c ` -gt $(uts_len) ]; then \
	  echo '"$(KERNELRELEASE)" exceeds $(uts_len) characters' >&2;    \
	  exit 1;                                                         \
	fi;                                                               \
	echo \#define UTS_RELEASE \"$(KERNELRELEASE)\"
endef

define filechk_version.h
	echo \#define LINUX_VERSION_CODE $(shell                         \
	expr $(VERSION) \* 65536 + 0$(PATCHLEVEL) \* 256 + 0$(SUBLEVEL)); \
	echo '#define KERNEL_VERSION(a,b,c) (((a) << 16) + ((b) << 8) + (c))'
endef

$(version_h): FORCE
	$(call filechk,version.h)
	$(Q)rm -f $(old_version_h)

include/generated/utsrelease.h: include/config/kernel.release FORCE
	$(call filechk,utsrelease.h)

PHONY += headerdep
headerdep:
	$(Q)find $(srctree)/include/ -name '*.h' | xargs --max-args 1 \
	$(srctree)/scripts/headerdep.pl -I$(srctree)/include

# ---------------------------------------------------------------------------
# Kernel headers

#Default location for installed headers
export INSTALL_HDR_PATH = $(objtree)/usr

quiet_cmd_headers_install = INSTALL $(INSTALL_HDR_PATH)/include
      cmd_headers_install = \
	mkdir -p $(INSTALL_HDR_PATH); \
	rsync -mrl --include='*/' --include='*\.h' --exclude='*' \
	usr/include $(INSTALL_HDR_PATH)

PHONY += headers_install
headers_install: headers
	$(call cmd,headers_install)

PHONY += archheaders archscripts

hdr-inst := -f $(srctree)/scripts/Makefile.headersinst obj

PHONY += headers
headers: $(version_h) scripts_unifdef uapi-asm-generic archheaders archscripts
	$(if $(wildcard $(srctree)/arch/$(SRCARCH)/include/uapi/asm/Kbuild),, \
	  $(error Headers not exportable for the $(SRCARCH) architecture))
	$(Q)$(MAKE) $(hdr-inst)=include/uapi
	$(Q)$(MAKE) $(hdr-inst)=arch/$(SRCARCH)/include/uapi

# Deprecated. It is no-op now.
PHONY += headers_check
headers_check:
	@:

ifdef CONFIG_HEADERS_INSTALL
prepare: headers
endif

PHONY += scripts_unifdef
scripts_unifdef: scripts_basic
	$(Q)$(MAKE) $(build)=scripts scripts/unifdef

# ---------------------------------------------------------------------------
# Kernel selftest

PHONY += kselftest
kselftest:
	$(Q)$(MAKE) -C $(srctree)/tools/testing/selftests run_tests

kselftest-%: FORCE
	$(Q)$(MAKE) -C $(srctree)/tools/testing/selftests $*

PHONY += kselftest-merge
kselftest-merge:
	$(if $(wildcard $(objtree)/.config),, $(error No .config exists, config your kernel first!))
	$(Q)find $(srctree)/tools/testing/selftests -name config | \
		xargs $(srctree)/scripts/kconfig/merge_config.sh -m $(objtree)/.config
	$(Q)$(MAKE) -f $(srctree)/Makefile olddefconfig

# ---------------------------------------------------------------------------
# Devicetree files

ifneq ($(wildcard $(srctree)/arch/$(SRCARCH)/boot/dts/),)
dtstree := arch/$(SRCARCH)/boot/dts
endif

ifneq ($(dtstree),)

%.dtb: include/config/kernel.release scripts_dtc
	$(Q)$(MAKE) $(build)=$(dtstree) $(dtstree)/$@

PHONY += dtbs dtbs_install dtbs_check
dtbs: include/config/kernel.release scripts_dtc
	$(Q)$(MAKE) $(build)=$(dtstree)

ifneq ($(filter dtbs_check, $(MAKECMDGOALS)),)
export CHECK_DTBS=y
dtbs: dt_binding_check
endif

dtbs_check: dtbs

dtbs_install:
	$(Q)$(MAKE) $(dtbinst)=$(dtstree) dst=$(INSTALL_DTBS_PATH)

ifdef CONFIG_OF_EARLY_FLATTREE
all: dtbs
endif

endif

PHONY += scripts_dtc
scripts_dtc: scripts_basic
	$(Q)$(MAKE) $(build)=scripts/dtc

ifneq ($(filter dt_binding_check, $(MAKECMDGOALS)),)
export CHECK_DT_BINDING=y
endif

PHONY += dt_binding_check
dt_binding_check: scripts_dtc
	$(Q)$(MAKE) $(build)=Documentation/devicetree/bindings

# ---------------------------------------------------------------------------
# Modules

ifdef CONFIG_MODULES

# By default, build modules as well

all: modules

# When we're building modules with modversions, we need to consider
# the built-in objects during the descend as well, in order to
# make sure the checksums are up to date before we record them.
ifdef CONFIG_MODVERSIONS
  KBUILD_BUILTIN := 1
endif

# Build modules
#
# A module can be listed more than once in obj-m resulting in
# duplicate lines in modules.order files.  Those are removed
# using awk while concatenating to the final file.

PHONY += modules
modules: $(if $(KBUILD_BUILTIN),vmlinux) modules.order
	$(Q)$(MAKE) -f $(srctree)/scripts/Makefile.modpost
	$(Q)$(CONFIG_SHELL) $(srctree)/scripts/modules-check.sh

modules.order: descend
	$(Q)$(AWK) '!x[$$0]++' $(addsuffix /$@, $(build-dirs)) > $@

# Target to prepare building external modules
PHONY += modules_prepare
modules_prepare: prepare

# Target to install modules
PHONY += modules_install
modules_install: _modinst_ _modinst_post

PHONY += _modinst_
_modinst_:
	@rm -rf $(MODLIB)/kernel
	@rm -f $(MODLIB)/source
	@mkdir -p $(MODLIB)/kernel
	@ln -s $(abspath $(srctree)) $(MODLIB)/source
	@if [ ! $(objtree) -ef  $(MODLIB)/build ]; then \
		rm -f $(MODLIB)/build ; \
		ln -s $(CURDIR) $(MODLIB)/build ; \
	fi
	@sed 's:^:kernel/:' modules.order > $(MODLIB)/modules.order
	@cp -f modules.builtin $(MODLIB)/
	@cp -f $(objtree)/modules.builtin.modinfo $(MODLIB)/
	$(Q)$(MAKE) -f $(srctree)/scripts/Makefile.modinst

# This depmod is only for convenience to give the initial
# boot a modules.dep even before / is mounted read-write.  However the
# boot script depmod is the master version.
PHONY += _modinst_post
_modinst_post: _modinst_
	$(call cmd,depmod)

ifeq ($(CONFIG_MODULE_SIG), y)
PHONY += modules_sign
modules_sign:
	$(Q)$(MAKE) -f $(srctree)/scripts/Makefile.modsign
endif

else # CONFIG_MODULES

# Modules not configured
# ---------------------------------------------------------------------------

PHONY += modules modules_install
modules modules_install:
	@echo >&2
	@echo >&2 "The present kernel configuration has modules disabled."
	@echo >&2 "Type 'make config' and enable loadable module support."
	@echo >&2 "Then build a kernel with module support enabled."
	@echo >&2
	@exit 1

endif # CONFIG_MODULES

###
# Cleaning is done on three levels.
# make clean     Delete most generated files
#                Leave enough to build external modules
# make mrproper  Delete the current configuration, and all generated files
# make distclean Remove editor backup files, patch leftover files and the like

# Directories & files removed with 'make clean'
CLEAN_DIRS  += include/ksym
CLEAN_FILES += modules.builtin modules.builtin.modinfo modules.nsdeps

# Directories & files removed with 'make mrproper'
MRPROPER_DIRS  += include/config include/generated          \
		  arch/$(SRCARCH)/include/generated .tmp_objdiff \
		  debian/ snap/ tar-install/
MRPROPER_FILES += .config .config.old .version \
		  Module.symvers \
		  signing_key.pem signing_key.priv signing_key.x509	\
		  x509.genkey extra_certificates signing_key.x509.keyid	\
		  signing_key.x509.signer vmlinux-gdb.py \
		  *.spec

# Directories & files removed with 'make distclean'
DISTCLEAN_DIRS  +=
DISTCLEAN_FILES += tags TAGS cscope* GPATH GTAGS GRTAGS GSYMS

# clean - Delete most, but leave enough to build external modules
#
clean: rm-dirs  := $(CLEAN_DIRS)
clean: rm-files := $(CLEAN_FILES)

PHONY += archclean vmlinuxclean

vmlinuxclean:
	$(Q)$(CONFIG_SHELL) $(srctree)/scripts/link-vmlinux.sh clean
	$(Q)$(if $(ARCH_POSTLINK), $(MAKE) -f $(ARCH_POSTLINK) clean)

clean: archclean vmlinuxclean

# mrproper - Delete all generated files, including .config
#
mrproper: rm-dirs  := $(wildcard $(MRPROPER_DIRS))
mrproper: rm-files := $(wildcard $(MRPROPER_FILES))
mrproper-dirs      := $(addprefix _mrproper_,scripts)

PHONY += $(mrproper-dirs) mrproper
$(mrproper-dirs):
	$(Q)$(MAKE) $(clean)=$(patsubst _mrproper_%,%,$@)

mrproper: clean $(mrproper-dirs)
	$(call cmd,rmdirs)
	$(call cmd,rmfiles)

# distclean
#
distclean: rm-dirs  := $(wildcard $(DISTCLEAN_DIRS))
distclean: rm-files := $(wildcard $(DISTCLEAN_FILES))

PHONY += distclean

distclean: mrproper
	$(call cmd,rmdirs)
	$(call cmd,rmfiles)
	@find $(srctree) $(RCS_FIND_IGNORE) \
		\( -name '*.orig' -o -name '*.rej' -o -name '*~' \
		-o -name '*.bak' -o -name '#*#' -o -name '*%' \
		-o -name 'core' \) \
		-type f -print | xargs rm -f


# Packaging of the kernel to various formats
# ---------------------------------------------------------------------------

%src-pkg: FORCE
	$(Q)$(MAKE) -f $(srctree)/scripts/Makefile.package $@
%pkg: include/config/kernel.release FORCE
	$(Q)$(MAKE) -f $(srctree)/scripts/Makefile.package $@

# Brief documentation of the typical targets used
# ---------------------------------------------------------------------------

boards := $(wildcard $(srctree)/arch/$(SRCARCH)/configs/*_defconfig)
boards := $(sort $(notdir $(boards)))
board-dirs := $(dir $(wildcard $(srctree)/arch/$(SRCARCH)/configs/*/*_defconfig))
board-dirs := $(sort $(notdir $(board-dirs:/=)))

PHONY += help
help:
	@echo  'Cleaning targets:'
	@echo  '  clean		  - Remove most generated files but keep the config and'
	@echo  '                    enough build support to build external modules'
	@echo  '  mrproper	  - Remove all generated files + config + various backup files'
	@echo  '  distclean	  - mrproper + remove editor backup and patch files'
	@echo  ''
	@echo  'Configuration targets:'
	@$(MAKE) -f $(srctree)/scripts/kconfig/Makefile help
	@echo  ''
	@echo  'Other generic targets:'
	@echo  '  all		  - Build all targets marked with [*]'
	@echo  '* vmlinux	  - Build the bare kernel'
	@echo  '* modules	  - Build all modules'
	@echo  '  modules_install - Install all modules to INSTALL_MOD_PATH (default: /)'
	@echo  '  dir/            - Build all files in dir and below'
	@echo  '  dir/file.[ois]  - Build specified target only'
	@echo  '  dir/file.ll     - Build the LLVM assembly file'
	@echo  '                    (requires compiler support for LLVM assembly generation)'
	@echo  '  dir/file.lst    - Build specified mixed source/assembly target only'
	@echo  '                    (requires a recent binutils and recent build (System.map))'
	@echo  '  dir/file.ko     - Build module including final link'
	@echo  '  modules_prepare - Set up for building external modules'
	@echo  '  tags/TAGS	  - Generate tags file for editors'
	@echo  '  cscope	  - Generate cscope index'
	@echo  '  gtags           - Generate GNU GLOBAL index'
	@echo  '  kernelrelease	  - Output the release version string (use with make -s)'
	@echo  '  kernelversion	  - Output the version stored in Makefile (use with make -s)'
	@echo  '  image_name	  - Output the image name (use with make -s)'
	@echo  '  headers_install - Install sanitised kernel headers to INSTALL_HDR_PATH'; \
	 echo  '                    (default: $(INSTALL_HDR_PATH))'; \
	 echo  ''
	@echo  'Static analysers:'
	@echo  '  checkstack      - Generate a list of stack hogs'
	@echo  '  namespacecheck  - Name space analysis on compiled kernel'
	@echo  '  versioncheck    - Sanity check on version.h usage'
	@echo  '  includecheck    - Check for duplicate included header files'
	@echo  '  export_report   - List the usages of all exported symbols'
	@echo  '  headerdep       - Detect inclusion cycles in headers'
	@echo  '  coccicheck      - Check with Coccinelle'
	@echo  ''
	@echo  'Tools:'
	@echo  '  nsdeps          - Generate missing symbol namespace dependencies'
	@echo  ''
	@echo  'Kernel selftest:'
	@echo  '  kselftest         - Build and run kernel selftest'
	@echo  '                      Build, install, and boot kernel before'
	@echo  '                      running kselftest on it'
	@echo  '                      Run as root for full coverage'
	@echo  '  kselftest-all     - Build kernel selftest'
	@echo  '  kselftest-install - Build and install kernel selftest'
	@echo  '  kselftest-clean   - Remove all generated kselftest files'
	@echo  '  kselftest-merge   - Merge all the config dependencies of'
	@echo  '		      kselftest to existing .config.'
	@echo  ''
	@$(if $(dtstree), \
		echo 'Devicetree:'; \
		echo '* dtbs             - Build device tree blobs for enabled boards'; \
		echo '  dtbs_install     - Install dtbs to $(INSTALL_DTBS_PATH)'; \
		echo '  dt_binding_check - Validate device tree binding documents'; \
		echo '  dtbs_check       - Validate device tree source files';\
		echo '')

	@echo 'Userspace tools targets:'
	@echo '  use "make tools/help"'
	@echo '  or  "cd tools; make help"'
	@echo  ''
	@echo  'Kernel packaging:'
	@$(MAKE) -f $(srctree)/scripts/Makefile.package help
	@echo  ''
	@echo  'Documentation targets:'
	@$(MAKE) -f $(srctree)/Documentation/Makefile dochelp
	@echo  ''
	@echo  'Architecture specific targets ($(SRCARCH)):'
	@$(if $(archhelp),$(archhelp),\
		echo '  No architecture specific help defined for $(SRCARCH)')
	@echo  ''
	@$(if $(boards), \
		$(foreach b, $(boards), \
		printf "  %-27s - Build for %s\\n" $(b) $(subst _defconfig,,$(b));) \
		echo '')
	@$(if $(board-dirs), \
		$(foreach b, $(board-dirs), \
		printf "  %-16s - Show %s-specific targets\\n" help-$(b) $(b);) \
		printf "  %-16s - Show all of the above\\n" help-boards; \
		echo '')

	@echo  '  make V=0|1 [targets] 0 => quiet build (default), 1 => verbose build'
	@echo  '  make V=2   [targets] 2 => give reason for rebuild of target'
	@echo  '  make O=dir [targets] Locate all output files in "dir", including .config'
	@echo  '  make C=1   [targets] Check re-compiled c source with $$CHECK'
	@echo  '                       (sparse by default)'
	@echo  '  make C=2   [targets] Force check of all c source with $$CHECK'
	@echo  '  make RECORDMCOUNT_WARN=1 [targets] Warn about ignored mcount sections'
	@echo  '  make W=n   [targets] Enable extra build checks, n=1,2,3 where'
	@echo  '		1: warnings which may be relevant and do not occur too often'
	@echo  '		2: warnings which occur quite often but may still be relevant'
	@echo  '		3: more obscure warnings, can most likely be ignored'
	@echo  '		Multiple levels can be combined with W=12 or W=123'
	@echo  ''
	@echo  'Execute "make" or "make all" to build all targets marked with [*] '
	@echo  'For further info see the ./README file'


help-board-dirs := $(addprefix help-,$(board-dirs))

help-boards: $(help-board-dirs)

boards-per-dir = $(sort $(notdir $(wildcard $(srctree)/arch/$(SRCARCH)/configs/$*/*_defconfig)))

$(help-board-dirs): help-%:
	@echo  'Architecture specific targets ($(SRCARCH) $*):'
	@$(if $(boards-per-dir), \
		$(foreach b, $(boards-per-dir), \
		printf "  %-24s - Build for %s\\n" $*/$(b) $(subst _defconfig,,$(b));) \
		echo '')


# Documentation targets
# ---------------------------------------------------------------------------
DOC_TARGETS := xmldocs latexdocs pdfdocs htmldocs epubdocs cleandocs \
	       linkcheckdocs dochelp refcheckdocs
PHONY += $(DOC_TARGETS)
$(DOC_TARGETS):
	$(Q)$(MAKE) $(build)=Documentation $@

# Misc
# ---------------------------------------------------------------------------

PHONY += scripts_gdb
scripts_gdb: prepare0
	$(Q)$(MAKE) $(build)=scripts/gdb
	$(Q)ln -fsn $(abspath $(srctree)/scripts/gdb/vmlinux-gdb.py)

ifdef CONFIG_GDB_SCRIPTS
all: scripts_gdb
endif

else # KBUILD_EXTMOD

###
# External module support.
# When building external modules the kernel used as basis is considered
# read-only, and no consistency checks are made and the make
# system is not used on the basis kernel. If updates are required
# in the basis kernel ordinary make commands (without M=...) must
# be used.
#
# The following are the only valid targets when building external
# modules.
# make M=dir clean     Delete all automatically generated files
# make M=dir modules   Make all modules in specified dir
# make M=dir	       Same as 'make M=dir modules'
# make M=dir modules_install
#                      Install the modules built in the module directory
#                      Assumes install directory is already created

# We are always building modules
KBUILD_MODULES := 1

PHONY += $(objtree)/Module.symvers
$(objtree)/Module.symvers:
	@test -e $(objtree)/Module.symvers || ( \
	echo; \
	echo "  WARNING: Symbol version dump $(objtree)/Module.symvers"; \
	echo "           is missing; modules will have no dependencies and modversions."; \
	echo )

build-dirs := $(KBUILD_EXTMOD)
PHONY += modules
modules: descend $(objtree)/Module.symvers
	$(Q)$(MAKE) -f $(srctree)/scripts/Makefile.modpost

PHONY += modules_install
modules_install: _emodinst_ _emodinst_post

install-dir := $(if $(INSTALL_MOD_DIR),$(INSTALL_MOD_DIR),extra)
PHONY += _emodinst_
_emodinst_:
	$(Q)mkdir -p $(MODLIB)/$(install-dir)
	$(Q)$(MAKE) -f $(srctree)/scripts/Makefile.modinst

PHONY += _emodinst_post
_emodinst_post: _emodinst_
	$(call cmd,depmod)

clean-dirs := $(KBUILD_EXTMOD)
clean: rm-files := $(KBUILD_EXTMOD)/Module.symvers $(KBUILD_EXTMOD)/modules.nsdeps

PHONY += /
/:
	@echo >&2 '"$(MAKE) /" is no longer supported. Please use "$(MAKE) ./" instead.'

PHONY += help
help:
	@echo  '  Building external modules.'
	@echo  '  Syntax: make -C path/to/kernel/src M=$$PWD target'
	@echo  ''
	@echo  '  modules         - default target, build the module(s)'
	@echo  '  modules_install - install the module'
	@echo  '  clean           - remove generated files in module directory only'
	@echo  ''

PHONY += prepare
endif # KBUILD_EXTMOD

# Single targets
# ---------------------------------------------------------------------------
# To build individual files in subdirectories, you can do like this:
#
#   make foo/bar/baz.s
#
# The supported suffixes for single-target are listed in 'single-targets'
#
# To build only under specific subdirectories, you can do like this:
#
#   make foo/bar/baz/

ifdef single-build

# .ko is special because modpost is needed
single-ko := $(sort $(filter %.ko, $(MAKECMDGOALS)))
single-no-ko := $(sort $(patsubst %.ko,%.mod, $(MAKECMDGOALS)))

$(single-ko): single_modpost
	@:
$(single-no-ko): descend
	@:

ifeq ($(KBUILD_EXTMOD),)
# For the single build of in-tree modules, use a temporary file to avoid
# the situation of modules_install installing an invalid modules.order.
MODORDER := .modules.tmp
endif

PHONY += single_modpost
single_modpost: $(single-no-ko)
	$(Q){ $(foreach m, $(single-ko), echo $(extmod-prefix)$m;) } > $(MODORDER)
	$(Q)$(MAKE) -f $(srctree)/scripts/Makefile.modpost

KBUILD_MODULES := 1

export KBUILD_SINGLE_TARGETS := $(addprefix $(extmod-prefix), $(single-no-ko))

# trim unrelated directories
build-dirs := $(foreach d, $(build-dirs), \
			$(if $(filter $(d)/%, $(KBUILD_SINGLE_TARGETS)), $(d)))

endif

# Handle descending into subdirectories listed in $(build-dirs)
# Preset locale variables to speed up the build process. Limit locale
# tweaks to this spot to avoid wrong language settings when running
# make menuconfig etc.
# Error messages still appears in the original language
PHONY += descend $(build-dirs)
descend: $(build-dirs)
$(build-dirs): prepare
	$(Q)$(MAKE) $(build)=$@ \
	single-build=$(if $(filter-out $@/, $(filter $@/%, $(single-no-ko))),1) \
	need-builtin=1 need-modorder=1

clean-dirs := $(addprefix _clean_, $(clean-dirs))
PHONY += $(clean-dirs) clean
$(clean-dirs):
	$(Q)$(MAKE) $(clean)=$(patsubst _clean_%,%,$@)

clean: $(clean-dirs)
	$(call cmd,rmdirs)
	$(call cmd,rmfiles)
	@find $(if $(KBUILD_EXTMOD), $(KBUILD_EXTMOD), .) $(RCS_FIND_IGNORE) \
		\( -name '*.[aios]' -o -name '*.ko' -o -name '.*.cmd' \
		-o -name '*.ko.*' \
		-o -name '*.dtb' -o -name '*.dtb.S' -o -name '*.dt.yaml' \
		-o -name '*.dwo' -o -name '*.lst' \
		-o -name '*.su' -o -name '*.mod' \
		-o -name '.*.d' -o -name '.*.tmp' -o -name '*.mod.c' \
		-o -name '*.lex.c' -o -name '*.tab.[ch]' \
		-o -name '*.asn1.[ch]' \
		-o -name '*.symtypes' -o -name 'modules.order' \
		-o -name '.tmp_*.o.*' \
		-o -name '*.c.[012]*.*' \
		-o -name '*.ll' \
		-o -name '*.gcno' \) -type f -print | xargs rm -f

# Generate tags for editors
# ---------------------------------------------------------------------------
quiet_cmd_tags = GEN     $@
      cmd_tags = $(BASH) $(srctree)/scripts/tags.sh $@

tags TAGS cscope gtags: FORCE
	$(call cmd,tags)

# Script to generate missing namespace dependencies
# ---------------------------------------------------------------------------

PHONY += nsdeps
nsdeps: export KBUILD_NSDEPS=1
nsdeps: modules
	$(Q)$(CONFIG_SHELL) $(srctree)/scripts/nsdeps

# Scripts to check various things for consistency
# ---------------------------------------------------------------------------

PHONY += includecheck versioncheck coccicheck namespacecheck export_report

includecheck:
	find $(srctree)/* $(RCS_FIND_IGNORE) \
		-name '*.[hcS]' -type f -print | sort \
		| xargs $(PERL) -w $(srctree)/scripts/checkincludes.pl

versioncheck:
	find $(srctree)/* $(RCS_FIND_IGNORE) \
		-name '*.[hcS]' -type f -print | sort \
		| xargs $(PERL) -w $(srctree)/scripts/checkversion.pl

coccicheck:
	$(Q)$(BASH) $(srctree)/scripts/$@

namespacecheck:
	$(PERL) $(srctree)/scripts/namespace.pl

export_report:
	$(PERL) $(srctree)/scripts/export_report.pl

PHONY += checkstack kernelrelease kernelversion image_name

# UML needs a little special treatment here.  It wants to use the host
# toolchain, so needs $(SUBARCH) passed to checkstack.pl.  Everyone
# else wants $(ARCH), including people doing cross-builds, which means
# that $(SUBARCH) doesn't work here.
ifeq ($(ARCH), um)
CHECKSTACK_ARCH := $(SUBARCH)
else
CHECKSTACK_ARCH := $(ARCH)
endif
checkstack:
	$(OBJDUMP) -d vmlinux $$(find . -name '*.ko') | \
	$(PERL) $(srctree)/scripts/checkstack.pl $(CHECKSTACK_ARCH)

kernelrelease:
	@echo "$(KERNELVERSION)$$($(CONFIG_SHELL) $(srctree)/scripts/setlocalversion $(srctree))"

kernelversion:
	@echo $(KERNELVERSION)

image_name:
	@echo $(KBUILD_IMAGE)

# Clear a bunch of variables before executing the submake

ifeq ($(quiet),silent_)
tools_silent=s
endif

tools/: FORCE
	$(Q)mkdir -p $(objtree)/tools
	$(Q)$(MAKE) LDFLAGS= MAKEFLAGS="$(tools_silent) $(filter --j% -j,$(MAKEFLAGS))" O=$(abspath $(objtree)) subdir=tools -C $(srctree)/tools/

tools/%: FORCE
	$(Q)mkdir -p $(objtree)/tools
	$(Q)$(MAKE) LDFLAGS= MAKEFLAGS="$(tools_silent) $(filter --j% -j,$(MAKEFLAGS))" O=$(abspath $(objtree)) subdir=tools -C $(srctree)/tools/ $*

# FIXME Should go into a make.lib or something
# ===========================================================================

quiet_cmd_rmdirs = $(if $(wildcard $(rm-dirs)),CLEAN   $(wildcard $(rm-dirs)))
      cmd_rmdirs = rm -rf $(rm-dirs)

quiet_cmd_rmfiles = $(if $(wildcard $(rm-files)),CLEAN   $(wildcard $(rm-files)))
      cmd_rmfiles = rm -f $(rm-files)

# Run depmod only if we have System.map and depmod is executable
quiet_cmd_depmod = DEPMOD  $(KERNELRELEASE)
      cmd_depmod = $(CONFIG_SHELL) $(srctree)/scripts/depmod.sh $(DEPMOD) \
                   $(KERNELRELEASE)

# read saved command lines for existing targets
existing-targets := $(wildcard $(sort $(targets)))

-include $(foreach f,$(existing-targets),$(dir $(f)).$(notdir $(f)).cmd)

endif # config-build
endif # mixed-build
endif # need-sub-make

PHONY += FORCE
FORCE:

# Declare the contents of the PHONY variable as phony.  We keep that
# information in a variable so we can use it in if_changed and friends.
.PHONY: $(PHONY)<|MERGE_RESOLUTION|>--- conflicted
+++ resolved
@@ -1,15 +1,9 @@
 # SPDX-License-Identifier: GPL-2.0
 VERSION = 5
 PATCHLEVEL = 7
-<<<<<<< HEAD
-SUBLEVEL = 8
+SUBLEVEL = 9
 EXTRAVERSION = -zen
 NAME = Tea Storm
-=======
-SUBLEVEL = 9
-EXTRAVERSION =
-NAME = Kleptomaniac Octopus
->>>>>>> 7490e754
 
 # *DOCUMENTATION*
 # To see a list of typical targets execute "make help"

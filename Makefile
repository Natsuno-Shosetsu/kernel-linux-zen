--- conflicted
+++ resolved
@@ -1,14 +1,8 @@
 VERSION = 4
 PATCHLEVEL = 3
-<<<<<<< HEAD
-SUBLEVEL = 2
+SUBLEVEL = 3
 EXTRAVERSION = -zen
 NAME = Trapped in a Satis Factory
-=======
-SUBLEVEL = 3
-EXTRAVERSION =
-NAME = Blurry Fish Butt
->>>>>>> 35483418
 
 # *DOCUMENTATION*
 # To see a list of typical targets execute "make help"
